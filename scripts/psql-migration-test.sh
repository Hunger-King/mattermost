--- conflicted
+++ resolved
@@ -1,8 +1,4 @@
-<<<<<<< HEAD
-#!/usr/bin/env bash
-=======
 ./scripts/jq-dep-check.sh
->>>>>>> 3595a229
 
 TMPDIR=`mktemp -d 2>/dev/null || mktemp -d -t 'tmpConfigDir'`
 DUMPDIR=`mktemp -d 2>/dev/null || mktemp -d -t 'dumpDir'`
