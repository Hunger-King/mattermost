// Copyright (c) 2015-present Mattermost, Inc. All Rights Reserved.
// See LICENSE.txt for license information.

package app

import (
	"bytes"
	"fmt"
	"io/ioutil"
	"net/http"
	"path"
	"path/filepath"
	"strings"

	"github.com/gorilla/mux"

	"github.com/mattermost/mattermost-server/v6/model"
	"github.com/mattermost/mattermost-server/v6/plugin"
	"github.com/mattermost/mattermost-server/v6/shared/mlog"
	"github.com/mattermost/mattermost-server/v6/utils"
)

func (ch *Channels) ServePluginRequest(w http.ResponseWriter, r *http.Request) {
	pluginsEnvironment := ch.GetPluginsEnvironment()
	if pluginsEnvironment == nil {
		err := model.NewAppError("ServePluginRequest", "app.plugin.disabled.app_error", nil, "Enable plugins to serve plugin requests", http.StatusNotImplemented)
		mlog.Error(err.Error())
		w.WriteHeader(err.StatusCode)
		w.Header().Set("Content-Type", "application/json")
		w.Write([]byte(err.ToJSON()))
		return
	}

	params := mux.Vars(r)
	hooks, err := pluginsEnvironment.HooksForPlugin(params["plugin_id"])
	if err != nil {
		mlog.Error("Access to route for non-existent plugin",
			mlog.String("missing_plugin_id", params["plugin_id"]),
			mlog.String("url", r.URL.String()),
			mlog.Err(err))
		http.NotFound(w, r)
		return
	}

	ch.servePluginRequest(w, r, hooks.ServeHTTP)
}

func (a *App) ServeInterPluginRequest(w http.ResponseWriter, r *http.Request, sourcePluginId, destinationPluginId string) {
	pluginsEnvironment := a.ch.GetPluginsEnvironment()
	if pluginsEnvironment == nil {
		err := model.NewAppError("ServeInterPluginRequest", "app.plugin.disabled.app_error", nil, "Plugin environment not found.", http.StatusNotImplemented)
		a.Log().Error(err.Error())
		w.WriteHeader(err.StatusCode)
		w.Header().Set("Content-Type", "application/json")
		w.Write([]byte(err.ToJSON()))
		return
	}

	hooks, err := pluginsEnvironment.HooksForPlugin(destinationPluginId)
	if err != nil {
		a.Log().Error("Access to route for non-existent plugin in inter plugin request",
			mlog.String("source_plugin_id", sourcePluginId),
			mlog.String("destination_plugin_id", destinationPluginId),
			mlog.String("url", r.URL.String()),
			mlog.Err(err),
		)
		http.NotFound(w, r)
		return
	}

	context := &plugin.Context{
		RequestId: model.NewId(),
		UserAgent: r.UserAgent(),
	}

	r.Header.Set("Mattermost-Plugin-ID", sourcePluginId)

	hooks.ServeHTTP(context, w, r)
}

// ServePluginPublicRequest serves public plugin files
// at the URL http(s)://$SITE_URL/plugins/$PLUGIN_ID/public/{anything}
func (ch *Channels) ServePluginPublicRequest(w http.ResponseWriter, r *http.Request) {
	if strings.HasSuffix(r.URL.Path, "/") {
		http.NotFound(w, r)
		return
	}

	// Should be in the form of /$PLUGIN_ID/public/{anything} by the time we get here
	vars := mux.Vars(r)
	pluginID := vars["plugin_id"]

	pluginsEnv := ch.GetPluginsEnvironment()

	// Check if someone has nullified the pluginsEnv in the meantime
	if pluginsEnv == nil {
		http.NotFound(w, r)
		return
	}

	publicFilesPath, err := pluginsEnv.PublicFilesPath(pluginID)
	if err != nil {
		http.NotFound(w, r)
		return
	}

	publicFilePath := path.Clean(r.URL.Path)
	prefix := fmt.Sprintf("/plugins/%s/public/", pluginID)
	if !strings.HasPrefix(publicFilePath, prefix) {
		http.NotFound(w, r)
		return
	}
	publicFile := filepath.Join(publicFilesPath, strings.TrimPrefix(publicFilePath, prefix))
	http.ServeFile(w, r, publicFile)
}

func (ch *Channels) servePluginRequest(w http.ResponseWriter, r *http.Request, handler func(*plugin.Context, http.ResponseWriter, *http.Request)) {
	token := ""
	context := &plugin.Context{
		RequestId:      model.NewId(),
<<<<<<< HEAD
		IPAddress:      utils.GetIPAddress(r, s.Config().ServiceSettings.TrustedProxyIPHeader),
=======
		IPAddress:      utils.GetIPAddress(r, ch.srv.Config().ServiceSettings.TrustedProxyIPHeader),
>>>>>>> 929caaff
		AcceptLanguage: r.Header.Get("Accept-Language"),
		UserAgent:      r.UserAgent(),
	}
	cookieAuth := false

	authHeader := r.Header.Get(model.HeaderAuth)
	if strings.HasPrefix(strings.ToUpper(authHeader), model.HeaderBearer+" ") {
		token = authHeader[len(model.HeaderBearer)+1:]
	} else if strings.HasPrefix(strings.ToLower(authHeader), model.HeaderToken+" ") {
		token = authHeader[len(model.HeaderToken)+1:]
	} else if cookie, _ := r.Cookie(model.SessionCookieToken); cookie != nil {
		token = cookie.Value
		cookieAuth = true
	} else {
		token = r.URL.Query().Get("access_token")
	}

	// Mattermost-Plugin-ID can only be set by inter-plugin requests
	r.Header.Del("Mattermost-Plugin-ID")

	r.Header.Del("Mattermost-User-Id")
	if token != "" {
<<<<<<< HEAD
		session, err := New(ServerConnector(s)).GetSession(token)
		defer s.userService.ReturnSessionToPool(session)
=======
		session, err := New(ServerConnector(ch)).GetSession(token)
		defer ch.srv.userService.ReturnSessionToPool(session)
>>>>>>> 929caaff

		csrfCheckPassed := false

		if session != nil && err == nil && cookieAuth && r.Method != "GET" {
			sentToken := ""

			if r.Header.Get(model.HeaderCsrfToken) == "" {
				bodyBytes, _ := ioutil.ReadAll(r.Body)
				r.Body = ioutil.NopCloser(bytes.NewBuffer(bodyBytes))
				r.ParseForm()
				sentToken = r.FormValue("csrf")
				r.Body = ioutil.NopCloser(bytes.NewBuffer(bodyBytes))
			} else {
				sentToken = r.Header.Get(model.HeaderCsrfToken)
			}

			expectedToken := session.GetCSRF()

			if sentToken == expectedToken {
				csrfCheckPassed = true
			}

			// ToDo(DSchalla) 2019/01/04: Remove after deprecation period and only allow CSRF Header (MM-13657)
			if r.Header.Get(model.HeaderRequestedWith) == model.HeaderRequestedWithXML && !csrfCheckPassed {
				csrfErrorMessage := "CSRF Check failed for request - Please migrate your plugin to either send a CSRF Header or Form Field, XMLHttpRequest is deprecated"
				sid := ""
				userID := ""

				if session.Id != "" {
					sid = session.Id
					userID = session.UserId
				}

				fields := []mlog.Field{
					mlog.String("path", r.URL.Path),
					mlog.String("ip", r.RemoteAddr),
					mlog.String("session_id", sid),
					mlog.String("user_id", userID),
				}

				if *ch.srv.Config().ServiceSettings.ExperimentalStrictCSRFEnforcement {
					mlog.Warn(csrfErrorMessage, fields...)
				} else {
					mlog.Debug(csrfErrorMessage, fields...)
					csrfCheckPassed = true
				}
			}
		} else {
			csrfCheckPassed = true
		}

		if (session != nil && session.Id != "") && err == nil && csrfCheckPassed {
			r.Header.Set("Mattermost-User-Id", session.UserId)
			context.SessionId = session.Id
		}
	}

	cookies := r.Cookies()
	r.Header.Del("Cookie")
	for _, c := range cookies {
		if c.Name != model.SessionCookieToken {
			r.AddCookie(c)
		}
	}
	r.Header.Del(model.HeaderAuth)
	r.Header.Del("Referer")

	params := mux.Vars(r)

	subpath, _ := utils.GetSubpathFromConfig(ch.srv.Config())

	newQuery := r.URL.Query()
	newQuery.Del("access_token")
	r.URL.RawQuery = newQuery.Encode()
	r.URL.Path = strings.TrimPrefix(r.URL.Path, path.Join(subpath, "plugins", params["plugin_id"]))

	handler(context, w, r)
}<|MERGE_RESOLUTION|>--- conflicted
+++ resolved
@@ -118,11 +118,7 @@
 	token := ""
 	context := &plugin.Context{
 		RequestId:      model.NewId(),
-<<<<<<< HEAD
-		IPAddress:      utils.GetIPAddress(r, s.Config().ServiceSettings.TrustedProxyIPHeader),
-=======
 		IPAddress:      utils.GetIPAddress(r, ch.srv.Config().ServiceSettings.TrustedProxyIPHeader),
->>>>>>> 929caaff
 		AcceptLanguage: r.Header.Get("Accept-Language"),
 		UserAgent:      r.UserAgent(),
 	}
@@ -145,13 +141,8 @@
 
 	r.Header.Del("Mattermost-User-Id")
 	if token != "" {
-<<<<<<< HEAD
-		session, err := New(ServerConnector(s)).GetSession(token)
-		defer s.userService.ReturnSessionToPool(session)
-=======
 		session, err := New(ServerConnector(ch)).GetSession(token)
 		defer ch.srv.userService.ReturnSessionToPool(session)
->>>>>>> 929caaff
 
 		csrfCheckPassed := false
 
