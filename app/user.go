--- conflicted
+++ resolved
@@ -2193,15 +2193,9 @@
 			a.invalidateCacheForChannelMembers(member.ChannelId)
 
 			evt := model.NewWebSocketEvent(model.WebsocketEventChannelMemberUpdated, "", "", user.Id, nil)
-<<<<<<< HEAD
-			memberJSON, err := json.Marshal(member)
-			if err != nil {
-				c.Logger().Warn("Failed to encode channel member to JSON", mlog.Err(err))
-=======
 			memberJSON, jsonErr := json.Marshal(member)
 			if jsonErr != nil {
 				return model.NewAppError("PromoteGuestToUser", "api.marshal_error", nil, "", http.StatusInternalServerError).Wrap(jsonErr)
->>>>>>> 14246abd
 			}
 			evt.Add("channelMember", string(memberJSON))
 			a.Publish(evt)
@@ -2244,15 +2238,9 @@
 			a.invalidateCacheForChannelMembers(member.ChannelId)
 
 			evt := model.NewWebSocketEvent(model.WebsocketEventChannelMemberUpdated, "", "", user.Id, nil)
-<<<<<<< HEAD
-			memberJSON, err := json.Marshal(member)
-			if err != nil {
-				c.Logger().Warn("Failed to encode channel member to JSON", mlog.Err(err))
-=======
 			memberJSON, jsonErr := json.Marshal(member)
 			if jsonErr != nil {
 				return model.NewAppError("DemoteUserToGuest", "api.marshal_error", nil, "", http.StatusInternalServerError).Wrap(jsonErr)
->>>>>>> 14246abd
 			}
 			evt.Add("channelMember", string(memberJSON))
 			a.Publish(evt)
@@ -2527,15 +2515,9 @@
 	}
 	userThread.Post = sanitizedPost
 
-<<<<<<< HEAD
-	payload, err := json.Marshal(userThread)
-	if err != nil {
-		c.Logger().Warn("Failed to encode thread to JSON", mlog.Err(err))
-=======
 	payload, jsonErr := json.Marshal(userThread)
 	if jsonErr != nil {
 		return model.NewAppError("UpdateThreadFollowForUserFromChannelAdd", "api.marshal_error", nil, "", http.StatusInternalServerError).Wrap(jsonErr)
->>>>>>> 14246abd
 	}
 	message.Add("thread", string(payload))
 	message.Add("previous_unread_replies", int64(0))
