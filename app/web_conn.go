// Copyright (c) 2015-present Mattermost, Inc. All Rights Reserved.
// See LICENSE.txt for license information.

package app

import (
	"bytes"
	"encoding/json"
	"fmt"
	"net"
	"net/http"
	"runtime"
	"strings"
	"sync"
	"sync/atomic"
	"time"

<<<<<<< HEAD
	"github.com/gorilla/websocket"
=======
	"github.com/gobwas/ws"
	"github.com/gobwas/ws/wsutil"
	"github.com/mailru/easygo/netpoll"
	goi18n "github.com/mattermost/go-i18n/i18n"
	"github.com/pkg/errors"
>>>>>>> a3de71fb

	"github.com/mattermost/mattermost-server/v5/corelibs/i18n"
	"github.com/mattermost/mattermost-server/v5/mlog"
	"github.com/mattermost/mattermost-server/v5/model"
)

const (
	sendQueueSize          = 256
	sendSlowWarn           = (sendQueueSize * 50) / 100
	sendFullWarn           = (sendQueueSize * 95) / 100
	writeWaitTime          = 30 * time.Second
	pongWaitTime           = 100 * time.Second
	pingInterval           = (pongWaitTime * 6) / 10
	authCheckInterval      = 5 * time.Second
	webConnMemberCacheTime = 1000 * 60 * 30 // 30 minutes
)

// WebConn represents a single websocket connection to a user.
// It contains all the necessary state to manage sending/receiving data to/from
// a websocket.
type WebConn struct {
	sessionExpiresAt int64 // This should stay at the top for 64-bit alignment of 64-bit words accessed atomically
	App              *App
<<<<<<< HEAD
	WebSocket        *websocket.Conn
	T                i18n.TranslateFunc
=======
	WebSocket        net.Conn
	T                goi18n.TranslateFunc
>>>>>>> a3de71fb
	Locale           string
	Sequence         int64
	UserId           string

	readMut                   sync.Mutex
	allChannelMembers         map[string]string
	lastAllChannelMembersTime int64
	lastUserActivityAt        int64
	send                      chan model.WebSocketMessage
	sessionToken              atomic.Value
	session                   atomic.Value
	isWindows                 bool
	endWritePump              chan struct{}
	pumpFinished              chan struct{}
}

// NewWebConn returns a new WebConn instance.
<<<<<<< HEAD
func (a *App) NewWebConn(ws *websocket.Conn, session model.Session, t i18n.TranslateFunc, locale string) *WebConn {
=======
func (a *App) NewWebConn(ws net.Conn, session model.Session, t goi18n.TranslateFunc, locale string) *WebConn {
>>>>>>> a3de71fb
	if session.UserId != "" {
		a.Srv().Go(func() {
			a.SetStatusOnline(session.UserId, false)
			a.UpdateLastActivityAtIfNeeded(session)
		})
	}

	wc := &WebConn{
		App:                a,
		send:               make(chan model.WebSocketMessage, sendQueueSize),
		WebSocket:          ws,
		lastUserActivityAt: model.GetMillis(),
		UserId:             session.UserId,
		T:                  t,
		Locale:             locale,
		isWindows:          runtime.GOOS == "windows",
		endWritePump:       make(chan struct{}),
		pumpFinished:       make(chan struct{}),
	}

	wc.SetSession(&session)
	wc.SetSessionToken(session.Token)
	wc.SetSessionExpiresAt(session.ExpiresAt)

	// epoll/kqueue is not available on Windows.
	if !wc.isWindows {
		wc.startPoller()
	}
	return wc
}

// Close closes the WebConn.
func (wc *WebConn) Close() {
	wc.WebSocket.Close()
	if !wc.isWindows {
		// This triggers the pump exit.
		// If the pump has already exited, this just becomes a noop.
		close(wc.endWritePump)
	}
	// We wait for the pump to fully exit.
	<-wc.pumpFinished
}

// GetSessionExpiresAt returns the time at which the session expires.
func (wc *WebConn) GetSessionExpiresAt() int64 {
	return atomic.LoadInt64(&wc.sessionExpiresAt)
}

// SetSessionExpiresAt sets the time at which the session expires.
func (wc *WebConn) SetSessionExpiresAt(v int64) {
	atomic.StoreInt64(&wc.sessionExpiresAt, v)
}

// GetSessionToken returns the session token of the connection.
func (wc *WebConn) GetSessionToken() string {
	return wc.sessionToken.Load().(string)
}

// SetSessionToken sets the session token of the connection.
func (wc *WebConn) SetSessionToken(v string) {
	wc.sessionToken.Store(v)
}

// GetSession returns the session of the connection.
func (wc *WebConn) GetSession() *model.Session {
	return wc.session.Load().(*model.Session)
}

// SetSession sets the session of the connection.
func (wc *WebConn) SetSession(v *model.Session) {
	if v != nil {
		v = v.DeepCopy()
	}

	wc.session.Store(v)
}

// Pump starts the WebConn instance. After this, the websocket
// is ready to send messages.
// This is only used by *nix platforms.
func (wc *WebConn) Pump() {
	// writePump is blocking in nature.
	wc.writePump()
	// Once it exits, we close everything.
	wc.App.HubUnregister(wc)
	close(wc.pumpFinished)
}

// BlockingPump is the Windows alternative of Pump.
// It creates two goroutines - one for reading, another
// for writing.
func (wc *WebConn) BlockingPump() {
	var wg sync.WaitGroup
	wg.Add(1)
	go func() {
		defer wg.Done()
		wc.writePump()
	}()
	wc.readPump()
	close(wc.endWritePump)
	wg.Wait()
	wc.App.HubUnregister(wc)
	close(wc.pumpFinished)

	defer ReturnSessionToPool(wc.GetSession())
}

// startPoller adds the file descriptor of the connection
// to the global epoll instance and registers a callback.
func (wc *WebConn) startPoller() {
	desc := netpoll.Must(netpoll.HandleRead(wc.WebSocket))
	wc.App.Srv().Poller().Start(desc, func(wsEv netpoll.Event) {
		if wsEv&(netpoll.EventReadHup|netpoll.EventHup) != 0 {
			wc.App.Srv().Poller().Stop(desc)
			wc.Close()
			return
		}

		// Block until we have a token.
		wc.App.Srv().GetWebConnToken()
		// Read from conn.
		go func() {
			defer wc.App.Srv().ReleaseWebConnToken()
			err := wc.ReadMsg()
			if err != nil {
				mlog.Debug("Error while reading message from websocket", mlog.Err(err))
				wc.App.Srv().Poller().Stop(desc)
				// net.ErrClosed is not available until Go 1.16.
				// https://github.com/golang/go/issues/4373
				//
				// Sometimes, the netpoller generates a data event and a HUP event
				// close to each other. In that case, we don't want to double-close
				// the connection.
				if !strings.Contains(err.Error(), "use of closed network connection") {
					wc.Close()
				}
			}
		}()
	})
}

// GetWebConnToken creates backpressure by using
// a counting semaphore to limit the number of concurrent goroutines.
func (s *Server) GetWebConnToken() {
	s.webConnSemaWg.Add(1)
	s.webConnSema <- struct{}{}
}

// ReleaseWebConnToken releases a token
// got from the semaphore
func (s *Server) ReleaseWebConnToken() {
	<-s.webConnSema
	s.webConnSemaWg.Done()
}

// ReadMsg will read a single message from the websocket connection.
func (wc *WebConn) ReadMsg() error {
	r := wsutil.NewReader(wc.WebSocket, ws.StateServerSide)
	r.MaxFrameSize = model.SOCKET_MAX_MESSAGE_SIZE_KB
	decoder := json.NewDecoder(r)

	// The reader's methods are not goroutine safe.
	// We restrict only one reader goroutine per-connection.
	wc.readMut.Lock()
	defer wc.readMut.Unlock()

	var req model.WebSocketRequest
	hdr, err := r.NextFrame()
	if err != nil {
		return errors.Wrap(err, "error while getting the next websocket frame")
	}
	switch hdr.OpCode {
	case ws.OpClose:
		// Return if closed.
		// We need to return an error for Windows to let the reader exit.
		if wc.isWindows {
			return errors.New("connection closed")
		}
		return nil
	case ws.OpPong:
		wc.WebSocket.SetReadDeadline(time.Now().Add(pongWaitTime))
		// Handle pongs
		if wc.IsAuthenticated() {
			wc.App.Srv().Go(func() {
				wc.App.SetStatusAwayIfNeeded(wc.UserId, false)
			})
		}
	default:
		// Default case of data message.
		if err := decoder.Decode(&req); err != nil {
			// We discard any remaining data left in the socket.
			r.Discard()
			return errors.Wrap(err, "error during decoding websocket message")
		}

		wc.App.Srv().WebSocketRouter.ServeWebSocket(wc, &req)
	}
	return nil
}

func (wc *WebConn) readPump() {
	defer wc.WebSocket.Close()
	wc.WebSocket.SetReadDeadline(time.Now().Add(pongWaitTime))

	for {
		if err := wc.ReadMsg(); err != nil {
			wc.logSocketErr("websocket.read", err)
			return
		}
	}
}

func (wc *WebConn) writePump() {
	ticker := time.NewTicker(pingInterval)
	authTicker := time.NewTicker(authCheckInterval)

	defer func() {
		ticker.Stop()
		authTicker.Stop()
		wc.WebSocket.Close()
	}()

	var buf bytes.Buffer
	// 2k is seen to be a good heuristic under which 98.5% of message sizes remain.
	buf.Grow(1024 * 2)
	enc := json.NewEncoder(&buf)

	for {
		select {
		case msg, ok := <-wc.send:
			if !ok {
				wc.WebSocket.SetWriteDeadline(time.Now().Add(writeWaitTime))
				wsutil.WriteServerMessage(wc.WebSocket, ws.OpClose, []byte{})
				return
			}

			evt, evtOk := msg.(*model.WebSocketEvent)

			skipSend := false
			if len(wc.send) >= sendSlowWarn {
				// When the pump starts to get slow we'll drop non-critical messages
				switch msg.EventType() {
				case model.WEBSOCKET_EVENT_TYPING,
					model.WEBSOCKET_EVENT_STATUS_CHANGE,
					model.WEBSOCKET_EVENT_CHANNEL_VIEWED:
					mlog.Warn(
						"websocket.slow: dropping message",
						mlog.String("user_id", wc.UserId),
						mlog.String("type", msg.EventType()),
						mlog.String("channel_id", evt.GetBroadcast().ChannelId),
					)
					skipSend = true
				}
			}

			if skipSend {
				continue
			}

			buf.Reset()
			var err error
			if evtOk {
				cpyEvt := evt.SetSequence(wc.Sequence)
				err = cpyEvt.Encode(enc)
				wc.Sequence++
			} else {
				err = enc.Encode(msg)
			}
			if err != nil {
				mlog.Warn("Error in encoding websocket message", mlog.Err(err))
				continue
			}

			if len(wc.send) >= sendFullWarn {
				logData := []mlog.Field{
					mlog.String("user_id", wc.UserId),
					mlog.String("type", msg.EventType()),
					mlog.Int("size", buf.Len()),
				}
				if evtOk {
					logData = append(logData, mlog.String("channel_id", evt.GetBroadcast().ChannelId))
				}

				mlog.Warn("websocket.full", logData...)
			}

			wc.WebSocket.SetWriteDeadline(time.Now().Add(writeWaitTime))
			if err := wsutil.WriteServerMessage(wc.WebSocket, ws.OpText, buf.Bytes()); err != nil {
				wc.logSocketErr("websocket.send", err)
				return
			}

			if wc.App.Metrics() != nil {
				wc.App.Metrics().IncrementWebSocketBroadcast(msg.EventType())
			}
		case <-ticker.C:
			wc.WebSocket.SetWriteDeadline(time.Now().Add(writeWaitTime))
			if err := wsutil.WriteServerMessage(wc.WebSocket, ws.OpPing, []byte{}); err != nil {
				wc.logSocketErr("websocket.ticker", err)
				return
			}

		case <-wc.endWritePump:
			return

		case <-authTicker.C:
			if wc.GetSessionToken() == "" {
				mlog.Debug("websocket.authTicker: did not authenticate", mlog.Any("ip_address", wc.WebSocket.RemoteAddr()))
				return
			}
			authTicker.Stop()
		}
	}
}

// InvalidateCache resets all internal data of the WebConn.
func (wc *WebConn) InvalidateCache() {
	wc.allChannelMembers = nil
	wc.lastAllChannelMembersTime = 0
	wc.SetSession(nil)
	wc.SetSessionExpiresAt(0)
}

// IsAuthenticated returns whether the given WebConn is authenticated or not.
func (wc *WebConn) IsAuthenticated() bool {
	// Check the expiry to see if we need to check for a new session
	if wc.GetSessionExpiresAt() < model.GetMillis() {
		if wc.GetSessionToken() == "" {
			return false
		}

		session, err := wc.App.GetSession(wc.GetSessionToken())
		if err != nil {
			if err.StatusCode >= http.StatusBadRequest && err.StatusCode < http.StatusInternalServerError {
				mlog.Debug("Invalid session.", mlog.Err(err))
			} else {
				mlog.Error("Could not get session", mlog.String("session_token", wc.GetSessionToken()), mlog.Err(err))
			}

			wc.SetSessionToken("")
			wc.SetSession(nil)
			wc.SetSessionExpiresAt(0)
			return false
		}

		wc.SetSession(session)
		wc.SetSessionExpiresAt(session.ExpiresAt)
	}

	return true
}

func (wc *WebConn) createHelloMessage() *model.WebSocketEvent {
	msg := model.NewWebSocketEvent(model.WEBSOCKET_EVENT_HELLO, "", "", wc.UserId, nil)
	msg.Add("server_version", fmt.Sprintf("%v.%v.%v.%v", model.CurrentVersion, model.BuildNumber, wc.App.ClientConfigHash(), wc.App.Srv().License() != nil))
	return msg
}

func (wc *WebConn) shouldSendEventToGuest(msg *model.WebSocketEvent) bool {
	var userID string
	var canSee bool

	switch msg.EventType() {
	case model.WEBSOCKET_EVENT_USER_UPDATED:
		user, ok := msg.GetData()["user"].(*model.User)
		if !ok {
			mlog.Debug("webhub.shouldSendEvent: user not found in message", mlog.Any("user", msg.GetData()["user"]))
			return false
		}
		userID = user.Id
	case model.WEBSOCKET_EVENT_NEW_USER:
		userID = msg.GetData()["user_id"].(string)
	default:
		return true
	}

	canSee, err := wc.App.UserCanSeeOtherUser(wc.UserId, userID)
	if err != nil {
		mlog.Error("webhub.shouldSendEvent.", mlog.Err(err))
		return false
	}

	return canSee
}

// shouldSendEvent returns whether the message should be sent or not.
func (wc *WebConn) shouldSendEvent(msg *model.WebSocketEvent) bool {
	// IMPORTANT: Do not send event if WebConn does not have a session
	if !wc.IsAuthenticated() {
		return false
	}

	// If the event contains sanitized data, only send to users that don't have permission to
	// see sensitive data. Prevents admin clients from receiving events with bad data
	var hasReadPrivateDataPermission *bool
	if msg.GetBroadcast().ContainsSanitizedData {
		hasReadPrivateDataPermission = model.NewBool(wc.App.RolesGrantPermission(wc.GetSession().GetUserRoles(), model.PERMISSION_MANAGE_SYSTEM.Id))

		if *hasReadPrivateDataPermission {
			return false
		}
	}

	// If the event contains sensitive data, only send to users with permission to see it
	if msg.GetBroadcast().ContainsSensitiveData {
		if hasReadPrivateDataPermission == nil {
			hasReadPrivateDataPermission = model.NewBool(wc.App.RolesGrantPermission(wc.GetSession().GetUserRoles(), model.PERMISSION_MANAGE_SYSTEM.Id))
		}

		if !*hasReadPrivateDataPermission {
			return false
		}
	}

	// If the event is destined to a specific user
	if msg.GetBroadcast().UserId != "" {
		return wc.UserId == msg.GetBroadcast().UserId
	}

	// if the user is omitted don't send the message
	if len(msg.GetBroadcast().OmitUsers) > 0 {
		if _, ok := msg.GetBroadcast().OmitUsers[wc.UserId]; ok {
			return false
		}
	}

	// Only report events to users who are in the channel for the event
	if msg.GetBroadcast().ChannelId != "" {
		if model.GetMillis()-wc.lastAllChannelMembersTime > webConnMemberCacheTime {
			wc.allChannelMembers = nil
			wc.lastAllChannelMembersTime = 0
		}

		if wc.allChannelMembers == nil {
			result, err := wc.App.Srv().Store.Channel().GetAllChannelMembersForUser(wc.UserId, true, false)
			if err != nil {
				mlog.Error("webhub.shouldSendEvent.", mlog.Err(err))
				return false
			}
			wc.allChannelMembers = result
			wc.lastAllChannelMembersTime = model.GetMillis()
		}

		if _, ok := wc.allChannelMembers[msg.GetBroadcast().ChannelId]; ok {
			return true
		}
		return false
	}

	// Only report events to users who are in the team for the event
	if msg.GetBroadcast().TeamId != "" {
		return wc.isMemberOfTeam(msg.GetBroadcast().TeamId)
	}

	if wc.GetSession().Props[model.SESSION_PROP_IS_GUEST] == "true" {
		return wc.shouldSendEventToGuest(msg)
	}

	return true
}

// IsMemberOfTeam returns whether the user of the WebConn
// is a member of the given teamID or not.
func (wc *WebConn) isMemberOfTeam(teamID string) bool {
	currentSession := wc.GetSession()

	if currentSession == nil || currentSession.Token == "" {
		session, err := wc.App.GetSession(wc.GetSessionToken())
		if err != nil {
			if err.StatusCode >= http.StatusBadRequest && err.StatusCode < http.StatusInternalServerError {
				mlog.Debug("Invalid session.", mlog.Err(err))
			} else {
				mlog.Error("Could not get session", mlog.String("session_token", wc.GetSessionToken()), mlog.Err(err))
			}
			return false
		}
		wc.SetSession(session)
		currentSession = session
	}

	return currentSession.GetTeamByTeamId(teamID) != nil
}

func (wc *WebConn) logSocketErr(source string, err error) {
	mlog.Debug(source+": error during writing to websocket", mlog.String("user_id", wc.UserId), mlog.Err(err))
}<|MERGE_RESOLUTION|>--- conflicted
+++ resolved
@@ -15,15 +15,10 @@
 	"sync/atomic"
 	"time"
 
-<<<<<<< HEAD
-	"github.com/gorilla/websocket"
-=======
 	"github.com/gobwas/ws"
 	"github.com/gobwas/ws/wsutil"
 	"github.com/mailru/easygo/netpoll"
-	goi18n "github.com/mattermost/go-i18n/i18n"
 	"github.com/pkg/errors"
->>>>>>> a3de71fb
 
 	"github.com/mattermost/mattermost-server/v5/corelibs/i18n"
 	"github.com/mattermost/mattermost-server/v5/mlog"
@@ -47,13 +42,8 @@
 type WebConn struct {
 	sessionExpiresAt int64 // This should stay at the top for 64-bit alignment of 64-bit words accessed atomically
 	App              *App
-<<<<<<< HEAD
-	WebSocket        *websocket.Conn
+	WebSocket        net.Conn
 	T                i18n.TranslateFunc
-=======
-	WebSocket        net.Conn
-	T                goi18n.TranslateFunc
->>>>>>> a3de71fb
 	Locale           string
 	Sequence         int64
 	UserId           string
@@ -71,11 +61,7 @@
 }
 
 // NewWebConn returns a new WebConn instance.
-<<<<<<< HEAD
-func (a *App) NewWebConn(ws *websocket.Conn, session model.Session, t i18n.TranslateFunc, locale string) *WebConn {
-=======
-func (a *App) NewWebConn(ws net.Conn, session model.Session, t goi18n.TranslateFunc, locale string) *WebConn {
->>>>>>> a3de71fb
+func (a *App) NewWebConn(ws net.Conn, session model.Session, t i18n.TranslateFunc, locale string) *WebConn {
 	if session.UserId != "" {
 		a.Srv().Go(func() {
 			a.SetStatusOnline(session.UserId, false)
