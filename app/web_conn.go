--- conflicted
+++ resolved
@@ -30,8 +30,6 @@
 	authCheckInterval      = 5 * time.Second
 	webConnMemberCacheTime = 1000 * 60 * 30 // 30 minutes
 )
-
-var errNonEpollConnClose = errors.New("connection closed")
 
 // WebConn represents a single websocket connection to a user.
 // It contains all the necesarry state to manage sending/receiving data to/from
@@ -51,10 +49,6 @@
 	send                      chan model.WebSocketMessage
 	sessionToken              atomic.Value
 	session                   atomic.Value
-<<<<<<< HEAD
-	hasEpoll                  bool
-=======
->>>>>>> ca9f4c9e
 	endWritePump              chan struct{}
 	pumpFinished              chan struct{}
 }
@@ -87,10 +81,6 @@
 		UserId:             session.UserId,
 		T:                  t,
 		Locale:             locale,
-<<<<<<< HEAD
-		hasEpoll:           *a.Config().ServiceSettings.ConnectionSecurity == "" && runtime.GOOS != "windows",
-=======
->>>>>>> ca9f4c9e
 		endWritePump:       make(chan struct{}),
 		pumpFinished:       make(chan struct{}),
 	}
@@ -99,32 +89,13 @@
 	wc.SetSessionToken(session.Token)
 	wc.SetSessionExpiresAt(session.ExpiresAt)
 
-<<<<<<< HEAD
-	if wc.hasEpoll {
-		wc.startPoller()
-	}
-=======
->>>>>>> ca9f4c9e
 	return wc
 }
 
 // Close closes the WebConn.
 func (wc *WebConn) Close() {
-<<<<<<< HEAD
-	wc.closeOnce.Do(func() {
-		wc.WebSocket.Close()
-		if wc.hasEpoll {
-			// This triggers the pump exit.
-			// If the pump has already exited, this just becomes a noop.
-			close(wc.endWritePump)
-		}
-		// We wait for the pump to fully exit.
-		<-wc.pumpFinished
-	})
-=======
 	wc.WebSocket.Close()
 	<-wc.pumpFinished
->>>>>>> ca9f4c9e
 }
 
 // GetSessionExpiresAt returns the time at which the session expires.
@@ -161,28 +132,9 @@
 	wc.session.Store(v)
 }
 
-// Epoll returns whether the websocket is eligible to use epoll or not.
-func (wc *WebConn) Epoll() bool {
-	return wc.hasEpoll
-}
-
 // Pump starts the WebConn instance. After this, the websocket
 // is ready to send/receive messages.
 func (wc *WebConn) Pump() {
-<<<<<<< HEAD
-	// writePump is blocking in nature.
-	wc.writePump()
-	// Once it exits, we close everything.
-	wc.App.HubUnregister(wc)
-	close(wc.pumpFinished)
-}
-
-// BlockingPump is the non-epoll alternative of Pump.
-// It creates two goroutines - one for reading, another
-// for writing.
-func (wc *WebConn) BlockingPump() {
-=======
->>>>>>> ca9f4c9e
 	var wg sync.WaitGroup
 	wg.Add(1)
 	go func() {
@@ -198,81 +150,6 @@
 	defer ReturnSessionToPool(wc.GetSession())
 }
 
-<<<<<<< HEAD
-// startPoller adds the file descriptor of the connection
-// to the global epoll instance and registers a callback.
-func (wc *WebConn) startPoller() {
-	desc := netpoll.Must(netpoll.HandleRead(wc.WebSocket))
-	wc.App.Srv().Poller().Start(desc, func(wsEv netpoll.Event) {
-		if wsEv&(netpoll.EventReadHup|netpoll.EventHup) != 0 {
-			wc.App.Srv().Poller().Stop(desc)
-			wc.Close()
-			return
-		}
-
-		// Block until we have a token.
-		wc.App.Srv().GetWebConnToken()
-		// Read from conn.
-		go func() {
-			defer wc.App.Srv().ReleaseWebConnToken()
-			err := wc.ReadMsg()
-			if err != nil {
-				mlog.Debug("Error while reading message from websocket", mlog.Err(err))
-				wc.App.Srv().Poller().Stop(desc)
-				// net.ErrClosed is not available until Go 1.16.
-				// https://github.com/golang/go/issues/4373
-				//
-				// Sometimes, the netpoller generates a data event and a HUP event
-				// close to each other. In that case, we don't want to double-close
-				// the connection.
-				if !strings.Contains(err.Error(), "use of closed network connection") {
-					wc.Close()
-				}
-			}
-		}()
-	})
-}
-
-// GetWebConnToken creates backpressure by using
-// a counting semaphore to limit the number of concurrent goroutines.
-func (s *Server) GetWebConnToken() {
-	s.webConnSemaWg.Add(1)
-	s.webConnSema <- struct{}{}
-}
-
-// ReleaseWebConnToken releases a token
-// got from the semaphore
-func (s *Server) ReleaseWebConnToken() {
-	<-s.webConnSema
-	s.webConnSemaWg.Done()
-}
-
-// ReadMsg will read a single message from the websocket connection.
-func (wc *WebConn) ReadMsg() error {
-	r := wsutil.NewReader(wc.WebSocket, ws.StateServerSide)
-	r.MaxFrameSize = model.SOCKET_MAX_MESSAGE_SIZE_KB
-	decoder := json.NewDecoder(r)
-
-	// The reader's methods are not goroutine safe.
-	// We restrict only one reader goroutine per-connection.
-	wc.readMut.Lock()
-	defer wc.readMut.Unlock()
-
-	var req model.WebSocketRequest
-	hdr, err := r.NextFrame()
-	if err != nil {
-		return errors.Wrap(err, "error while getting the next websocket frame")
-	}
-	switch hdr.OpCode {
-	case ws.OpClose:
-		// Return if closed.
-		// We need to return an error for non-epoll systems to let the reader exit.
-		if !wc.hasEpoll {
-			return errNonEpollConnClose
-		}
-		return nil
-	case ws.OpPong:
-=======
 func (wc *WebConn) readPump() {
 	defer func() {
 		wc.WebSocket.Close()
@@ -280,7 +157,6 @@
 	wc.WebSocket.SetReadLimit(model.SOCKET_MAX_MESSAGE_SIZE_KB)
 	wc.WebSocket.SetReadDeadline(time.Now().Add(pongWaitTime))
 	wc.WebSocket.SetPongHandler(func(string) error {
->>>>>>> ca9f4c9e
 		wc.WebSocket.SetReadDeadline(time.Now().Add(pongWaitTime))
 		if wc.IsAuthenticated() {
 			wc.App.Srv().Go(func() {
@@ -291,16 +167,9 @@
 	})
 
 	for {
-<<<<<<< HEAD
-		if err := wc.ReadMsg(); err != nil {
-			if err != errNonEpollConnClose {
-				wc.logSocketErr("websocket.read", err)
-			}
-=======
 		var req model.WebSocketRequest
 		if err := wc.WebSocket.ReadJSON(&req); err != nil {
 			wc.logSocketErr("websocket.read", err)
->>>>>>> ca9f4c9e
 			return
 		}
 		wc.App.Srv().WebSocketRouter.ServeWebSocket(wc, &req)
