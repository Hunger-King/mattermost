--- conflicted
+++ resolved
@@ -66,15 +66,9 @@
 	a.Publish(message)
 
 	message = model.NewWebSocketEvent(model.WebsocketEventPreferencesChanged, "", "", userID, nil)
-<<<<<<< HEAD
-	prefsJSON, err := json.Marshal(preferences)
-	if err != nil {
-		a.Log().Warn("Failed to encode to JSON", mlog.Err(err))
-=======
 	prefsJSON, jsonErr := json.Marshal(preferences)
 	if jsonErr != nil {
 		return model.NewAppError("UpdatePreferences", "api.marshal_error", nil, "", http.StatusInternalServerError).Wrap(jsonErr)
->>>>>>> 14246abd
 	}
 	message.Add("preferences", string(prefsJSON))
 	a.Publish(message)
@@ -106,15 +100,9 @@
 	a.Publish(message)
 
 	message = model.NewWebSocketEvent(model.WebsocketEventPreferencesDeleted, "", "", userID, nil)
-<<<<<<< HEAD
-	prefsJSON, err := json.Marshal(preferences)
-	if err != nil {
-		a.Log().Warn("Failed to encode to JSON", mlog.Err(err))
-=======
 	prefsJSON, jsonErr := json.Marshal(preferences)
 	if jsonErr != nil {
 		return model.NewAppError("DeletePreferences", "api.marshal_error", nil, "", http.StatusInternalServerError).Wrap(jsonErr)
->>>>>>> 14246abd
 	}
 	message.Add("preferences", string(prefsJSON))
 	a.Publish(message)
