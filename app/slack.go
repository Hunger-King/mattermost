// Copyright (c) 2015-present Mattermost, Inc. All Rights Reserved.
// See LICENSE.txt for license information.

package app

import (
	"bytes"
	"context"
	"fmt"
	"image"
	"mime/multipart"
	"regexp"
	"strings"
	"time"

	"github.com/mattermost/mattermost-server/v6/app/request"
	"github.com/mattermost/mattermost-server/v6/model"
	"github.com/mattermost/mattermost-server/v6/services/slackimport"
	"github.com/mattermost/mattermost-server/v6/store"
)

func (a *App) SlackImport(c *request.Context, fileData multipart.File, fileSize int64, teamID string) (*model.AppError, *bytes.Buffer) {
	actions := slackimport.Actions{
		UpdateActive: func(user *model.User, active bool) (*model.User, *model.AppError) {
			return a.UpdateActive(c, user, active)
		},
		AddUserToChannel: a.AddUserToChannel,
		JoinUserToTeam: func(team *model.Team, user *model.User, userRequestorId string) (*model.TeamMember, *model.AppError) {
			return a.JoinUserToTeam(c, team, user, userRequestorId)
		},
		CreateDirectChannel: a.createDirectChannel,
		CreateGroupChannel:  a.createGroupChannel,
		CreateChannel: func(channel *model.Channel, addMember bool) (*model.Channel, *model.AppError) {
			return a.CreateChannel(c, channel, addMember)
		},
		DoUploadFile: func(now time.Time, rawTeamId string, rawChannelId string, rawUserId string, rawFilename string, data []byte) (*model.FileInfo, *model.AppError) {
			return a.DoUploadFile(c, now, rawTeamId, rawChannelId, rawUserId, rawFilename, data)
		},
		GenerateThumbnailImage: a.generateThumbnailImage,
		GeneratePreviewImage:   a.generatePreviewImage,
<<<<<<< HEAD
		InvalidateAllCaches:    func() { a.srv.InvalidateAllCaches() },
		MaxPostSize:            func() int { return a.srv.MaxPostSize() },
		PrepareImage: func(fileData []byte) (image.Image, func(), error) {
			img, release, err := prepareImage(a.srv.imgDecoder, bytes.NewReader(fileData))
=======
		InvalidateAllCaches:    func() { a.ch.srv.InvalidateAllCaches() },
		MaxPostSize:            func() int { return a.ch.srv.MaxPostSize() },
		PrepareImage: func(fileData []byte) (image.Image, func(), error) {
			img, release, err := prepareImage(a.ch.srv.imgDecoder, bytes.NewReader(fileData))
>>>>>>> 929caaff
			if err != nil {
				return nil, nil, err
			}
			return img, release, err
		},
	}

	importer := slackimport.New(a.ch.srv.Store, actions, a.Config())
	return importer.SlackImport(fileData, fileSize, teamID)
}

func (a *App) ProcessSlackText(text string) string {
	text = expandAnnouncement(text)
	text = replaceUserIds(a.Srv().Store.User(), text)

	return text
}

// Expand announcements in incoming webhooks from Slack. Those announcements
// can be found in the text attribute, or in the pretext, text, title and value
// attributes of the attachment structure. The Slack attachment structure is
// documented here: https://api.slack.com/docs/attachments
func (a *App) ProcessSlackAttachments(attachments []*model.SlackAttachment) []*model.SlackAttachment {
	var nonNilAttachments = model.StringifySlackFieldValue(attachments)
	for _, attachment := range attachments {
		attachment.Pretext = a.ProcessSlackText(attachment.Pretext)
		attachment.Text = a.ProcessSlackText(attachment.Text)
		attachment.Title = a.ProcessSlackText(attachment.Title)

		for _, field := range attachment.Fields {
			if field != nil && field.Value != nil {
				// Ensure the value is set to a string if it is set
				field.Value = a.ProcessSlackText(fmt.Sprintf("%v", field.Value))
			}
		}
	}
	return nonNilAttachments
}

// To mention @channel or @here via a webhook in Slack, the message should contain
// <!channel> or <!here>, as explained at the bottom of this article:
// https://get.slack.help/hc/en-us/articles/202009646-Making-announcements
func expandAnnouncement(text string) string {
	a1 := [3]string{"<!channel>", "<!here>", "<!all>"}
	a2 := [3]string{"@channel", "@here", "@all"}

	for i, a := range a1 {
		text = strings.Replace(text, a, a2[i], -1)
	}
	return text
}

// Replaces user IDs mentioned like this <@userID> to a normal username (eg. @bob)
// This is required so that Mattermost maintains Slack compatibility
// Refer to: https://api.slack.com/changelog/2017-09-the-one-about-usernames
func replaceUserIds(userStore store.UserStore, text string) string {
	rgx, err := regexp.Compile("<@([a-zA-Z0-9]+)>")
	if err == nil {
		userIDs := make([]string, 0)
		matches := rgx.FindAllStringSubmatch(text, -1)
		for _, match := range matches {
			userIDs = append(userIDs, match[1])
		}

		if users, err := userStore.GetProfileByIds(context.Background(), userIDs, nil, true); err == nil {
			for _, user := range users {
				text = strings.Replace(text, "<@"+user.Id+">", "@"+user.Username, -1)
			}
		}
	}
	return text
}<|MERGE_RESOLUTION|>--- conflicted
+++ resolved
@@ -38,17 +38,10 @@
 		},
 		GenerateThumbnailImage: a.generateThumbnailImage,
 		GeneratePreviewImage:   a.generatePreviewImage,
-<<<<<<< HEAD
-		InvalidateAllCaches:    func() { a.srv.InvalidateAllCaches() },
-		MaxPostSize:            func() int { return a.srv.MaxPostSize() },
-		PrepareImage: func(fileData []byte) (image.Image, func(), error) {
-			img, release, err := prepareImage(a.srv.imgDecoder, bytes.NewReader(fileData))
-=======
 		InvalidateAllCaches:    func() { a.ch.srv.InvalidateAllCaches() },
 		MaxPostSize:            func() int { return a.ch.srv.MaxPostSize() },
 		PrepareImage: func(fileData []byte) (image.Image, func(), error) {
 			img, release, err := prepareImage(a.ch.srv.imgDecoder, bytes.NewReader(fileData))
->>>>>>> 929caaff
 			if err != nil {
 				return nil, nil, err
 			}
