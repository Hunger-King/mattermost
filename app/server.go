--- conflicted
+++ resolved
@@ -375,11 +375,7 @@
 	emailService, err := email.NewService(email.ServiceConfig{
 		ConfigFn:           s.platform.Config,
 		LicenseFn:          s.License,
-<<<<<<< HEAD
-		GoFn:               s.Go,
 		DebugBar:           s.DebugBar,
-=======
->>>>>>> 346fab16
 		TemplatesContainer: s.TemplatesContainer(),
 		UserService:        s.userService,
 		Store:              s.GetStore(),
