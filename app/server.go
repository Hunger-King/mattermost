// Copyright (c) 2015-present Mattermost, Inc. All Rights Reserved.
// See LICENSE.txt for license information.

package app

import (
	"context"
	"crypto/ecdsa"
	"crypto/tls"
	"fmt"
	"hash/maphash"
	"net"
	"net/http"
	"net/url"
	"os"
	"path"
	"strings"
	"sync"
	"sync/atomic"
	"time"

	"github.com/getsentry/sentry-go"
	sentryhttp "github.com/getsentry/sentry-go/http"
	"github.com/gorilla/mux"
	"github.com/pkg/errors"
	"github.com/rs/cors"
	rudder "github.com/rudderlabs/analytics-go"

	"golang.org/x/crypto/acme/autocert"

	"github.com/mattermost/mattermost-server/v5/audit"
	"github.com/mattermost/mattermost-server/v5/config"
	"github.com/mattermost/mattermost-server/v5/einterfaces"
	"github.com/mattermost/mattermost-server/v5/jobs"
	"github.com/mattermost/mattermost-server/v5/mlog"
	"github.com/mattermost/mattermost-server/v5/model"
	"github.com/mattermost/mattermost-server/v5/plugin"
	"github.com/mattermost/mattermost-server/v5/services/cache"
	"github.com/mattermost/mattermost-server/v5/services/filesstore"
	"github.com/mattermost/mattermost-server/v5/services/httpservice"
	"github.com/mattermost/mattermost-server/v5/services/imageproxy"
	"github.com/mattermost/mattermost-server/v5/services/mailservice"
	"github.com/mattermost/mattermost-server/v5/services/searchengine"
	"github.com/mattermost/mattermost-server/v5/services/searchengine/bleveengine"
	"github.com/mattermost/mattermost-server/v5/services/timezones"
	"github.com/mattermost/mattermost-server/v5/services/tracing"
	"github.com/mattermost/mattermost-server/v5/store"
	"github.com/mattermost/mattermost-server/v5/store/localcachelayer"
	"github.com/mattermost/mattermost-server/v5/store/retrylayer"
	"github.com/mattermost/mattermost-server/v5/store/searchlayer"
	"github.com/mattermost/mattermost-server/v5/store/sqlstore"
	"github.com/mattermost/mattermost-server/v5/store/timerlayer"
	"github.com/mattermost/mattermost-server/v5/utils"
)

var MaxNotificationsPerChannelDefault int64 = 1000000

type Server struct {
	sqlStore           *sqlstore.SqlSupplier
	Store              store.Store
	WebSocketRouter    *WebSocketRouter
	AppInitializedOnce sync.Once

	// RootRouter is the starting point for all HTTP requests to the server.
	RootRouter *mux.Router

	// LocalRouter is the starting point for all the local UNIX socket
	// requests to the server
	LocalRouter *mux.Router

	// Router is the starting point for all web, api4 and ws requests to the server. It differs
	// from RootRouter only if the SiteURL contains a /subpath.
	Router *mux.Router

	Server      *http.Server
	ListenAddr  *net.TCPAddr
	RateLimiter *RateLimiter
	Busy        *Busy

	localModeServer *http.Server

	didFinishListen chan struct{}

	goroutineCount      int32
	goroutineExitSignal chan struct{}

	PluginsEnvironment     *plugin.Environment
	PluginConfigListenerId string
	PluginsLock            sync.RWMutex

	EmailService *EmailService

	hubs     []*Hub
	hashSeed maphash.Seed

	PushNotificationsHub   PushNotificationsHub
	pushNotificationClient *http.Client // TODO: move this to it's own package

	runjobs bool
	Jobs    *jobs.JobServer

	clusterLeaderListeners sync.Map

	licenseValue       atomic.Value
	clientLicenseValue atomic.Value
	licenseListeners   map[string]func(*model.License, *model.License)

	timezones *timezones.Timezones

	newStore func() store.Store

	htmlTemplateWatcher     *utils.HTMLTemplateWatcher
	sessionCache            cache.Cache
	seenPendingPostIdsCache cache.Cache
	statusCache             cache.Cache
	configListenerId        string
	licenseListenerId       string
	logListenerId           string
	clusterLeaderListenerId string
	searchConfigListenerId  string
	searchLicenseListenerId string
	configStore             config.Store
	asymmetricSigningKey    *ecdsa.PrivateKey
	postActionCookieSecret  []byte

	advancedLogListenerCleanup func()

	pluginCommands     []*PluginCommand
	pluginCommandsLock sync.RWMutex

	clientConfig        atomic.Value
	clientConfigHash    atomic.Value
	limitedClientConfig atomic.Value

	diagnosticId string
	rudderClient rudder.Client

	phase2PermissionsMigrationComplete bool

	HTTPService httpservice.HTTPService

	ImageProxy *imageproxy.ImageProxy

	Audit            *audit.Audit
	Log              *mlog.Logger
	NotificationsLog *mlog.Logger

	joinCluster       bool
	startMetrics      bool
	startSearchEngine bool

	SearchEngine *searchengine.Broker

	AccountMigration einterfaces.AccountMigrationInterface
	Cluster          einterfaces.ClusterInterface
	Compliance       einterfaces.ComplianceInterface
	DataRetention    einterfaces.DataRetentionInterface
	Ldap             einterfaces.LdapInterface
	MessageExport    einterfaces.MessageExportInterface
	Metrics          einterfaces.MetricsInterface
	Notification     einterfaces.NotificationInterface
	Saml             einterfaces.SamlInterface

	CacheProvider cache.Provider

	tracer                      *tracing.Tracer
	timestampLastDiagnosticSent time.Time
}

func NewServer(options ...Option) (*Server, error) {
	rootRouter := mux.NewRouter()
	localRouter := mux.NewRouter()

	s := &Server{
		goroutineExitSignal: make(chan struct{}, 1),
		RootRouter:          rootRouter,
		LocalRouter:         localRouter,
		licenseListeners:    map[string]func(*model.License, *model.License){},
		hashSeed:            maphash.MakeSeed(),
	}

	mlog.Info("Server is initializing...")
	for _, option := range options {
		if err := option(s); err != nil {
			return nil, errors.Wrap(err, "failed to apply option")
		}
	}

	if s.configStore == nil {
		configStore, err := config.NewFileStore("config.json", true)
		if err != nil {
			return nil, errors.Wrap(err, "failed to load config")
		}

		s.configStore = configStore
	}

	if err := s.initLogging(); err != nil {
		mlog.Error(err.Error())
	}

	// It is important to initialize the hub only after the global logger is set
	// to avoid race conditions while logging from inside the hub.
	fakeApp := New(ServerConnector(s))
	fakeApp.HubStart()

	if *s.Config().LogSettings.EnableDiagnostics && *s.Config().LogSettings.EnableSentry {
		if strings.Contains(SENTRY_DSN, "placeholder") {
			mlog.Warn("Sentry reporting is enabled, but SENTRY_DSN is not set. Disabling reporting.")
		} else {
			if err := sentry.Init(sentry.ClientOptions{
				Dsn:              SENTRY_DSN,
				Release:          model.BuildHash,
				AttachStacktrace: true,
			}); err != nil {
				mlog.Warn("Sentry could not be initiated, probably bad DSN?", mlog.Err(err))
			}
		}
	}

	if *s.Config().ServiceSettings.EnableOpenTracing {
		tracer, err := tracing.New()
		if err != nil {
			return nil, err
		}
		s.tracer = tracer
	}

	s.HTTPService = httpservice.MakeHTTPService(s)
	s.pushNotificationClient = s.HTTPService.MakeClient(true)

	s.ImageProxy = imageproxy.MakeImageProxy(s, s.HTTPService, s.Log)

	if err := utils.TranslationsPreInit(); err != nil {
		return nil, errors.Wrapf(err, "unable to load Mattermost translation files")
	}

	searchEngine := searchengine.NewBroker(s.Config(), s.Jobs)
	bleveEngine := bleveengine.NewBleveEngine(s.Config(), s.Jobs)
	if err := bleveEngine.Start(); err != nil {
		return nil, err
	}
	searchEngine.RegisterBleveEngine(bleveEngine)
	s.SearchEngine = searchEngine

	// at the moment we only have this implementation
	// in the future the cache provider will be built based on the loaded config
	s.CacheProvider = cache.NewProvider()
	if err := s.CacheProvider.Connect(); err != nil {
		return nil, errors.Wrapf(err, "Unable to connect to cache provider")
	}

	s.sessionCache = s.CacheProvider.NewCache(&cache.CacheOptions{
		Size: model.SESSION_CACHE_SIZE,
	})
	s.seenPendingPostIdsCache = s.CacheProvider.NewCache(&cache.CacheOptions{
		Size: PENDING_POST_IDS_CACHE_SIZE,
	})
	s.statusCache = s.CacheProvider.NewCache(&cache.CacheOptions{
		Size: model.STATUS_CACHE_SIZE,
	})

	s.createPushNotificationsHub()

	if err := utils.InitTranslations(s.Config().LocalizationSettings); err != nil {
		return nil, errors.Wrapf(err, "unable to load Mattermost translation files")
	}

	s.configListenerId = s.AddConfigListener(func(_, _ *model.Config) {
		s.configOrLicenseListener()

		message := model.NewWebSocketEvent(model.WEBSOCKET_EVENT_CONFIG_CHANGED, "", "", "", nil)

		message.Add("config", s.ClientConfigWithComputed())
		s.Go(func() {
			s.Publish(message)
		})
	})
	s.licenseListenerId = s.AddLicenseListener(func(oldLicense, newLicense *model.License) {
		s.configOrLicenseListener()

		message := model.NewWebSocketEvent(model.WEBSOCKET_EVENT_LICENSE_CHANGED, "", "", "", nil)
		message.Add("license", s.GetSanitizedClientLicense())
		s.Go(func() {
			s.Publish(message)
		})

	})

	s.initEnterprise()

	if *s.Config().SqlSettings.DriverName == model.DATABASE_DRIVER_COCKROACH && model.BuildEnterpriseReady != "true" {
		return nil, errors.New("Unable to use CockroachDB as database in Team Edition, you need a mattermost EE and a license compatible with the CockroachDB feature")
	}

	if s.newStore == nil {
		s.newStore = func() store.Store {
			s.sqlStore = sqlstore.NewSqlSupplier(s.Config().SqlSettings, s.Metrics)
			searchStore := searchlayer.NewSearchLayer(
				localcachelayer.NewLocalCacheLayer(
<<<<<<< HEAD
					store.NewRetryLayer(s.sqlStore),
=======
					retrylayer.New(s.sqlStore),
>>>>>>> 19173ea6
					s.Metrics,
					s.Cluster,
					s.CacheProvider,
				),
				s.SearchEngine,
				s.Config(),
			)

			s.AddConfigListener(func(prevCfg, cfg *model.Config) {
				searchStore.UpdateConfig(cfg)
			})

			s.sqlStore.UpdateLicense(s.License())
			s.AddLicenseListener(func(oldLicense, newLicense *model.License) {
				s.sqlStore.UpdateLicense(newLicense)
			})

			return timerlayer.New(
				searchStore,
				s.Metrics,
			)
		}
	}

	if htmlTemplateWatcher, err := utils.NewHTMLTemplateWatcher("templates"); err != nil {
		mlog.Error("Failed to parse server templates", mlog.Err(err))
	} else {
		s.htmlTemplateWatcher = htmlTemplateWatcher
	}

	s.Store = s.newStore()

	emailService, err := NewEmailService(s)
	if err != nil {
		return nil, errors.Wrapf(err, "unable to initialize email service")
	}
	s.EmailService = emailService

	if model.BuildEnterpriseReady == "true" {
		s.LoadLicense()
	}

	if *s.Config().SqlSettings.DriverName == model.DATABASE_DRIVER_COCKROACH && (s.License() == nil || !*s.License().Features.CockroachDB) {
		return nil, errors.New("Unable to use CockroachDB as database, you need a license compatible with the CockroachDB feature")
	}

	s.initJobs()

	if s.joinCluster && s.Cluster != nil {
		s.Cluster.StartInterNodeCommunication()
	}

	if err = s.ensureAsymmetricSigningKey(); err != nil {
		return nil, errors.Wrapf(err, "unable to ensure asymmetric signing key")
	}

	if err = s.ensurePostActionCookieSecret(); err != nil {
		return nil, errors.Wrapf(err, "unable to ensure PostAction cookie secret")
	}

	if err = s.ensureInstallationDate(); err != nil {
		return nil, errors.Wrapf(err, "unable to ensure installation date")
	}

	if err = s.ensureFirstServerRunTimestamp(); err != nil {
		return nil, errors.Wrapf(err, "unable to ensure first run timestamp")
	}

	s.ensureDiagnosticId()
	s.regenerateClientConfig()

	s.clusterLeaderListenerId = s.AddClusterLeaderChangedListener(func() {
		mlog.Info("Cluster leader changed. Determining if job schedulers should be running:", mlog.Bool("isLeader", s.IsLeader()))
		if s.Jobs != nil && s.Jobs.Schedulers != nil {
			s.Jobs.Schedulers.HandleClusterLeaderChange(s.IsLeader())
		}
	})

	subpath, err := utils.GetSubpathFromConfig(s.Config())
	if err != nil {
		return nil, errors.Wrap(err, "failed to parse SiteURL subpath")
	}
	s.Router = s.RootRouter.PathPrefix(subpath).Subrouter()

	// FakeApp: remove this when we have the ServePluginRequest and ServePluginPublicRequest migrated in the server
	pluginsRoute := s.Router.PathPrefix("/plugins/{plugin_id:[A-Za-z0-9\\_\\-\\.]+}").Subrouter()
	pluginsRoute.HandleFunc("", fakeApp.ServePluginRequest)
	pluginsRoute.HandleFunc("/public/{public_file:.*}", fakeApp.ServePluginPublicRequest)
	pluginsRoute.HandleFunc("/{anything:.*}", fakeApp.ServePluginRequest)

	// If configured with a subpath, redirect 404s at the root back into the subpath.
	if subpath != "/" {
		s.RootRouter.NotFoundHandler = http.HandlerFunc(func(w http.ResponseWriter, r *http.Request) {
			r.URL.Path = path.Join(subpath, r.URL.Path)
			http.Redirect(w, r, r.URL.String(), http.StatusFound)
		})
	}

	s.WebSocketRouter = &WebSocketRouter{
		server:   s,
		handlers: make(map[string]webSocketHandler),
	}
	s.WebSocketRouter.app = fakeApp

	if appErr := mailservice.TestConnection(s.Config()); appErr != nil {
		mlog.Error("Mail server connection test is failed: " + appErr.Message)
	}

	if _, err = url.ParseRequestURI(*s.Config().ServiceSettings.SiteURL); err != nil {
		mlog.Error("SiteURL must be set. Some features will operate incorrectly if the SiteURL is not set. See documentation for details: http://about.mattermost.com/default-site-url")
	}

	backend, appErr := s.FileBackend()
	if appErr == nil {
		appErr = backend.TestConnection()
	}
	if appErr != nil {
		mlog.Error("Problem with file storage settings", mlog.Err(appErr))
	}

	model.AppErrorInit(utils.T)

	s.timezones = timezones.New()
	// Start email batching because it's not like the other jobs
	s.AddConfigListener(func(_, _ *model.Config) {
		s.EmailService.InitEmailBatching()
	})

	// Start plugin health check job
	pluginsEnvironment := s.PluginsEnvironment
	if pluginsEnvironment != nil {
		pluginsEnvironment.InitPluginHealthCheckJob(*s.Config().PluginSettings.Enable && *s.Config().PluginSettings.EnableHealthCheck)
	}
	s.AddConfigListener(func(_, c *model.Config) {
		pluginsEnvironment := s.PluginsEnvironment
		if pluginsEnvironment != nil {
			pluginsEnvironment.InitPluginHealthCheckJob(*s.Config().PluginSettings.Enable && *c.PluginSettings.EnableHealthCheck)
		}
	})

	logCurrentVersion := fmt.Sprintf("Current version is %v (%v/%v/%v/%v)", model.CurrentVersion, model.BuildNumber, model.BuildDate, model.BuildHash, model.BuildHashEnterprise)
	mlog.Info(
		logCurrentVersion,
		mlog.String("current_version", model.CurrentVersion),
		mlog.String("build_number", model.BuildNumber),
		mlog.String("build_date", model.BuildDate),
		mlog.String("build_hash", model.BuildHash),
		mlog.String("build_hash_enterprise", model.BuildHashEnterprise),
	)
	if model.BuildEnterpriseReady == "true" {
		mlog.Info("Enterprise Build", mlog.Bool("enterprise_build", true))
	} else {
		mlog.Info("Team Edition Build", mlog.Bool("enterprise_build", false))
	}

	pwd, _ := os.Getwd()
	mlog.Info("Printing current working", mlog.String("directory", pwd))
	mlog.Info("Loaded config", mlog.String("source", s.configStore.String()))

	s.checkPushNotificationServerUrl()

	license := s.License()

	if license == nil {
		s.UpdateConfig(func(cfg *model.Config) {
			cfg.TeamSettings.MaxNotificationsPerChannel = &MaxNotificationsPerChannelDefault
		})
	}

	s.ReloadConfig()

	allowAdvancedLogging := license != nil && *license.Features.AdvancedLogging

	if s.Audit == nil {
		s.Audit = &audit.Audit{}
		s.Audit.Init(audit.DefMaxQueueSize)
		if err := s.configureAudit(s.Audit, allowAdvancedLogging); err != nil {
			mlog.Error("Error configuring audit", mlog.Err(err))
		}
	}

	if !allowAdvancedLogging {
		timeoutCtx, cancelCtx := context.WithTimeout(context.Background(), time.Second*5)
		defer cancelCtx()
		mlog.Info("Shutting down advanced logging")
		mlog.ShutdownAdvancedLogging(timeoutCtx)
		if s.advancedLogListenerCleanup != nil {
			s.advancedLogListenerCleanup()
			s.advancedLogListenerCleanup = nil
		}
	}

	// Enable developer settings if this is a "dev" build
	if model.BuildNumber == "dev" {
		s.UpdateConfig(func(cfg *model.Config) { *cfg.ServiceSettings.EnableDeveloper = true })
	}

	if appErr = s.Store.Status().ResetAll(); appErr != nil {
		mlog.Error("Error to reset the server status.", mlog.Err(appErr))
	}

	if s.startMetrics && s.Metrics != nil {
		s.Metrics.StartServer()
	}

	s.SearchEngine.UpdateConfig(s.Config())
	searchConfigListenerId, searchLicenseListenerId := s.StartSearchEngine()
	s.searchConfigListenerId = searchConfigListenerId
	s.searchLicenseListenerId = searchLicenseListenerId

	return s, nil
}

func (s *Server) RunJobs() {
	if s.runjobs {
		s.Go(func() {
			runSecurityJob(s)
		})
		s.Go(func() {
			runDiagnosticsJob(s)
		})
		s.Go(func() {
			runSessionCleanupJob(s)
		})
		s.Go(func() {
			runTokenCleanupJob(s)
		})
		s.Go(func() {
			runCommandWebhookCleanupJob(s)
		})

		if complianceI := s.Compliance; complianceI != nil {
			complianceI.StartComplianceDailyJob()
		}

		if *s.Config().JobSettings.RunJobs && s.Jobs != nil {
			s.Jobs.StartWorkers()
		}
		if *s.Config().JobSettings.RunScheduler && s.Jobs != nil {
			s.Jobs.StartSchedulers()
		}
	}
}

// Global app options that should be applied to apps created by this server
func (s *Server) AppOptions() []AppOption {
	return []AppOption{
		ServerConnector(s),
	}
}

func (s *Server) initLogging() error {
	if s.Log == nil {
		s.Log = mlog.NewLogger(utils.MloggerConfigFromLoggerConfig(&s.Config().LogSettings, utils.GetLogFileLocation))
	}

	if s.NotificationsLog == nil {
		notificationLogSettings := utils.GetLogSettingsFromNotificationsLogSettings(&s.Config().NotificationLogSettings)
		s.NotificationsLog = mlog.NewLogger(utils.MloggerConfigFromLoggerConfig(notificationLogSettings, utils.GetNotificationsLogFileLocation)).
			WithCallerSkip(1).With(mlog.String("logSource", "notifications"))
	}

	// Redirect default golang logger to this logger
	mlog.RedirectStdLog(s.Log)

	// Use this app logger as the global logger (eventually remove all instances of global logging)
	mlog.InitGlobalLogger(s.Log)

	s.logListenerId = s.AddConfigListener(func(_, after *model.Config) {
		s.Log.ChangeLevels(utils.MloggerConfigFromLoggerConfig(&after.LogSettings, utils.GetLogFileLocation))

		notificationLogSettings := utils.GetLogSettingsFromNotificationsLogSettings(&after.NotificationLogSettings)
		s.NotificationsLog.ChangeLevels(utils.MloggerConfigFromLoggerConfig(notificationLogSettings, utils.GetNotificationsLogFileLocation))
	})

	// Configure advanced logging.
	// Advanced logging is E20 only, however logging must be initialized before the license
	// file is loaded.  If no valid E20 license exists then advanced logging will be
	// shutdown once license is loaded/checked.
	if *s.Config().LogSettings.AdvancedLoggingConfig != "" {
		dsn := *s.Config().LogSettings.AdvancedLoggingConfig
		isJson := config.IsJsonMap(dsn)

		// If this is a file based config we need the full path so it can be watched.
		if !isJson {
			if fs, ok := s.configStore.(*config.FileStore); ok {
				dsn = fs.GetFilePath(dsn)
			}
		}

		cfg, err := config.NewLogConfigSrc(dsn, isJson, s.configStore)
		if err != nil {
			return fmt.Errorf("invalid advanced logging config, %w", err)
		}

		if err := mlog.ConfigAdvancedLogging(cfg.Get()); err != nil {
			return fmt.Errorf("error configuring advanced logging, %w", err)
		}

		if !isJson {
			mlog.Info("Loaded advanced logging config", mlog.String("source", dsn))
		}

		listenerId := cfg.AddListener(func(_, newCfg mlog.LogTargetCfg) {
			if err := mlog.ConfigAdvancedLogging(newCfg); err != nil {
				mlog.Error("Error re-configuring advanced logging", mlog.Err(err))
			} else {
				mlog.Info("Re-configured advanced logging")
			}
		})

		// In case initLogging is called more than once.
		if s.advancedLogListenerCleanup != nil {
			s.advancedLogListenerCleanup()
		}

		s.advancedLogListenerCleanup = func() {
			cfg.RemoveListener(listenerId)
		}
	}
	return nil
}

const TIME_TO_WAIT_FOR_CONNECTIONS_TO_CLOSE_ON_SERVER_SHUTDOWN = time.Second

func (s *Server) StopHTTPServer() {
	if s.Server != nil {
		ctx, cancel := context.WithTimeout(context.Background(), TIME_TO_WAIT_FOR_CONNECTIONS_TO_CLOSE_ON_SERVER_SHUTDOWN)
		defer cancel()
		didShutdown := false
		for s.didFinishListen != nil && !didShutdown {
			if err := s.Server.Shutdown(ctx); err != nil {
				mlog.Warn("Unable to shutdown server", mlog.Err(err))
			}
			timer := time.NewTimer(time.Millisecond * 50)
			select {
			case <-s.didFinishListen:
				didShutdown = true
			case <-timer.C:
			}
			timer.Stop()
		}
		s.Server.Close()
		s.Server = nil
	}
}

func (s *Server) Shutdown() error {
	mlog.Info("Stopping Server...")

	defer sentry.Flush(2 * time.Second)

	s.HubStop()
	s.ShutDownPlugins()
	s.RemoveLicenseListener(s.licenseListenerId)
	s.RemoveClusterLeaderChangedListener(s.clusterLeaderListenerId)

	if s.tracer != nil {
		if err := s.tracer.Close(); err != nil {
			mlog.Error("Unable to cleanly shutdown opentracing client", mlog.Err(err))
		}
	}

	err := s.shutdownDiagnostics()
	if err != nil {
		mlog.Error("Unable to cleanly shutdown diagnostic client", mlog.Err(err))
	}

	s.StopHTTPServer()
	s.stopLocalModeServer()
	// Push notification hub needs to be shutdown after HTTP server
	s.StopPushNotificationsHubWorkers()

	s.WaitForGoroutines()

	if s.htmlTemplateWatcher != nil {
		s.htmlTemplateWatcher.Close()
	}

	if s.advancedLogListenerCleanup != nil {
		s.advancedLogListenerCleanup()
		s.advancedLogListenerCleanup = nil
	}

	s.RemoveConfigListener(s.configListenerId)
	s.RemoveConfigListener(s.logListenerId)
	s.stopSearchEngine()

	s.Audit.Shutdown()

	s.configStore.Close()

	if s.Cluster != nil {
		s.Cluster.StopInterNodeCommunication()
	}

	if s.Metrics != nil {
		s.Metrics.StopServer()
	}

	// This must be done after the cluster is stopped.
	if s.Jobs != nil && s.runjobs {
		s.Jobs.StopWorkers()
		s.Jobs.StopSchedulers()
	}

	if s.Store != nil {
		s.Store.Close()
	}

	if s.CacheProvider != nil {
		if err = s.CacheProvider.Close(); err != nil {
			mlog.Error("Unable to cleanly shutdown cache", mlog.Err(err))
		}
	}

	timeoutCtx, timeoutCancel := context.WithTimeout(context.Background(), time.Second*15)
	defer timeoutCancel()
	if err := mlog.Flush(timeoutCtx); err != nil {
		mlog.Error("Error flushing logs", mlog.Err(err))
	}

	mlog.Info("Server stopped")

	// this should just write the "server stopped" record, the rest are already flushed.
	timeoutCtx2, timeoutCancel2 := context.WithTimeout(context.Background(), time.Second*5)
	defer timeoutCancel2()
	_ = mlog.ShutdownAdvancedLogging(timeoutCtx2)

	return nil
}

// Go creates a goroutine, but maintains a record of it to ensure that execution completes before
// the server is shutdown.
func (s *Server) Go(f func()) {
	atomic.AddInt32(&s.goroutineCount, 1)

	go func() {
		f()

		atomic.AddInt32(&s.goroutineCount, -1)
		select {
		case s.goroutineExitSignal <- struct{}{}:
		default:
		}
	}()
}

// WaitForGoroutines blocks until all goroutines created by App.Go exit.
func (s *Server) WaitForGoroutines() {
	for atomic.LoadInt32(&s.goroutineCount) != 0 {
		<-s.goroutineExitSignal
	}
}

var corsAllowedMethods = []string{
	"POST",
	"GET",
	"OPTIONS",
	"PUT",
	"PATCH",
	"DELETE",
}

// golang.org/x/crypto/acme/autocert/autocert.go
func handleHTTPRedirect(w http.ResponseWriter, r *http.Request) {
	if r.Method != "GET" && r.Method != "HEAD" {
		http.Error(w, "Use HTTPS", http.StatusBadRequest)
		return
	}
	target := "https://" + stripPort(r.Host) + r.URL.RequestURI()
	http.Redirect(w, r, target, http.StatusFound)
}

// golang.org/x/crypto/acme/autocert/autocert.go
func stripPort(hostport string) string {
	host, _, err := net.SplitHostPort(hostport)
	if err != nil {
		return hostport
	}
	return net.JoinHostPort(host, "443")
}

func (s *Server) Start() error {
	mlog.Info("Starting Server...")

	var handler http.Handler = s.RootRouter

	if *s.Config().LogSettings.EnableDiagnostics && *s.Config().LogSettings.EnableSentry && !strings.Contains(SENTRY_DSN, "placeholder") {
		sentryHandler := sentryhttp.New(sentryhttp.Options{
			Repanic: true,
		})
		handler = sentryHandler.Handle(handler)
	}

	if allowedOrigins := *s.Config().ServiceSettings.AllowCorsFrom; allowedOrigins != "" {
		exposedCorsHeaders := *s.Config().ServiceSettings.CorsExposedHeaders
		allowCredentials := *s.Config().ServiceSettings.CorsAllowCredentials
		debug := *s.Config().ServiceSettings.CorsDebug
		corsWrapper := cors.New(cors.Options{
			AllowedOrigins:   strings.Fields(allowedOrigins),
			AllowedMethods:   corsAllowedMethods,
			AllowedHeaders:   []string{"*"},
			ExposedHeaders:   strings.Fields(exposedCorsHeaders),
			MaxAge:           86400,
			AllowCredentials: allowCredentials,
			Debug:            debug,
		})

		// If we have debugging of CORS turned on then forward messages to logs
		if debug {
			corsWrapper.Log = s.Log.StdLog(mlog.String("source", "cors"))
		}

		handler = corsWrapper.Handler(handler)
	}

	if *s.Config().RateLimitSettings.Enable {
		mlog.Info("RateLimiter is enabled")

		rateLimiter, err := NewRateLimiter(&s.Config().RateLimitSettings, s.Config().ServiceSettings.TrustedProxyIPHeader)
		if err != nil {
			return err
		}

		s.RateLimiter = rateLimiter
		handler = rateLimiter.RateLimitHandler(handler)
	}
	s.Busy = NewBusy(s.Cluster)

	// Creating a logger for logging errors from http.Server at error level
	errStdLog, err := s.Log.StdLogAt(mlog.LevelError, mlog.String("source", "httpserver"))
	if err != nil {
		return err
	}

	s.Server = &http.Server{
		Handler:      handler,
		ReadTimeout:  time.Duration(*s.Config().ServiceSettings.ReadTimeout) * time.Second,
		WriteTimeout: time.Duration(*s.Config().ServiceSettings.WriteTimeout) * time.Second,
		IdleTimeout:  time.Duration(*s.Config().ServiceSettings.IdleTimeout) * time.Second,
		ErrorLog:     errStdLog,
	}

	addr := *s.Config().ServiceSettings.ListenAddress
	if addr == "" {
		if *s.Config().ServiceSettings.ConnectionSecurity == model.CONN_SECURITY_TLS {
			addr = ":https"
		} else {
			addr = ":http"
		}
	}

	listener, err := net.Listen("tcp", addr)
	if err != nil {
		errors.Wrapf(err, utils.T("api.server.start_server.starting.critical"), err)
		return err
	}
	s.ListenAddr = listener.Addr().(*net.TCPAddr)

	logListeningPort := fmt.Sprintf("Server is listening on %v", listener.Addr().String())
	mlog.Info(logListeningPort, mlog.String("address", listener.Addr().String()))

	m := &autocert.Manager{
		Cache:  autocert.DirCache(*s.Config().ServiceSettings.LetsEncryptCertificateCacheFile),
		Prompt: autocert.AcceptTOS,
	}

	if *s.Config().ServiceSettings.Forward80To443 {
		if host, port, err := net.SplitHostPort(addr); err != nil {
			mlog.Error("Unable to setup forwarding", mlog.Err(err))
		} else if port != "443" {
			return fmt.Errorf(utils.T("api.server.start_server.forward80to443.enabled_but_listening_on_wrong_port"), port)
		} else {
			httpListenAddress := net.JoinHostPort(host, "http")

			if *s.Config().ServiceSettings.UseLetsEncrypt {
				server := &http.Server{
					Addr:     httpListenAddress,
					Handler:  m.HTTPHandler(nil),
					ErrorLog: s.Log.StdLog(mlog.String("source", "le_forwarder_server")),
				}
				go server.ListenAndServe()
			} else {
				go func() {
					redirectListener, err := net.Listen("tcp", httpListenAddress)
					if err != nil {
						mlog.Error("Unable to setup forwarding", mlog.Err(err))
						return
					}
					defer redirectListener.Close()

					server := &http.Server{
						Handler:  http.HandlerFunc(handleHTTPRedirect),
						ErrorLog: s.Log.StdLog(mlog.String("source", "forwarder_server")),
					}
					server.Serve(redirectListener)
				}()
			}
		}
	} else if *s.Config().ServiceSettings.UseLetsEncrypt {
		return errors.New(utils.T("api.server.start_server.forward80to443.disabled_while_using_lets_encrypt"))
	}

	s.didFinishListen = make(chan struct{})
	go func() {
		var err error
		if *s.Config().ServiceSettings.ConnectionSecurity == model.CONN_SECURITY_TLS {

			tlsConfig := &tls.Config{
				PreferServerCipherSuites: true,
				CurvePreferences:         []tls.CurveID{tls.CurveP521, tls.CurveP384, tls.CurveP256},
			}

			switch *s.Config().ServiceSettings.TLSMinVer {
			case "1.0":
				tlsConfig.MinVersion = tls.VersionTLS10
			case "1.1":
				tlsConfig.MinVersion = tls.VersionTLS11
			default:
				tlsConfig.MinVersion = tls.VersionTLS12
			}

			defaultCiphers := []uint16{
				tls.TLS_ECDHE_ECDSA_WITH_AES_128_GCM_SHA256,
				tls.TLS_ECDHE_ECDSA_WITH_AES_256_GCM_SHA384,
				tls.TLS_ECDHE_RSA_WITH_AES_128_GCM_SHA256,
				tls.TLS_ECDHE_RSA_WITH_AES_256_GCM_SHA384,
				tls.TLS_RSA_WITH_AES_128_GCM_SHA256,
				tls.TLS_RSA_WITH_AES_256_GCM_SHA384,
			}

			if len(s.Config().ServiceSettings.TLSOverwriteCiphers) == 0 {
				tlsConfig.CipherSuites = defaultCiphers
			} else {
				var cipherSuites []uint16
				for _, cipher := range s.Config().ServiceSettings.TLSOverwriteCiphers {
					value, ok := model.ServerTLSSupportedCiphers[cipher]

					if !ok {
						mlog.Warn("Unsupported cipher passed", mlog.String("cipher", cipher))
						continue
					}

					cipherSuites = append(cipherSuites, value)
				}

				if len(cipherSuites) == 0 {
					mlog.Warn("No supported ciphers passed, fallback to default cipher suite")
					cipherSuites = defaultCiphers
				}

				tlsConfig.CipherSuites = cipherSuites
			}

			certFile := ""
			keyFile := ""

			if *s.Config().ServiceSettings.UseLetsEncrypt {
				tlsConfig.GetCertificate = m.GetCertificate
				tlsConfig.NextProtos = append(tlsConfig.NextProtos, "h2")
			} else {
				certFile = *s.Config().ServiceSettings.TLSCertFile
				keyFile = *s.Config().ServiceSettings.TLSKeyFile
			}

			s.Server.TLSConfig = tlsConfig
			err = s.Server.ServeTLS(listener, certFile, keyFile)
		} else {
			err = s.Server.Serve(listener)
		}

		if err != nil && err != http.ErrServerClosed {
			mlog.Critical("Error starting server", mlog.Err(err))
			time.Sleep(time.Second)
		}

		close(s.didFinishListen)
	}()

	if *s.Config().ServiceSettings.EnableLocalMode {
		if err := s.startLocalModeServer(); err != nil {
			mlog.Critical(err.Error())
		}
	}

	return nil
}

func (s *Server) startLocalModeServer() error {
	s.localModeServer = &http.Server{
		Handler: s.LocalRouter,
	}

	socket := *s.configStore.Get().ServiceSettings.LocalModeSocketLocation
	unixListener, err := net.Listen("unix", socket)
	if err != nil {
		return errors.Wrapf(err, utils.T("api.server.start_server.starting.critical"), err)
	}
	if err = os.Chmod(socket, 0600); err != nil {
		return errors.Wrapf(err, utils.T("api.server.start_server.starting.critical"), err)
	}

	go func() {
		err = s.localModeServer.Serve(unixListener)
		if err != nil && err != http.ErrServerClosed {
			mlog.Critical("Error starting unix socket server", mlog.Err(err))
		}
	}()
	return nil
}

func (s *Server) stopLocalModeServer() {
	if s.localModeServer != nil {
		s.localModeServer.Close()
	}
}

func (a *App) OriginChecker() func(*http.Request) bool {
	if allowed := *a.Config().ServiceSettings.AllowCorsFrom; allowed != "" {
		if allowed != "*" {
			siteURL, err := url.Parse(*a.Config().ServiceSettings.SiteURL)
			if err == nil {
				siteURL.Path = ""
				allowed += " " + siteURL.String()
			}
		}

		return utils.OriginChecker(allowed)
	}
	return nil
}

func (s *Server) checkPushNotificationServerUrl() {
	notificationServer := *s.Config().EmailSettings.PushNotificationServer
	if strings.HasPrefix(notificationServer, "http://") {
		mlog.Warn("Your push notification server is configured with HTTP. For improved security, update to HTTPS in your configuration.")
	}
}

func runSecurityJob(s *Server) {
	doSecurity(s)
	model.CreateRecurringTask("Security", func() {
		doSecurity(s)
	}, time.Hour*4)
}

func doDiagnosticsIfNeeded(s *Server, firstRun time.Time) {
	hoursSinceFirstServerRun := time.Since(firstRun).Hours()
	// Send once every 10 minutes for the first hour
	// Send once every hour thereafter for the first 12 hours
	// Send at the 24 hour mark and every 24 hours after
	if hoursSinceFirstServerRun < 1 {
		doDiagnostics(s)
	} else if hoursSinceFirstServerRun <= 12 && time.Since(s.timestampLastDiagnosticSent) >= time.Hour {
		doDiagnostics(s)
	} else if hoursSinceFirstServerRun > 12 && time.Since(s.timestampLastDiagnosticSent) >= 24*time.Hour {
		doDiagnostics(s)
	}
}

func runDiagnosticsJob(s *Server) {
	// Send on boot
	doDiagnostics(s)
	firstRun, err := s.getFirstServerRunTimestamp()
	if err != nil {
		mlog.Warn("Fetching time of first server run failed. Setting to 'now'.")
		s.ensureFirstServerRunTimestamp()
		firstRun = utils.MillisFromTime(time.Now())
	}
	model.CreateRecurringTask("Diagnostics", func() {
		doDiagnosticsIfNeeded(s, utils.TimeFromMillis(firstRun))
	}, time.Minute*10)
}

func runTokenCleanupJob(s *Server) {
	doTokenCleanup(s)
	model.CreateRecurringTask("Token Cleanup", func() {
		doTokenCleanup(s)
	}, time.Hour*1)
}

func runCommandWebhookCleanupJob(s *Server) {
	doCommandWebhookCleanup(s)
	model.CreateRecurringTask("Command Hook Cleanup", func() {
		doCommandWebhookCleanup(s)
	}, time.Hour*1)
}

func runSessionCleanupJob(s *Server) {
	doSessionCleanup(s)
	model.CreateRecurringTask("Session Cleanup", func() {
		doSessionCleanup(s)
	}, time.Hour*24)
}

func runLicenseExpirationCheckJob(a *App) {
	doLicenseExpirationCheck(a)
	model.CreateRecurringTask("License Expiration Check", func() {
		doLicenseExpirationCheck(a)
	}, time.Hour*24)
}

func runCheckNumberOfActiveUsersWarnMetricStatusJob(a *App) {
	doCheckNumberOfActiveUsersWarnMetricStatus(a)
	model.CreateRecurringTask("Check Number Of Active Users Warn Metric Status", func() {
		doCheckNumberOfActiveUsersWarnMetricStatus(a)
	}, time.Hour*24)
}

func doSecurity(s *Server) {
	s.DoSecurityUpdateCheck()
}

func doDiagnostics(s *Server) {
	if *s.Config().LogSettings.EnableDiagnostics {
		s.timestampLastDiagnosticSent = time.Now()
		s.SendDailyDiagnostics()
	}
}

func doTokenCleanup(s *Server) {
	s.Store.Token().Cleanup()
}

func doCommandWebhookCleanup(s *Server) {
	s.Store.CommandWebhook().Cleanup()
}

const (
	SESSIONS_CLEANUP_BATCH_SIZE = 1000
)

func doSessionCleanup(s *Server) {
	s.Store.Session().Cleanup(model.GetMillis(), SESSIONS_CLEANUP_BATCH_SIZE)
}

func doCheckNumberOfActiveUsersWarnMetricStatus(a *App) {
	license := a.Srv().License()
	if license != nil {
		mlog.Debug("License is present, skip this check")
		return
	}

	numberOfActiveUsers, err := a.Srv().Store.User().Count(model.UserCountOptions{})
	if err != nil {
		mlog.Error("Error to get active registered users.", mlog.Err(err))
	}

	warnMetrics := []model.WarnMetric{}
	if numberOfActiveUsers < model.WarnMetricsTable[model.SYSTEM_WARN_METRIC_NUMBER_OF_ACTIVE_USERS_200].Limit {
		return
	} else if numberOfActiveUsers >= model.WarnMetricsTable[model.SYSTEM_WARN_METRIC_NUMBER_OF_ACTIVE_USERS_200].Limit && numberOfActiveUsers < model.WarnMetricsTable[model.SYSTEM_WARN_METRIC_NUMBER_OF_ACTIVE_USERS_400].Limit {
		warnMetrics = append(warnMetrics, model.WarnMetricsTable[model.SYSTEM_WARN_METRIC_NUMBER_OF_ACTIVE_USERS_200])
	} else if numberOfActiveUsers >= model.WarnMetricsTable[model.SYSTEM_WARN_METRIC_NUMBER_OF_ACTIVE_USERS_400].Limit && numberOfActiveUsers < model.WarnMetricsTable[model.SYSTEM_WARN_METRIC_NUMBER_OF_ACTIVE_USERS_500].Limit {
		warnMetrics = append(warnMetrics, model.WarnMetricsTable[model.SYSTEM_WARN_METRIC_NUMBER_OF_ACTIVE_USERS_400])
	} else {
		warnMetrics = append(warnMetrics, model.WarnMetricsTable[model.SYSTEM_WARN_METRIC_NUMBER_OF_ACTIVE_USERS_500])
	}

	for _, warnMetric := range warnMetrics {
		data, err := a.Srv().Store.System().GetByName(warnMetric.Id)
		if err == nil && data != nil && (data.Value == model.WARN_METRIC_STATUS_ACK || data.Value == model.WARN_METRIC_STATUS_RUNONCE) {
			mlog.Debug("This metric warning has already been acked or should only run once")
			continue
		}

		if err = a.Srv().Store.System().SaveOrUpdate(&model.System{Name: warnMetric.Id, Value: model.WARN_METRIC_STATUS_LIMIT_REACHED}); err != nil {
			mlog.Error("Unable to write to database.", mlog.String("id", warnMetric.Id), mlog.Err(err))
			continue
		}
		warnMetricStatus, _ := a.getWarnMetricStatusAndDisplayTextsForId(warnMetric.Id, nil)

		if !warnMetric.IsBotOnly {
			message := model.NewWebSocketEvent(model.WEBSOCKET_WARN_METRIC_STATUS_RECEIVED, "", "", "", nil)
			message.Add("warnMetricStatus", warnMetricStatus.ToJson())
			a.Publish(message)
		}

		if err = a.notifyAdminsOfWarnMetricStatus(warnMetric.Id); err != nil {
			mlog.Error("Failed to send notifications to admin users.", mlog.Err(err))
		}

		if warnMetric.IsRunOnce {
			a.setWarnMetricsStatusForId(warnMetric.Id, model.WARN_METRIC_STATUS_RUNONCE)
		}
	}
}

func doLicenseExpirationCheck(a *App) {
	a.Srv().LoadLicense()
	license := a.Srv().License()

	if license == nil {
		mlog.Debug("License cannot be found.")
		return
	}

	if !license.IsPastGracePeriod() {
		mlog.Debug("License is not past the grace period.")
		return
	}

	users, err := a.Srv().Store.User().GetSystemAdminProfiles()
	if err != nil {
		mlog.Error("Failed to get system admins for license expired message from Mattermost.")
		return
	}

	//send email to admin(s)
	for _, user := range users {
		user := user
		if user.Email == "" {
			mlog.Error("Invalid system admin email.", mlog.String("user_email", user.Email))
			continue
		}

		mlog.Debug("Sending license expired email.", mlog.String("user_email", user.Email))
		a.Srv().Go(func() {
			if err := a.Srv().EmailService.SendRemoveExpiredLicenseEmail(user.Email, user.Locale, *a.Config().ServiceSettings.SiteURL, license.Id); err != nil {
				mlog.Error("Error while sending the license expired email.", mlog.String("user_email", user.Email), mlog.Err(err))
			}
		})
	}

	//remove the license
	a.Srv().RemoveLicense()
}

func (s *Server) StartSearchEngine() (string, string) {
	if s.SearchEngine.ElasticsearchEngine != nil && s.SearchEngine.ElasticsearchEngine.IsActive() {
		s.Go(func() {
			if err := s.SearchEngine.ElasticsearchEngine.Start(); err != nil {
				s.Log.Error(err.Error())
			}
		})
	}

	configListenerId := s.AddConfigListener(func(oldConfig *model.Config, newConfig *model.Config) {
		if s.SearchEngine == nil {
			return
		}
		s.SearchEngine.UpdateConfig(newConfig)

		if s.SearchEngine.ElasticsearchEngine != nil && !*oldConfig.ElasticsearchSettings.EnableIndexing && *newConfig.ElasticsearchSettings.EnableIndexing {
			s.Go(func() {
				if err := s.SearchEngine.ElasticsearchEngine.Start(); err != nil {
					mlog.Error(err.Error())
				}
			})
		} else if s.SearchEngine.ElasticsearchEngine != nil && *oldConfig.ElasticsearchSettings.EnableIndexing && !*newConfig.ElasticsearchSettings.EnableIndexing {
			s.Go(func() {
				if err := s.SearchEngine.ElasticsearchEngine.Stop(); err != nil {
					mlog.Error(err.Error())
				}
			})
		} else if s.SearchEngine.ElasticsearchEngine != nil && *oldConfig.ElasticsearchSettings.Password != *newConfig.ElasticsearchSettings.Password || *oldConfig.ElasticsearchSettings.Username != *newConfig.ElasticsearchSettings.Username || *oldConfig.ElasticsearchSettings.ConnectionUrl != *newConfig.ElasticsearchSettings.ConnectionUrl || *oldConfig.ElasticsearchSettings.Sniff != *newConfig.ElasticsearchSettings.Sniff {
			s.Go(func() {
				if *oldConfig.ElasticsearchSettings.EnableIndexing {
					if err := s.SearchEngine.ElasticsearchEngine.Stop(); err != nil {
						mlog.Error(err.Error())
					}
					if err := s.SearchEngine.ElasticsearchEngine.Start(); err != nil {
						mlog.Error(err.Error())
					}
				}
			})
		}
	})

	licenseListenerId := s.AddLicenseListener(func(oldLicense, newLicense *model.License) {
		if s.SearchEngine == nil {
			return
		}
		if oldLicense == nil && newLicense != nil {
			if s.SearchEngine.ElasticsearchEngine != nil && s.SearchEngine.ElasticsearchEngine.IsActive() {
				s.Go(func() {
					if err := s.SearchEngine.ElasticsearchEngine.Start(); err != nil {
						mlog.Error(err.Error())
					}
				})
			}
		} else if oldLicense != nil && newLicense == nil {
			if s.SearchEngine.ElasticsearchEngine != nil {
				s.Go(func() {
					if err := s.SearchEngine.ElasticsearchEngine.Stop(); err != nil {
						mlog.Error(err.Error())
					}
				})
			}
		}
	})

	return configListenerId, licenseListenerId
}

func (s *Server) stopSearchEngine() {
	s.RemoveConfigListener(s.searchConfigListenerId)
	s.RemoveLicenseListener(s.searchLicenseListenerId)
	if s.SearchEngine != nil && s.SearchEngine.ElasticsearchEngine != nil && s.SearchEngine.ElasticsearchEngine.IsActive() {
		s.SearchEngine.ElasticsearchEngine.Stop()
	}
	if s.SearchEngine != nil && s.SearchEngine.BleveEngine != nil && s.SearchEngine.BleveEngine.IsActive() {
		s.SearchEngine.BleveEngine.Stop()
	}
}

// initDiagnostics initialises the Rudder client for the diagnostics system.
func (s *Server) initDiagnostics(endpoint string) {
	if s.rudderClient == nil {
		config := rudder.Config{}
		config.Logger = rudder.StdLogger(s.Log.StdLog(mlog.String("source", "rudder")))
		config.Endpoint = endpoint
		// For testing
		if endpoint != RUDDER_DATAPLANE_URL {
			config.Verbose = true
			config.BatchSize = 1
		}
		client, err := rudder.NewWithConfig(RUDDER_KEY, endpoint, config)
		if err != nil {
			mlog.Error("Failed to create Rudder instance", mlog.Err(err))
			return
		}
		client.Enqueue(rudder.Identify{
			UserId: s.diagnosticId,
		})

		s.rudderClient = client
	}
}

// shutdownDiagnostics closes the diagnostics system Rudder client.
func (s *Server) shutdownDiagnostics() error {
	if s.rudderClient != nil {
		return s.rudderClient.Close()
	}

	return nil
}

func (s *Server) FileBackend() (filesstore.FileBackend, *model.AppError) {
	license := s.License()
	return filesstore.NewFileBackend(&s.Config().FileSettings, license != nil && *license.Features.Compliance)
}

func (s *Server) TotalWebsocketConnections() int {
	// This method is only called after the hub is initialized.
	// Therefore, no mutex is needed to protect s.hubs.
	count := int64(0)
	for _, hub := range s.hubs {
		count = count + atomic.LoadInt64(&hub.connectionCount)
	}

	return int(count)
}

func (s *Server) ClusterHealthScore() int {
	return s.Cluster.HealthScore()
}

func (s *Server) ensureDiagnosticId() {
	if s.diagnosticId != "" {
		return
	}
	props, err := s.Store.System().Get()
	if err != nil {
		return
	}

	id := props[model.SYSTEM_DIAGNOSTIC_ID]
	if len(id) == 0 {
		id = model.NewId()
		systemID := &model.System{Name: model.SYSTEM_DIAGNOSTIC_ID, Value: id}
		s.Store.System().Save(systemID)
	}

	s.diagnosticId = id
}

func (s *Server) configOrLicenseListener() {
	s.regenerateClientConfig()
}

func (s *Server) ClientConfigHash() string {
	return s.clientConfigHash.Load().(string)
}

func (s *Server) initJobs() {
	s.Jobs = jobs.NewJobServer(s, s.Store)
	if jobsDataRetentionJobInterface != nil {
		s.Jobs.DataRetentionJob = jobsDataRetentionJobInterface(s)
	}
	if jobsMessageExportJobInterface != nil {
		s.Jobs.MessageExportJob = jobsMessageExportJobInterface(s)
	}
	if jobsElasticsearchAggregatorInterface != nil {
		s.Jobs.ElasticsearchAggregator = jobsElasticsearchAggregatorInterface(s)
	}
	if jobsElasticsearchIndexerInterface != nil {
		s.Jobs.ElasticsearchIndexer = jobsElasticsearchIndexerInterface(s)
	}
	if jobsBleveIndexerInterface != nil {
		s.Jobs.BleveIndexer = jobsBleveIndexerInterface(s)
	}
	if jobsMigrationsInterface != nil {
		s.Jobs.Migrations = jobsMigrationsInterface(s)
	}
}<|MERGE_RESOLUTION|>--- conflicted
+++ resolved
@@ -298,11 +298,7 @@
 			s.sqlStore = sqlstore.NewSqlSupplier(s.Config().SqlSettings, s.Metrics)
 			searchStore := searchlayer.NewSearchLayer(
 				localcachelayer.NewLocalCacheLayer(
-<<<<<<< HEAD
-					store.NewRetryLayer(s.sqlStore),
-=======
 					retrylayer.New(s.sqlStore),
->>>>>>> 19173ea6
 					s.Metrics,
 					s.Cluster,
 					s.CacheProvider,
