--- conflicted
+++ resolved
@@ -119,11 +119,7 @@
 	case model.OAUTH_ACTION_SIGNUP:
 		if teamId := relayProps["team_id"]; teamId != "" {
 			if err = c.App.AddUserToTeamByTeamId(teamId, user); err != nil {
-<<<<<<< HEAD
-				mlog.Error(err.Error())
-=======
 				c.LogErrorByCode(err)
->>>>>>> 837b818b
 				break
 			}
 			c.App.AddDirectChannels(teamId, user)
