--- conflicted
+++ resolved
@@ -60,10 +60,7 @@
 	UserPasswordMaxLength = 72
 	UserLocaleMaxLength   = 5
 	UserTimezoneMaxRunes  = 256
-<<<<<<< HEAD
-=======
 	UserRolesMaxLength    = 256
->>>>>>> 929caaff
 )
 
 //msgp:tuple User
@@ -622,8 +619,6 @@
 	}
 	u.Props[UserPropsKeyCustomStatus] = string(statusJSON)
 	return nil
-<<<<<<< HEAD
-=======
 }
 
 func (u *User) GetCustomStatus() *CustomStatus {
@@ -633,7 +628,6 @@
 	_ = json.Unmarshal([]byte(data), &o)
 
 	return o
->>>>>>> 929caaff
 }
 
 func (u *User) ClearCustomStatus() {
