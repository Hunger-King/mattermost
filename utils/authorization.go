--- conflicted
+++ resolved
@@ -8,7 +8,6 @@
 )
 
 func SetRolePermissionsFromConfig(roles map[string]*model.Role, cfg *model.Config, isLicensed bool) map[string]*model.Role {
-<<<<<<< HEAD
 	roles[model.TEAM_USER_ROLE_ID].Permissions = append(
 		roles[model.TEAM_USER_ROLE_ID].Permissions,
 		model.PERMISSION_CREATE_PUBLIC_CHANNEL.Id,
@@ -64,290 +63,6 @@
 		roles[model.SYSTEM_ADMIN_ROLE_ID].Permissions,
 		model.PERMISSION_EDIT_POST.Id,
 	)
-=======
-	if isLicensed {
-		switch *cfg.TeamSettings.DEPRECATED_DO_NOT_USE_RestrictPublicChannelCreation {
-		case model.PermissionsAll:
-			roles[model.TeamUserRoleId].Permissions = append(
-				roles[model.TeamUserRoleId].Permissions,
-				model.PermissionCreatePublicChannel.Id,
-			)
-		case model.PermissionsTeamAdmin:
-			roles[model.TeamAdminRoleId].Permissions = append(
-				roles[model.TeamAdminRoleId].Permissions,
-				model.PermissionCreatePublicChannel.Id,
-			)
-		}
-	} else {
-		roles[model.TeamUserRoleId].Permissions = append(
-			roles[model.TeamUserRoleId].Permissions,
-			model.PermissionCreatePublicChannel.Id,
-		)
-	}
-
-	if isLicensed {
-		switch *cfg.TeamSettings.DEPRECATED_DO_NOT_USE_RestrictPublicChannelManagement {
-		case model.PermissionsAll:
-			roles[model.ChannelUserRoleId].Permissions = append(
-				roles[model.ChannelUserRoleId].Permissions,
-				model.PermissionManagePublicChannelProperties.Id,
-			)
-		case model.PermissionsChannelAdmin:
-			roles[model.TeamAdminRoleId].Permissions = append(
-				roles[model.TeamAdminRoleId].Permissions,
-				model.PermissionManagePublicChannelProperties.Id,
-			)
-			roles[model.ChannelAdminRoleId].Permissions = append(
-				roles[model.ChannelAdminRoleId].Permissions,
-				model.PermissionManagePublicChannelProperties.Id,
-			)
-		case model.PermissionsTeamAdmin:
-			roles[model.TeamAdminRoleId].Permissions = append(
-				roles[model.TeamAdminRoleId].Permissions,
-				model.PermissionManagePublicChannelProperties.Id,
-			)
-		}
-	} else {
-		roles[model.ChannelUserRoleId].Permissions = append(
-			roles[model.ChannelUserRoleId].Permissions,
-			model.PermissionManagePublicChannelProperties.Id,
-		)
-	}
-
-	if isLicensed {
-		switch *cfg.TeamSettings.DEPRECATED_DO_NOT_USE_RestrictPublicChannelDeletion {
-		case model.PermissionsAll:
-			roles[model.ChannelUserRoleId].Permissions = append(
-				roles[model.ChannelUserRoleId].Permissions,
-				model.PermissionDeletePublicChannel.Id,
-			)
-		case model.PermissionsChannelAdmin:
-			roles[model.TeamAdminRoleId].Permissions = append(
-				roles[model.TeamAdminRoleId].Permissions,
-				model.PermissionDeletePublicChannel.Id,
-			)
-			roles[model.ChannelAdminRoleId].Permissions = append(
-				roles[model.ChannelAdminRoleId].Permissions,
-				model.PermissionDeletePublicChannel.Id,
-			)
-		case model.PermissionsTeamAdmin:
-			roles[model.TeamAdminRoleId].Permissions = append(
-				roles[model.TeamAdminRoleId].Permissions,
-				model.PermissionDeletePublicChannel.Id,
-			)
-		}
-	} else {
-		roles[model.ChannelUserRoleId].Permissions = append(
-			roles[model.ChannelUserRoleId].Permissions,
-			model.PermissionDeletePublicChannel.Id,
-		)
-	}
-
-	if isLicensed {
-		switch *cfg.TeamSettings.DEPRECATED_DO_NOT_USE_RestrictPrivateChannelCreation {
-		case model.PermissionsAll:
-			roles[model.TeamUserRoleId].Permissions = append(
-				roles[model.TeamUserRoleId].Permissions,
-				model.PermissionCreatePrivateChannel.Id,
-			)
-		case model.PermissionsTeamAdmin:
-			roles[model.TeamAdminRoleId].Permissions = append(
-				roles[model.TeamAdminRoleId].Permissions,
-				model.PermissionCreatePrivateChannel.Id,
-			)
-		}
-	} else {
-		roles[model.TeamUserRoleId].Permissions = append(
-			roles[model.TeamUserRoleId].Permissions,
-			model.PermissionCreatePrivateChannel.Id,
-		)
-	}
-
-	if isLicensed {
-		switch *cfg.TeamSettings.DEPRECATED_DO_NOT_USE_RestrictPrivateChannelManagement {
-		case model.PermissionsAll:
-			roles[model.ChannelUserRoleId].Permissions = append(
-				roles[model.ChannelUserRoleId].Permissions,
-				model.PermissionManagePrivateChannelProperties.Id,
-			)
-		case model.PermissionsChannelAdmin:
-			roles[model.TeamAdminRoleId].Permissions = append(
-				roles[model.TeamAdminRoleId].Permissions,
-				model.PermissionManagePrivateChannelProperties.Id,
-			)
-			roles[model.ChannelAdminRoleId].Permissions = append(
-				roles[model.ChannelAdminRoleId].Permissions,
-				model.PermissionManagePrivateChannelProperties.Id,
-			)
-		case model.PermissionsTeamAdmin:
-			roles[model.TeamAdminRoleId].Permissions = append(
-				roles[model.TeamAdminRoleId].Permissions,
-				model.PermissionManagePrivateChannelProperties.Id,
-			)
-		}
-	} else {
-		roles[model.ChannelUserRoleId].Permissions = append(
-			roles[model.ChannelUserRoleId].Permissions,
-			model.PermissionManagePrivateChannelProperties.Id,
-		)
-	}
-
-	if isLicensed {
-		switch *cfg.TeamSettings.DEPRECATED_DO_NOT_USE_RestrictPrivateChannelDeletion {
-		case model.PermissionsAll:
-			roles[model.ChannelUserRoleId].Permissions = append(
-				roles[model.ChannelUserRoleId].Permissions,
-				model.PermissionDeletePrivateChannel.Id,
-			)
-		case model.PermissionsChannelAdmin:
-			roles[model.TeamAdminRoleId].Permissions = append(
-				roles[model.TeamAdminRoleId].Permissions,
-				model.PermissionDeletePrivateChannel.Id,
-			)
-			roles[model.ChannelAdminRoleId].Permissions = append(
-				roles[model.ChannelAdminRoleId].Permissions,
-				model.PermissionDeletePrivateChannel.Id,
-			)
-		case model.PermissionsTeamAdmin:
-			roles[model.TeamAdminRoleId].Permissions = append(
-				roles[model.TeamAdminRoleId].Permissions,
-				model.PermissionDeletePrivateChannel.Id,
-			)
-		}
-	} else {
-		roles[model.ChannelUserRoleId].Permissions = append(
-			roles[model.ChannelUserRoleId].Permissions,
-			model.PermissionDeletePrivateChannel.Id,
-		)
-	}
-
-	// Restrict permissions for Private Channel Manage Members
-	if isLicensed {
-		switch *cfg.TeamSettings.DEPRECATED_DO_NOT_USE_RestrictPrivateChannelManageMembers {
-		case model.PermissionsAll:
-			roles[model.ChannelUserRoleId].Permissions = append(
-				roles[model.ChannelUserRoleId].Permissions,
-				model.PermissionManagePrivateChannelMembers.Id,
-			)
-		case model.PermissionsChannelAdmin:
-			roles[model.TeamAdminRoleId].Permissions = append(
-				roles[model.TeamAdminRoleId].Permissions,
-				model.PermissionManagePrivateChannelMembers.Id,
-			)
-			roles[model.ChannelAdminRoleId].Permissions = append(
-				roles[model.ChannelAdminRoleId].Permissions,
-				model.PermissionManagePrivateChannelMembers.Id,
-			)
-		case model.PermissionsTeamAdmin:
-			roles[model.TeamAdminRoleId].Permissions = append(
-				roles[model.TeamAdminRoleId].Permissions,
-				model.PermissionManagePrivateChannelMembers.Id,
-			)
-		}
-	} else {
-		roles[model.ChannelUserRoleId].Permissions = append(
-			roles[model.ChannelUserRoleId].Permissions,
-			model.PermissionManagePrivateChannelMembers.Id,
-		)
-	}
-
-	if !*cfg.ServiceSettings.DEPRECATED_DO_NOT_USE_EnableOnlyAdminIntegrations {
-		roles[model.TeamUserRoleId].Permissions = append(
-			roles[model.TeamUserRoleId].Permissions,
-			model.PermissionManageIncomingWebhooks.Id,
-			model.PermissionManageOutgoingWebhooks.Id,
-			model.PermissionManageSlashCommands.Id,
-		)
-		roles[model.SystemUserRoleId].Permissions = append(
-			roles[model.SystemUserRoleId].Permissions,
-			model.PermissionManageOAuth.Id,
-		)
-	}
-
-	// Grant permissions for inviting and adding users to a team.
-	if isLicensed {
-		if *cfg.TeamSettings.DEPRECATED_DO_NOT_USE_RestrictTeamInvite == model.PermissionsTeamAdmin {
-			roles[model.TeamAdminRoleId].Permissions = append(
-				roles[model.TeamAdminRoleId].Permissions,
-				model.PermissionInviteUser.Id,
-				model.PermissionAddUserToTeam.Id,
-			)
-		} else if *cfg.TeamSettings.DEPRECATED_DO_NOT_USE_RestrictTeamInvite == model.PermissionsAll {
-			roles[model.TeamUserRoleId].Permissions = append(
-				roles[model.TeamUserRoleId].Permissions,
-				model.PermissionInviteUser.Id,
-				model.PermissionAddUserToTeam.Id,
-			)
-		}
-	} else {
-		roles[model.TeamUserRoleId].Permissions = append(
-			roles[model.TeamUserRoleId].Permissions,
-			model.PermissionInviteUser.Id,
-			model.PermissionAddUserToTeam.Id,
-		)
-	}
-
-	if isLicensed {
-		switch *cfg.ServiceSettings.DEPRECATED_DO_NOT_USE_RestrictPostDelete {
-		case model.PermissionsDeletePostAll:
-			roles[model.ChannelUserRoleId].Permissions = append(
-				roles[model.ChannelUserRoleId].Permissions,
-				model.PermissionDeletePost.Id,
-			)
-			roles[model.TeamAdminRoleId].Permissions = append(
-				roles[model.TeamAdminRoleId].Permissions,
-				model.PermissionDeletePost.Id,
-				model.PermissionDeleteOthersPosts.Id,
-			)
-		case model.PermissionsDeletePostTeamAdmin:
-			roles[model.TeamAdminRoleId].Permissions = append(
-				roles[model.TeamAdminRoleId].Permissions,
-				model.PermissionDeletePost.Id,
-				model.PermissionDeleteOthersPosts.Id,
-			)
-		}
-	} else {
-		roles[model.ChannelUserRoleId].Permissions = append(
-			roles[model.ChannelUserRoleId].Permissions,
-			model.PermissionDeletePost.Id,
-		)
-		roles[model.TeamAdminRoleId].Permissions = append(
-			roles[model.TeamAdminRoleId].Permissions,
-			model.PermissionDeletePost.Id,
-			model.PermissionDeleteOthersPosts.Id,
-		)
-	}
-
-	if *cfg.TeamSettings.DEPRECATED_DO_NOT_USE_EnableTeamCreation {
-		roles[model.SystemUserRoleId].Permissions = append(
-			roles[model.SystemUserRoleId].Permissions,
-			model.PermissionCreateTeam.Id,
-		)
-	}
-
-	if isLicensed {
-		switch *cfg.ServiceSettings.DEPRECATED_DO_NOT_USE_AllowEditPost {
-		case model.AllowEditPostAlways, model.AllowEditPostTimeLimit:
-			roles[model.ChannelUserRoleId].Permissions = append(
-				roles[model.ChannelUserRoleId].Permissions,
-				model.PermissionEditPost.Id,
-			)
-			roles[model.SystemAdminRoleId].Permissions = append(
-				roles[model.SystemAdminRoleId].Permissions,
-				model.PermissionEditPost.Id,
-			)
-		}
-	} else {
-		roles[model.ChannelUserRoleId].Permissions = append(
-			roles[model.ChannelUserRoleId].Permissions,
-			model.PermissionEditPost.Id,
-		)
-		roles[model.SystemAdminRoleId].Permissions = append(
-			roles[model.SystemAdminRoleId].Permissions,
-			model.PermissionEditPost.Id,
-		)
-	}
->>>>>>> 186475db
 
 	return roles
 }