--- conflicted
+++ resolved
@@ -3899,7 +3899,6 @@
         );
     };
 
-<<<<<<< HEAD
     renewCustomerSelfHostedSignup = (form: SelfHostedRenewalForm) => {
         return this.doFetch<SelfHostedSignupCustomerResponse>(
             `${this.getHostedCustomerRenewRoute()}/customer`,
@@ -3911,12 +3910,13 @@
         return this.doFetch<SelfHostedSignupSuccessResponse>(
             `${this.getHostedCustomerRenewRoute()}/confirm`,
             {method: 'post', body: JSON.stringify({stripe_setup_intent_id: setupIntentId, subscription: createSubscriptionRequest})},
-=======
+        );
+    };
+
     subscribeToNewsletter = (newletterRequestBody: NewsletterRequestBody) => {
         return this.doFetch<StatusOK>(
             `${this.getHostedCustomerRoute()}/subscribe-newsletter`,
             {method: 'post', body: JSON.stringify(newletterRequestBody)},
->>>>>>> 8afb6a6b
         );
     };
 
