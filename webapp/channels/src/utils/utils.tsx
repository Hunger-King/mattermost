--- conflicted
+++ resolved
@@ -1748,10 +1748,9 @@
     };
 }
 
-<<<<<<< HEAD
 export function generateSlug(): string {
     return crypto.randomBytes(16).toString('hex');
-=======
+}
 export function sortUsersAndGroups(a: UserProfile | Group, b: UserProfile | Group) {
     let aSortString = '';
     let bSortString = '';
@@ -1767,5 +1766,4 @@
     }
 
     return aSortString.localeCompare(bSortString);
->>>>>>> 0409a228
 }