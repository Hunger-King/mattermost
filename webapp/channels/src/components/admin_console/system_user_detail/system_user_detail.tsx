--- conflicted
+++ resolved
@@ -1,18 +1,10 @@
 // Copyright (c) 2015-present Mattermost, Inc. All Rights Reserved.
 // See LICENSE.txt for license information.
 
-<<<<<<< HEAD
 import React, {PureComponent} from 'react';
 import type {ChangeEvent, MouseEvent} from 'react';
 import type {WrappedComponentProps} from 'react-intl';
-import {FormattedMessage, injectIntl} from 'react-intl';
-=======
-import React from 'react';
-import {Overlay} from 'react-bootstrap';
-import type {WrappedComponentProps} from 'react-intl';
 import {FormattedMessage, defineMessage, injectIntl} from 'react-intl';
-import {Redirect} from 'react-router-dom';
->>>>>>> 1e184df4
 import type {RouteComponentProps} from 'react-router-dom';
 
 import type {ServerError} from '@mattermost/types/errors';
@@ -38,7 +30,6 @@
 import LoadingSpinner from 'components/widgets/loading/loading_spinner';
 
 import {Constants} from 'utils/constants';
-<<<<<<< HEAD
 import {toTitleCase} from 'utils/utils';
 
 import type {PropsFromRedux} from './index';
@@ -50,22 +41,6 @@
 };
 
 export type Props = PropsFromRedux & RouteComponentProps<Params> & WrappedComponentProps;
-=======
-import * as Utils from 'utils/utils';
-
-import './system_user_detail.scss';
-
-export type Props = {
-    user: UserProfile;
-    mfaEnabled: boolean;
-    isDisabled?: boolean;
-    actions: {
-        updateUserActive: (userId: string, active: boolean) => Promise<ActionResult>;
-        setNavigationBlocked: (blocked: boolean) => void;
-        addUserToTeam: (teamId: string, userId: string) => Promise<unknown>;
-    };
-} & WrappedComponentProps;
->>>>>>> 1e184df4
 
 export type State = {
     user?: UserProfile;
@@ -77,26 +52,10 @@
     teams: TeamMembership[];
     teamIds: Array<Team['id']>;
     refreshTeams: boolean;
-<<<<<<< HEAD
     showResetPasswordModal: boolean;
     showDeactivateMemberModal: boolean;
     showTeamSelectorModal: boolean;
 };
-=======
-    error: ServerError | null;
-}
-
-class SystemUserDetail extends React.PureComponent<Props & RouteComponentProps, State> {
-    errorMessageRef: React.RefObject<HTMLDivElement>;
-    errorMessageRefCurrent: React.ReactInstance | undefined;
-
-    public static defaultProps = {
-        user: {
-            email: '',
-        } as UserProfile,
-        mfaEnabled: false,
-    };
->>>>>>> 1e184df4
 
 export class SystemUserDetail extends PureComponent<Props, State> {
     constructor(props: Props) {
@@ -276,7 +235,6 @@
         this.props.setNavigationBlocked(didEmailChanged);
     };
 
-<<<<<<< HEAD
     handleSubmit = async (event: MouseEvent<HTMLButtonElement>) => {
         event.preventDefault();
 
@@ -286,42 +244,6 @@
 
         if (this.state.user.email === this.state.emailField) {
             return;
-=======
-    renderActivateDeactivate = (): React.ReactNode => {
-        if (this.props.user.delete_at > 0) {
-            return (
-                <AdminButtonOutline
-                    onClick={this.handleMakeActive}
-                    className='admin-btn-default'
-                    disabled={this.props.isDisabled}
-                >
-                    {this.props.intl.formatMessage({id: 'admin.user_item.makeActive', defaultMessage: 'Activate'})}
-                </AdminButtonOutline>
-            );
-        }
-        return (
-            <AdminButtonOutline
-                onClick={this.handleShowDeactivateMemberModal}
-                className='admin-btn-default'
-                disabled={this.props.isDisabled}
-            >
-                {this.props.intl.formatMessage({id: 'admin.user_item.makeInactive', defaultMessage: 'Deactivate'})}
-            </AdminButtonOutline>
-        );
-    };
-
-    renderRemoveMFA = (): React.ReactNode => {
-        if (this.props.user.mfa_active) {
-            return (
-                <AdminButtonOutline
-                    onClick={this.handleResetMfa}
-                    className='admin-btn-default'
-                    disabled={this.props.isDisabled}
-                >
-                    {this.props.intl.formatMessage({id: 'admin.user_item.resetMfa', defaultMessage: 'Remove MFA'})}
-                </AdminButtonOutline>
-            );
->>>>>>> 1e184df4
         }
 
         if (!isEmail(this.state.user.email)) {
@@ -347,20 +269,7 @@
                     isSaveNeeded: false,
                 });
             } else {
-<<<<<<< HEAD
                 throw new Error(error ? error.message : 'Unknown error');
-=======
-                service = Utils.toTitleCase(user.auth_service);
-            }
-            authLine = service;
-        } else {
-            authLine = this.props.intl.formatMessage({id: 'admin.userManagement.userDetail.email', defaultMessage: 'Email'});
-        }
-        if (mfaEnabled) {
-            if (user.mfa_active) {
-                authLine += ', ';
-                authLine += this.props.intl.formatMessage({id: 'admin.userManagement.userDetail.mfa', defaultMessage: 'MFA'});
->>>>>>> 1e184df4
             }
         } catch (err) {
             console.error('SystemUserDetails-handleSubmit', err); // eslint-disable-line no-console
@@ -426,7 +335,6 @@
                             user={this.state.user}
                             isLoading={this.state.isLoading}
                             body={
-<<<<<<< HEAD
                                 <>
                                     <span>{this.state?.user?.position}</span>
                                     <label>
@@ -435,13 +343,6 @@
                                             defaultMessage='Email'
                                         />
                                         <EmailIcon/>
-=======
-                                <React.Fragment>
-                                    <span className='SystemUserDetail__position'>{user.position}</span>
-                                    <span className='SystemUserDetail__field-label'>{this.props.intl.formatMessage({id: 'admin.userManagement.userDetail.email', defaultMessage: 'Email'})}</span>
-                                    <div>
-                                        <EmailIcon className='SystemUserDetail__field-icon'/>
->>>>>>> 1e184df4
                                         <input
                                             className='form-control'
                                             type='text'
@@ -463,25 +364,10 @@
                                             id='admin.userManagement.userDetail.authenticationMethod'
                                             defaultMessage='Authentication Method'
                                         />
-<<<<<<< HEAD
                                         <SheidOutlineIcon/>
                                         <span>{this.getUserAuthenticationTextField(this.props.mfaEnabled, this.state.user)}</span>
                                     </label>
                                 </>
-=======
-                                    </div>
-                                    <span className='SystemUserDetail__field-label'>{this.props.intl.formatMessage({id: 'admin.userManagement.userDetail.username', defaultMessage: 'Username'})}</span>
-                                    <div>
-                                        <AtIcon className='SystemUserDetail__field-icon'/>
-                                        <span className='SystemUserDetail__field-text'>{user.username}</span>
-                                    </div>
-                                    <span className='SystemUserDetail__field-label'>{this.props.intl.formatMessage({id: 'admin.userManagement.userDetail.authenticationMethod', defaultMessage: 'Authentication Method'})}</span>
-                                    <div className='SystemUserDetail__field-text'>
-                                        <SheidOutlineIcon className='SystemUserDetail__field-icon'/>
-                                        <span className='SystemUserDetail__field-text'>{this.getAuthenticationText()}</span>
-                                    </div>
-                                </React.Fragment>
->>>>>>> 1e184df4
                             }
                             footer={
                                 <>
@@ -489,7 +375,6 @@
                                         className='btn btn-secondary'
                                         onClick={this.toggleOpenModalResetPassword}
                                     >
-<<<<<<< HEAD
                                         <FormattedMessage
                                             id='admin.user_item.resetPwd'
                                             defaultMessage='Reset Password'
@@ -529,37 +414,14 @@
                                         </button>
                                     )}
                                 </>
-=======
-                                        {this.props.intl.formatMessage({id: 'admin.user_item.resetPwd', defaultMessage: 'Reset Password'})}
-                                    </AdminButtonOutline>
-                                    {this.renderActivateDeactivate()}
-                                    {this.renderRemoveMFA()}
-                                </React.Fragment>
->>>>>>> 1e184df4
                             }
                         />
 
                         {/* User's team details */}
                         <AdminPanel
-<<<<<<< HEAD
-                            title={
-                                <FormattedMessage
-                                    id='admin.userManagement.userDetail.teamsTitle'
-                                    defaultMessage='Team Membership'
-                                />
-                            }
-                            subtitle={
-                                <FormattedMessage
-                                    id='admin.userManagement.userDetail.teamsSubtitle'
-                                    defaultMessage='Teams to which this user belongs'
-                                />
-                            }
+                            title={defineMessage({id: 'admin.userManagement.userDetail.teamsTitle', defaultMessage: 'Team Membership'})}
+                            subtitle={defineMessage({id: 'admin.userManagement.userDetail.teamsSubtitle', defaultMessage: 'Teams to which this user belongs'})}
                             button={
-=======
-                            subtitle={defineMessage({id: 'admin.userManagement.userDetail.teamsSubtitle', defaultMessage: 'Teams to which this user belongs'})}
-                            title={defineMessage({id: 'admin.userManagement.userDetail.teamsTitle', defaultMessage: 'Team Membership'})}
-                            button={(
->>>>>>> 1e184df4
                                 <div className='add-team-button'>
                                     <button
                                         type='button'
@@ -597,10 +459,6 @@
                         saving={this.state.isSaving}
                         disabled={!this.state.isSaveNeeded || this.state.isLoading || this.state.error !== null || this.state.isSaving}
                         onClick={this.handleSubmit}
-<<<<<<< HEAD
-=======
-                        savingMessage={this.props.intl.formatMessage({id: 'admin.saving', defaultMessage: 'Saving Config...'})}
->>>>>>> 1e184df4
                     />
                     <div className='error-message'>
                         <FormError error={this.state.error}/>
