// Jest Snapshot v1, https://goo.gl/fbAQLP

exports[`components/admin_console/system_user_detail should match default snapshot 1`] = `
<div
  className="SystemUserDetail wrapper--fixed"
>
  <AdminHeader
    withBackButton={true}
  >
    <div>
      <Connect(Component)
        className="fa fa-angle-left back"
        to="/admin_console/user_management/users"
      />
      <MemoizedFormattedMessage
        defaultMessage="User Configuration"
        id="admin.systemUserDetail.title"
      />
    </div>
  </AdminHeader>
  <div
    className="admin-console__wrapper"
  >
    <div
      className="admin-console__content"
    >
      <AdminUserCard
        body={
          <React.Fragment>
            <span />
            <label>
              <Memo(MemoizedFormattedMessage)
                defaultMessage="Email"
                id="admin.userManagement.userDetail.email"
              />
              <Memo(EmailIcon) />
              <input
                className="form-control"
                disabled={false}
                onChange={[Function]}
                type="text"
                value=""
              />
            </label>
            <label>
              <Memo(MemoizedFormattedMessage)
                defaultMessage="Username"
                id="admin.userManagement.userDetail.username"
              />
              <AtIcon />
              <span />
            </label>
            <label>
              <Memo(MemoizedFormattedMessage)
                defaultMessage="Authentication Method"
                id="admin.userManagement.userDetail.authenticationMethod"
              />
              <Memo(ShieldOutlineIcon) />
              <span>
                
              </span>
            </label>
          </React.Fragment>
        }
        footer={
          <React.Fragment>
            <button
              className="btn btn-secondary"
              onClick={[Function]}
            >
              <Memo(MemoizedFormattedMessage)
                defaultMessage="Reset Password"
                id="admin.user_item.resetPwd"
              />
            </button>
<<<<<<< HEAD
            <button
              className="btn btn-secondary"
=======
          </div>
        }
        subtitle={
          Object {
            "defaultMessage": "Teams to which this user belongs",
            "id": "admin.userManagement.userDetail.teamsSubtitle",
          }
        }
        title={
          Object {
            "defaultMessage": "Team Membership",
            "id": "admin.userManagement.userDetail.teamsTitle",
          }
        }
      >
        <Connect(TeamList)
          refreshTeams={true}
          userDetailCallback={[Function]}
          userId="1234"
        />
      </AdminPanel>
    </div>
  </div>
  <div
    className="admin-console-save"
  >
    <SaveButton
      btnClass=""
      defaultMessage={
        <Memo(MemoizedFormattedMessage)
          defaultMessage="Save"
          id="save_button.save"
        />
      }
      disabled={true}
      extraClasses=""
      onClick={[Function]}
      saving={false}
      savingMessage="Saving Config..."
    />
    <div
      className="error-message"
    >
      <FormError
        error={null}
        errors={Array []}
      />
    </div>
    <Overlay
      animation={[Function]}
      placement="top"
      rootClose={false}
      show={false}
    >
      <Tooltip
        id="error-tooltip"
      />
    </Overlay>
  </div>
  <Connect(ResetPasswordModal)
    onModalDismissed={[Function]}
    onModalSubmit={[Function]}
    show={false}
    user={
      Object {
        "first_name": "Jim",
        "id": "1234",
        "last_name": "Halpert",
        "nickname": "Big Tuna",
        "roles": "system_user",
        "username": "jim.halpert",
      }
    }
  />
  <ConfirmModal
    confirmButtonClass="btn btn-danger"
    confirmButtonText={
      <Memo(MemoizedFormattedMessage)
        defaultMessage="Deactivate"
        id="deactivate_member_modal.deactivate"
      />
    }
    message={
      <div>
        <Memo(MemoizedFormattedMessage)
          defaultMessage="This action deactivates {username}. They will be logged out and not have access to any teams or channels on this system. Are you sure you want to deactivate {username}?"
          id="deactivate_member_modal.desc"
          values={
            Object {
              "username": "jim.halpert",
            }
          }
        />
        <strong>
          <br />
          <br />
          <Memo(MemoizedFormattedMessage)
            defaultMessage="You must also deactivate this user in the SSO provider or they will be reactivated on next login or sync."
            id="deactivate_member_modal.sso_warning"
          />
        </strong>
      </div>
    }
    modalClass=""
    onCancel={[Function]}
    onConfirm={[Function]}
    show={false}
    title={
      <Memo(MemoizedFormattedMessage)
        defaultMessage="Deactivate {username}"
        id="deactivate_member_modal.title"
        values={
          Object {
            "username": "jim.halpert",
          }
        }
      />
    }
  />
</div>
`;

exports[`components/admin_console/system_user_detail should match snapshot if LDAP Authentication 1`] = `
<div
  className="SystemUserDetail wrapper--fixed"
>
  <AdminHeader
    withBackButton={true}
  >
    <div>
      <Connect(Component)
        className="fa fa-angle-left back"
        to="/admin_console/user_management/users"
      />
      <MemoizedFormattedMessage
        defaultMessage="User Configuration"
        id="admin.systemUserDetail.title"
      />
    </div>
  </AdminHeader>
  <div
    className="admin-console__wrapper"
  >
    <div
      className="admin-console__content"
    >
      <AdminUserCard
        body={
          <React.Fragment>
            <span
              className="SystemUserDetail__position"
            />
            <span
              className="SystemUserDetail__field-label"
            >
              Email
            </span>
            <div>
              <Memo(EmailIcon)
                className="SystemUserDetail__field-icon"
              />
              <input
                className="SystemUserDetail__input form-control"
                onChange={[Function]}
                type="text"
              />
            </div>
            <span
              className="SystemUserDetail__field-label"
            >
              Username
            </span>
            <div>
              <AtIcon
                className="SystemUserDetail__field-icon"
              />
              <span
                className="SystemUserDetail__field-text"
              >
                jim.halpert
              </span>
            </div>
            <span
              className="SystemUserDetail__field-label"
            >
              Authentication Method
            </span>
            <div
              className="SystemUserDetail__field-text"
            >
              <Memo(ShieldOutlineIcon)
                className="SystemUserDetail__field-icon"
              />
              <span
                className="SystemUserDetail__field-text"
              >
                LDAP
              </span>
            </div>
          </React.Fragment>
        }
        footer={
          <React.Fragment>
            <AdminButtonOutline
              className="admin-btn-default"
              onClick={[Function]}
            >
              Reset Password
            </AdminButtonOutline>
            <AdminButtonOutline
              className="admin-btn-default"
>>>>>>> 1e184df4
              onClick={[Function]}
            >
              <Memo(MemoizedFormattedMessage)
                defaultMessage="Activate"
                id="admin.user_item.makeActive"
              />
            </button>
          </React.Fragment>
        }
        isLoading={true}
      />
      <AdminPanel
        button={
          <div
            className="add-team-button"
          >
            <button
              className="btn btn-primary"
              disabled={true}
              onClick={[Function]}
              type="button"
            >
              <Memo(MemoizedFormattedMessage)
                defaultMessage="Add Team"
                id="admin.userManagement.userDetail.addTeam"
              />
            </button>
          </div>
        }
<<<<<<< HEAD
        className=""
        subtitle={
          <Memo(MemoizedFormattedMessage)
            defaultMessage="Teams to which this user belongs"
            id="admin.userManagement.userDetail.teamsSubtitle"
          />
        }
        title={
          <Memo(MemoizedFormattedMessage)
            defaultMessage="Team Membership"
            id="admin.userManagement.userDetail.teamsTitle"
          />
=======
        subtitle={
          Object {
            "defaultMessage": "Teams to which this user belongs",
            "id": "admin.userManagement.userDetail.teamsSubtitle",
          }
        }
        title={
          Object {
            "defaultMessage": "Team Membership",
            "id": "admin.userManagement.userDetail.teamsTitle",
          }
>>>>>>> 1e184df4
        }
      >
        <div
          className="teamlistLoading"
        >
          <Memo(LoadingSpinner) />
        </div>
      </AdminPanel>
    </div>
  </div>
  <div
    className="admin-console-save"
  >
    <SaveButton
      btnClass=""
      defaultMessage={
        <Memo(MemoizedFormattedMessage)
          defaultMessage="Save"
          id="save_button.save"
        />
      }
      disabled={true}
      extraClasses=""
      onClick={[Function]}
      saving={false}
      savingMessage={
        <Memo(MemoizedFormattedMessage)
          defaultMessage="Saving"
          id="save_button.saving"
        />
      }
    />
    <div
      className="error-message"
    >
      <FormError
        error={null}
        errors={Array []}
      />
    </div>
  </div>
  <Connect(ResetPasswordModal)
    onModalDismissed={[Function]}
    onModalSubmit={[Function]}
    show={false}
  />
  <ConfirmModal
    confirmButtonClass="btn btn-danger"
    confirmButtonText={
      <Memo(MemoizedFormattedMessage)
        defaultMessage="Deactivate"
        id="deactivate_member_modal.deactivate"
      />
    }
    message={
      <div>
        <Memo(MemoizedFormattedMessage)
          defaultMessage="This action deactivates {username}. They will be logged out and not have access to any teams or channels on this system. Are you sure you want to deactivate {username}?"
          id="deactivate_member_modal.desc"
          values={
            Object {
              "username": "",
            }
          }
        />
        <strong>
          <br />
          <br />
          <Memo(MemoizedFormattedMessage)
            defaultMessage="You must also deactivate this user in the SSO provider or they will be reactivated on next login or sync."
            id="deactivate_member_modal.sso_warning"
          />
        </strong>
      </div>
    }
    modalClass=""
    onCancel={[Function]}
    onConfirm={[Function]}
    show={false}
    title={
      <Memo(MemoizedFormattedMessage)
        defaultMessage="Deactivate {username}"
        id="deactivate_member_modal.title"
        values={
          Object {
            "username": "",
          }
        }
      />
    }
  />
</div>
`;

exports[`components/admin_console/system_user_detail should match snapshot if MFA is enabled 1`] = `
<div
  className="SystemUserDetail wrapper--fixed"
>
  <AdminHeader
    withBackButton={true}
  >
    <div>
      <Connect(Component)
        className="fa fa-angle-left back"
        to="/admin_console/user_management/users"
      />
      <MemoizedFormattedMessage
        defaultMessage="User Configuration"
        id="admin.systemUserDetail.title"
      />
    </div>
  </AdminHeader>
  <div
    className="admin-console__wrapper"
  >
    <div
      className="admin-console__content"
    >
      <AdminUserCard
        body={
          <React.Fragment>
            <span />
            <label>
              <Memo(MemoizedFormattedMessage)
                defaultMessage="Email"
                id="admin.userManagement.userDetail.email"
              />
              <Memo(EmailIcon) />
              <input
                className="form-control"
                disabled={false}
                onChange={[Function]}
                type="text"
                value=""
              />
            </label>
            <label>
              <Memo(MemoizedFormattedMessage)
                defaultMessage="Username"
                id="admin.userManagement.userDetail.username"
              />
              <AtIcon />
              <span />
            </label>
            <label>
              <Memo(MemoizedFormattedMessage)
                defaultMessage="Authentication Method"
                id="admin.userManagement.userDetail.authenticationMethod"
              />
              <Memo(ShieldOutlineIcon) />
              <span>
                
              </span>
            </label>
          </React.Fragment>
        }
        footer={
          <React.Fragment>
            <button
              className="btn btn-secondary"
              onClick={[Function]}
            >
              <Memo(MemoizedFormattedMessage)
                defaultMessage="Reset Password"
                id="admin.user_item.resetPwd"
              />
            </button>
            <button
              className="btn btn-secondary"
              onClick={[Function]}
            >
              <Memo(MemoizedFormattedMessage)
                defaultMessage="Activate"
                id="admin.user_item.makeActive"
              />
            </button>
          </React.Fragment>
        }
        isLoading={true}
      />
      <AdminPanel
        button={
          <div
            className="add-team-button"
          >
            <button
              className="btn btn-primary"
              disabled={true}
              onClick={[Function]}
              type="button"
            >
              <Memo(MemoizedFormattedMessage)
                defaultMessage="Add Team"
                id="admin.userManagement.userDetail.addTeam"
              />
            </button>
          </div>
        }
<<<<<<< HEAD
        className=""
        subtitle={
          <Memo(MemoizedFormattedMessage)
            defaultMessage="Teams to which this user belongs"
            id="admin.userManagement.userDetail.teamsSubtitle"
          />
        }
        title={
          <Memo(MemoizedFormattedMessage)
            defaultMessage="Team Membership"
            id="admin.userManagement.userDetail.teamsTitle"
          />
=======
        subtitle={
          Object {
            "defaultMessage": "Teams to which this user belongs",
            "id": "admin.userManagement.userDetail.teamsSubtitle",
          }
        }
        title={
          Object {
            "defaultMessage": "Team Membership",
            "id": "admin.userManagement.userDetail.teamsTitle",
          }
>>>>>>> 1e184df4
        }
      >
        <div
          className="teamlistLoading"
        >
          <Memo(LoadingSpinner) />
        </div>
      </AdminPanel>
    </div>
  </div>
  <div
    className="admin-console-save"
  >
    <SaveButton
      btnClass=""
      defaultMessage={
        <Memo(MemoizedFormattedMessage)
          defaultMessage="Save"
          id="save_button.save"
        />
      }
      disabled={true}
      extraClasses=""
      onClick={[Function]}
      saving={false}
      savingMessage={
        <Memo(MemoizedFormattedMessage)
          defaultMessage="Saving"
          id="save_button.saving"
        />
      }
    />
    <div
      className="error-message"
    >
      <FormError
        error={null}
        errors={Array []}
      />
    </div>
  </div>
  <Connect(ResetPasswordModal)
    onModalDismissed={[Function]}
    onModalSubmit={[Function]}
    show={false}
  />
  <ConfirmModal
    confirmButtonClass="btn btn-danger"
    confirmButtonText={
      <Memo(MemoizedFormattedMessage)
        defaultMessage="Deactivate"
        id="deactivate_member_modal.deactivate"
      />
    }
    message={
      <div>
        <Memo(MemoizedFormattedMessage)
          defaultMessage="This action deactivates {username}. They will be logged out and not have access to any teams or channels on this system. Are you sure you want to deactivate {username}?"
          id="deactivate_member_modal.desc"
          values={
            Object {
              "username": "",
            }
          }
        />
        <strong>
          <br />
          <br />
          <Memo(MemoizedFormattedMessage)
            defaultMessage="You must also deactivate this user in the SSO provider or they will be reactivated on next login or sync."
            id="deactivate_member_modal.sso_warning"
          />
        </strong>
      </div>
    }
    modalClass=""
    onCancel={[Function]}
    onConfirm={[Function]}
    show={false}
    title={
      <Memo(MemoizedFormattedMessage)
        defaultMessage="Deactivate {username}"
        id="deactivate_member_modal.title"
        values={
          Object {
            "username": "",
          }
        }
      />
    }
  />
</div>
<<<<<<< HEAD
=======
`;

exports[`components/admin_console/system_user_detail should match snapshot if SAML Authentication 1`] = `
<div
  className="SystemUserDetail wrapper--fixed"
>
  <AdminHeader
    withBackButton={true}
  >
    <div>
      <Connect(Component)
        className="fa fa-angle-left back"
        to="/admin_console/user_management/users"
      />
      <MemoizedFormattedMessage
        defaultMessage="User Configuration"
        id="admin.systemUserDetail.title"
      />
    </div>
  </AdminHeader>
  <div
    className="admin-console__wrapper"
  >
    <div
      className="admin-console__content"
    >
      <AdminUserCard
        body={
          <React.Fragment>
            <span
              className="SystemUserDetail__position"
            />
            <span
              className="SystemUserDetail__field-label"
            >
              Email
            </span>
            <div>
              <Memo(EmailIcon)
                className="SystemUserDetail__field-icon"
              />
              <input
                className="SystemUserDetail__input form-control"
                onChange={[Function]}
                type="text"
              />
            </div>
            <span
              className="SystemUserDetail__field-label"
            >
              Username
            </span>
            <div>
              <AtIcon
                className="SystemUserDetail__field-icon"
              />
              <span
                className="SystemUserDetail__field-text"
              >
                jim.halpert
              </span>
            </div>
            <span
              className="SystemUserDetail__field-label"
            >
              Authentication Method
            </span>
            <div
              className="SystemUserDetail__field-text"
            >
              <Memo(ShieldOutlineIcon)
                className="SystemUserDetail__field-icon"
              />
              <span
                className="SystemUserDetail__field-text"
              >
                SAML
              </span>
            </div>
          </React.Fragment>
        }
        footer={
          <React.Fragment>
            <AdminButtonOutline
              className="admin-btn-default"
              onClick={[Function]}
            >
              Reset Password
            </AdminButtonOutline>
            <AdminButtonOutline
              className="admin-btn-default"
              onClick={[Function]}
            >
              Deactivate
            </AdminButtonOutline>
          </React.Fragment>
        }
        user={
          Object {
            "auth_service": "saml",
            "first_name": "Jim",
            "id": "1234",
            "last_name": "Halpert",
            "nickname": "Big Tuna",
            "roles": "system_user",
            "username": "jim.halpert",
          }
        }
      />
      <AdminPanel
        button={
          <div
            className="add-team-button"
          >
            <button
              className="btn btn-primary"
              onClick={[Function]}
              type="button"
            >
              <Memo(MemoizedFormattedMessage)
                defaultMessage="Add Team"
                id="admin.userManagement.userDetail.addTeam"
              />
            </button>
          </div>
        }
        subtitle={
          Object {
            "defaultMessage": "Teams to which this user belongs",
            "id": "admin.userManagement.userDetail.teamsSubtitle",
          }
        }
        title={
          Object {
            "defaultMessage": "Team Membership",
            "id": "admin.userManagement.userDetail.teamsTitle",
          }
        }
      >
        <Connect(TeamList)
          refreshTeams={true}
          userDetailCallback={[Function]}
          userId="1234"
        />
      </AdminPanel>
    </div>
  </div>
  <div
    className="admin-console-save"
  >
    <SaveButton
      btnClass=""
      defaultMessage={
        <Memo(MemoizedFormattedMessage)
          defaultMessage="Save"
          id="save_button.save"
        />
      }
      disabled={true}
      extraClasses=""
      onClick={[Function]}
      saving={false}
      savingMessage="Saving Config..."
    />
    <div
      className="error-message"
    >
      <FormError
        error={null}
        errors={Array []}
      />
    </div>
    <Overlay
      animation={[Function]}
      placement="top"
      rootClose={false}
      show={false}
    >
      <Tooltip
        id="error-tooltip"
      />
    </Overlay>
  </div>
  <Connect(ResetPasswordModal)
    onModalDismissed={[Function]}
    onModalSubmit={[Function]}
    show={false}
    user={
      Object {
        "auth_service": "saml",
        "first_name": "Jim",
        "id": "1234",
        "last_name": "Halpert",
        "nickname": "Big Tuna",
        "roles": "system_user",
        "username": "jim.halpert",
      }
    }
  />
  <ConfirmModal
    confirmButtonClass="btn btn-danger"
    confirmButtonText={
      <Memo(MemoizedFormattedMessage)
        defaultMessage="Deactivate"
        id="deactivate_member_modal.deactivate"
      />
    }
    message={
      <div>
        <Memo(MemoizedFormattedMessage)
          defaultMessage="This action deactivates {username}. They will be logged out and not have access to any teams or channels on this system. Are you sure you want to deactivate {username}?"
          id="deactivate_member_modal.desc"
          values={
            Object {
              "username": "jim.halpert",
            }
          }
        />
        <strong>
          <br />
          <br />
          <Memo(MemoizedFormattedMessage)
            defaultMessage="You must also deactivate this user in the SSO provider or they will be reactivated on next login or sync."
            id="deactivate_member_modal.sso_warning"
          />
        </strong>
      </div>
    }
    modalClass=""
    onCancel={[Function]}
    onConfirm={[Function]}
    show={false}
    title={
      <Memo(MemoizedFormattedMessage)
        defaultMessage="Deactivate {username}"
        id="deactivate_member_modal.title"
        values={
          Object {
            "username": "jim.halpert",
          }
        }
      />
    }
  />
</div>
`;

exports[`components/admin_console/system_user_detail should match snapshot if no nickname is defined 1`] = `
<div
  className="SystemUserDetail wrapper--fixed"
>
  <AdminHeader
    withBackButton={true}
  >
    <div>
      <Connect(Component)
        className="fa fa-angle-left back"
        to="/admin_console/user_management/users"
      />
      <MemoizedFormattedMessage
        defaultMessage="User Configuration"
        id="admin.systemUserDetail.title"
      />
    </div>
  </AdminHeader>
  <div
    className="admin-console__wrapper"
  >
    <div
      className="admin-console__content"
    >
      <AdminUserCard
        body={
          <React.Fragment>
            <span
              className="SystemUserDetail__position"
            />
            <span
              className="SystemUserDetail__field-label"
            >
              Email
            </span>
            <div>
              <Memo(EmailIcon)
                className="SystemUserDetail__field-icon"
              />
              <input
                className="SystemUserDetail__input form-control"
                onChange={[Function]}
                type="text"
              />
            </div>
            <span
              className="SystemUserDetail__field-label"
            >
              Username
            </span>
            <div>
              <AtIcon
                className="SystemUserDetail__field-icon"
              />
              <span
                className="SystemUserDetail__field-text"
              >
                jim.halpert
              </span>
            </div>
            <span
              className="SystemUserDetail__field-label"
            >
              Authentication Method
            </span>
            <div
              className="SystemUserDetail__field-text"
            >
              <Memo(ShieldOutlineIcon)
                className="SystemUserDetail__field-icon"
              />
              <span
                className="SystemUserDetail__field-text"
              >
                Email
              </span>
            </div>
          </React.Fragment>
        }
        footer={
          <React.Fragment>
            <AdminButtonOutline
              className="admin-btn-default"
              onClick={[Function]}
            >
              Reset Password
            </AdminButtonOutline>
            <AdminButtonOutline
              className="admin-btn-default"
              onClick={[Function]}
            >
              Deactivate
            </AdminButtonOutline>
          </React.Fragment>
        }
        user={
          Object {
            "first_name": "Jim",
            "id": "1234",
            "last_name": "Halpert",
            "nickname": null,
            "roles": "system_user",
            "username": "jim.halpert",
          }
        }
      />
      <AdminPanel
        button={
          <div
            className="add-team-button"
          >
            <button
              className="btn btn-primary"
              onClick={[Function]}
              type="button"
            >
              <Memo(MemoizedFormattedMessage)
                defaultMessage="Add Team"
                id="admin.userManagement.userDetail.addTeam"
              />
            </button>
          </div>
        }
        subtitle={
          Object {
            "defaultMessage": "Teams to which this user belongs",
            "id": "admin.userManagement.userDetail.teamsSubtitle",
          }
        }
        title={
          Object {
            "defaultMessage": "Team Membership",
            "id": "admin.userManagement.userDetail.teamsTitle",
          }
        }
      >
        <Connect(TeamList)
          refreshTeams={true}
          userDetailCallback={[Function]}
          userId="1234"
        />
      </AdminPanel>
    </div>
  </div>
  <div
    className="admin-console-save"
  >
    <SaveButton
      btnClass=""
      defaultMessage={
        <Memo(MemoizedFormattedMessage)
          defaultMessage="Save"
          id="save_button.save"
        />
      }
      disabled={true}
      extraClasses=""
      onClick={[Function]}
      saving={false}
      savingMessage="Saving Config..."
    />
    <div
      className="error-message"
    >
      <FormError
        error={null}
        errors={Array []}
      />
    </div>
    <Overlay
      animation={[Function]}
      placement="top"
      rootClose={false}
      show={false}
    >
      <Tooltip
        id="error-tooltip"
      />
    </Overlay>
  </div>
  <Connect(ResetPasswordModal)
    onModalDismissed={[Function]}
    onModalSubmit={[Function]}
    show={false}
    user={
      Object {
        "first_name": "Jim",
        "id": "1234",
        "last_name": "Halpert",
        "nickname": null,
        "roles": "system_user",
        "username": "jim.halpert",
      }
    }
  />
  <ConfirmModal
    confirmButtonClass="btn btn-danger"
    confirmButtonText={
      <Memo(MemoizedFormattedMessage)
        defaultMessage="Deactivate"
        id="deactivate_member_modal.deactivate"
      />
    }
    message={
      <div>
        <Memo(MemoizedFormattedMessage)
          defaultMessage="This action deactivates {username}. They will be logged out and not have access to any teams or channels on this system. Are you sure you want to deactivate {username}?"
          id="deactivate_member_modal.desc"
          values={
            Object {
              "username": "jim.halpert",
            }
          }
        />
        <strong>
          <br />
          <br />
          <Memo(MemoizedFormattedMessage)
            defaultMessage="You must also deactivate this user in the SSO provider or they will be reactivated on next login or sync."
            id="deactivate_member_modal.sso_warning"
          />
        </strong>
      </div>
    }
    modalClass=""
    onCancel={[Function]}
    onConfirm={[Function]}
    show={false}
    title={
      <Memo(MemoizedFormattedMessage)
        defaultMessage="Deactivate {username}"
        id="deactivate_member_modal.title"
        values={
          Object {
            "username": "jim.halpert",
          }
        }
      />
    }
  />
</div>
`;

exports[`components/admin_console/system_user_detail should match snapshot if user is inactive 1`] = `
<div
  className="SystemUserDetail wrapper--fixed"
>
  <AdminHeader
    withBackButton={true}
  >
    <div>
      <Connect(Component)
        className="fa fa-angle-left back"
        to="/admin_console/user_management/users"
      />
      <MemoizedFormattedMessage
        defaultMessage="User Configuration"
        id="admin.systemUserDetail.title"
      />
    </div>
  </AdminHeader>
  <div
    className="admin-console__wrapper"
  >
    <div
      className="admin-console__content"
    >
      <AdminUserCard
        body={
          <React.Fragment>
            <span
              className="SystemUserDetail__position"
            />
            <span
              className="SystemUserDetail__field-label"
            >
              Email
            </span>
            <div>
              <Memo(EmailIcon)
                className="SystemUserDetail__field-icon"
              />
              <input
                className="SystemUserDetail__input form-control"
                onChange={[Function]}
                type="text"
              />
            </div>
            <span
              className="SystemUserDetail__field-label"
            >
              Username
            </span>
            <div>
              <AtIcon
                className="SystemUserDetail__field-icon"
              />
              <span
                className="SystemUserDetail__field-text"
              >
                jim.halpert
              </span>
            </div>
            <span
              className="SystemUserDetail__field-label"
            >
              Authentication Method
            </span>
            <div
              className="SystemUserDetail__field-text"
            >
              <Memo(ShieldOutlineIcon)
                className="SystemUserDetail__field-icon"
              />
              <span
                className="SystemUserDetail__field-text"
              >
                Email
              </span>
            </div>
          </React.Fragment>
        }
        footer={
          <React.Fragment>
            <AdminButtonOutline
              className="admin-btn-default"
              onClick={[Function]}
            >
              Reset Password
            </AdminButtonOutline>
            <AdminButtonOutline
              className="admin-btn-default"
              onClick={[Function]}
            >
              Activate
            </AdminButtonOutline>
          </React.Fragment>
        }
        user={
          Object {
            "delete_at": 1561683854166,
            "first_name": "Jim",
            "id": "1234",
            "last_name": "Halpert",
            "nickname": "Big Tuna",
            "roles": "system_user",
            "username": "jim.halpert",
          }
        }
      />
      <AdminPanel
        button={
          <div
            className="add-team-button"
          >
            <button
              className="btn btn-primary"
              onClick={[Function]}
              type="button"
            >
              <Memo(MemoizedFormattedMessage)
                defaultMessage="Add Team"
                id="admin.userManagement.userDetail.addTeam"
              />
            </button>
          </div>
        }
        subtitle={
          Object {
            "defaultMessage": "Teams to which this user belongs",
            "id": "admin.userManagement.userDetail.teamsSubtitle",
          }
        }
        title={
          Object {
            "defaultMessage": "Team Membership",
            "id": "admin.userManagement.userDetail.teamsTitle",
          }
        }
      >
        <Connect(TeamList)
          refreshTeams={true}
          userDetailCallback={[Function]}
          userId="1234"
        />
      </AdminPanel>
    </div>
  </div>
  <div
    className="admin-console-save"
  >
    <SaveButton
      btnClass=""
      defaultMessage={
        <Memo(MemoizedFormattedMessage)
          defaultMessage="Save"
          id="save_button.save"
        />
      }
      disabled={true}
      extraClasses=""
      onClick={[Function]}
      saving={false}
      savingMessage="Saving Config..."
    />
    <div
      className="error-message"
    >
      <FormError
        error={null}
        errors={Array []}
      />
    </div>
    <Overlay
      animation={[Function]}
      placement="top"
      rootClose={false}
      show={false}
    >
      <Tooltip
        id="error-tooltip"
      />
    </Overlay>
  </div>
  <Connect(ResetPasswordModal)
    onModalDismissed={[Function]}
    onModalSubmit={[Function]}
    show={false}
    user={
      Object {
        "delete_at": 1561683854166,
        "first_name": "Jim",
        "id": "1234",
        "last_name": "Halpert",
        "nickname": "Big Tuna",
        "roles": "system_user",
        "username": "jim.halpert",
      }
    }
  />
  <ConfirmModal
    confirmButtonClass="btn btn-danger"
    confirmButtonText={
      <Memo(MemoizedFormattedMessage)
        defaultMessage="Deactivate"
        id="deactivate_member_modal.deactivate"
      />
    }
    message={
      <div>
        <Memo(MemoizedFormattedMessage)
          defaultMessage="This action deactivates {username}. They will be logged out and not have access to any teams or channels on this system. Are you sure you want to deactivate {username}?"
          id="deactivate_member_modal.desc"
          values={
            Object {
              "username": "jim.halpert",
            }
          }
        />
        <strong>
          <br />
          <br />
          <Memo(MemoizedFormattedMessage)
            defaultMessage="You must also deactivate this user in the SSO provider or they will be reactivated on next login or sync."
            id="deactivate_member_modal.sso_warning"
          />
        </strong>
      </div>
    }
    modalClass=""
    onCancel={[Function]}
    onConfirm={[Function]}
    show={false}
    title={
      <Memo(MemoizedFormattedMessage)
        defaultMessage="Deactivate {username}"
        id="deactivate_member_modal.title"
        values={
          Object {
            "username": "jim.halpert",
          }
        }
      />
    }
  />
</div>
`;

exports[`components/admin_console/system_user_detail should redirect if user id is not defined 1`] = `
<Redirect
  to={
    Object {
      "pathname": "/admin_console/user_management/users",
    }
  }
/>
>>>>>>> 1e184df4
`;<|MERGE_RESOLUTION|>--- conflicted
+++ resolved
@@ -73,222 +73,8 @@
                 id="admin.user_item.resetPwd"
               />
             </button>
-<<<<<<< HEAD
             <button
               className="btn btn-secondary"
-=======
-          </div>
-        }
-        subtitle={
-          Object {
-            "defaultMessage": "Teams to which this user belongs",
-            "id": "admin.userManagement.userDetail.teamsSubtitle",
-          }
-        }
-        title={
-          Object {
-            "defaultMessage": "Team Membership",
-            "id": "admin.userManagement.userDetail.teamsTitle",
-          }
-        }
-      >
-        <Connect(TeamList)
-          refreshTeams={true}
-          userDetailCallback={[Function]}
-          userId="1234"
-        />
-      </AdminPanel>
-    </div>
-  </div>
-  <div
-    className="admin-console-save"
-  >
-    <SaveButton
-      btnClass=""
-      defaultMessage={
-        <Memo(MemoizedFormattedMessage)
-          defaultMessage="Save"
-          id="save_button.save"
-        />
-      }
-      disabled={true}
-      extraClasses=""
-      onClick={[Function]}
-      saving={false}
-      savingMessage="Saving Config..."
-    />
-    <div
-      className="error-message"
-    >
-      <FormError
-        error={null}
-        errors={Array []}
-      />
-    </div>
-    <Overlay
-      animation={[Function]}
-      placement="top"
-      rootClose={false}
-      show={false}
-    >
-      <Tooltip
-        id="error-tooltip"
-      />
-    </Overlay>
-  </div>
-  <Connect(ResetPasswordModal)
-    onModalDismissed={[Function]}
-    onModalSubmit={[Function]}
-    show={false}
-    user={
-      Object {
-        "first_name": "Jim",
-        "id": "1234",
-        "last_name": "Halpert",
-        "nickname": "Big Tuna",
-        "roles": "system_user",
-        "username": "jim.halpert",
-      }
-    }
-  />
-  <ConfirmModal
-    confirmButtonClass="btn btn-danger"
-    confirmButtonText={
-      <Memo(MemoizedFormattedMessage)
-        defaultMessage="Deactivate"
-        id="deactivate_member_modal.deactivate"
-      />
-    }
-    message={
-      <div>
-        <Memo(MemoizedFormattedMessage)
-          defaultMessage="This action deactivates {username}. They will be logged out and not have access to any teams or channels on this system. Are you sure you want to deactivate {username}?"
-          id="deactivate_member_modal.desc"
-          values={
-            Object {
-              "username": "jim.halpert",
-            }
-          }
-        />
-        <strong>
-          <br />
-          <br />
-          <Memo(MemoizedFormattedMessage)
-            defaultMessage="You must also deactivate this user in the SSO provider or they will be reactivated on next login or sync."
-            id="deactivate_member_modal.sso_warning"
-          />
-        </strong>
-      </div>
-    }
-    modalClass=""
-    onCancel={[Function]}
-    onConfirm={[Function]}
-    show={false}
-    title={
-      <Memo(MemoizedFormattedMessage)
-        defaultMessage="Deactivate {username}"
-        id="deactivate_member_modal.title"
-        values={
-          Object {
-            "username": "jim.halpert",
-          }
-        }
-      />
-    }
-  />
-</div>
-`;
-
-exports[`components/admin_console/system_user_detail should match snapshot if LDAP Authentication 1`] = `
-<div
-  className="SystemUserDetail wrapper--fixed"
->
-  <AdminHeader
-    withBackButton={true}
-  >
-    <div>
-      <Connect(Component)
-        className="fa fa-angle-left back"
-        to="/admin_console/user_management/users"
-      />
-      <MemoizedFormattedMessage
-        defaultMessage="User Configuration"
-        id="admin.systemUserDetail.title"
-      />
-    </div>
-  </AdminHeader>
-  <div
-    className="admin-console__wrapper"
-  >
-    <div
-      className="admin-console__content"
-    >
-      <AdminUserCard
-        body={
-          <React.Fragment>
-            <span
-              className="SystemUserDetail__position"
-            />
-            <span
-              className="SystemUserDetail__field-label"
-            >
-              Email
-            </span>
-            <div>
-              <Memo(EmailIcon)
-                className="SystemUserDetail__field-icon"
-              />
-              <input
-                className="SystemUserDetail__input form-control"
-                onChange={[Function]}
-                type="text"
-              />
-            </div>
-            <span
-              className="SystemUserDetail__field-label"
-            >
-              Username
-            </span>
-            <div>
-              <AtIcon
-                className="SystemUserDetail__field-icon"
-              />
-              <span
-                className="SystemUserDetail__field-text"
-              >
-                jim.halpert
-              </span>
-            </div>
-            <span
-              className="SystemUserDetail__field-label"
-            >
-              Authentication Method
-            </span>
-            <div
-              className="SystemUserDetail__field-text"
-            >
-              <Memo(ShieldOutlineIcon)
-                className="SystemUserDetail__field-icon"
-              />
-              <span
-                className="SystemUserDetail__field-text"
-              >
-                LDAP
-              </span>
-            </div>
-          </React.Fragment>
-        }
-        footer={
-          <React.Fragment>
-            <AdminButtonOutline
-              className="admin-btn-default"
-              onClick={[Function]}
-            >
-              Reset Password
-            </AdminButtonOutline>
-            <AdminButtonOutline
-              className="admin-btn-default"
->>>>>>> 1e184df4
               onClick={[Function]}
             >
               <Memo(MemoizedFormattedMessage)
@@ -318,20 +104,6 @@
             </button>
           </div>
         }
-<<<<<<< HEAD
-        className=""
-        subtitle={
-          <Memo(MemoizedFormattedMessage)
-            defaultMessage="Teams to which this user belongs"
-            id="admin.userManagement.userDetail.teamsSubtitle"
-          />
-        }
-        title={
-          <Memo(MemoizedFormattedMessage)
-            defaultMessage="Team Membership"
-            id="admin.userManagement.userDetail.teamsTitle"
-          />
-=======
         subtitle={
           Object {
             "defaultMessage": "Teams to which this user belongs",
@@ -343,7 +115,6 @@
             "defaultMessage": "Team Membership",
             "id": "admin.userManagement.userDetail.teamsTitle",
           }
->>>>>>> 1e184df4
         }
       >
         <div
@@ -542,20 +313,6 @@
             </button>
           </div>
         }
-<<<<<<< HEAD
-        className=""
-        subtitle={
-          <Memo(MemoizedFormattedMessage)
-            defaultMessage="Teams to which this user belongs"
-            id="admin.userManagement.userDetail.teamsSubtitle"
-          />
-        }
-        title={
-          <Memo(MemoizedFormattedMessage)
-            defaultMessage="Team Membership"
-            id="admin.userManagement.userDetail.teamsTitle"
-          />
-=======
         subtitle={
           Object {
             "defaultMessage": "Teams to which this user belongs",
@@ -567,7 +324,6 @@
             "defaultMessage": "Team Membership",
             "id": "admin.userManagement.userDetail.teamsTitle",
           }
->>>>>>> 1e184df4
         }
       >
         <div
@@ -660,750 +416,4 @@
     }
   />
 </div>
-<<<<<<< HEAD
-=======
-`;
-
-exports[`components/admin_console/system_user_detail should match snapshot if SAML Authentication 1`] = `
-<div
-  className="SystemUserDetail wrapper--fixed"
->
-  <AdminHeader
-    withBackButton={true}
-  >
-    <div>
-      <Connect(Component)
-        className="fa fa-angle-left back"
-        to="/admin_console/user_management/users"
-      />
-      <MemoizedFormattedMessage
-        defaultMessage="User Configuration"
-        id="admin.systemUserDetail.title"
-      />
-    </div>
-  </AdminHeader>
-  <div
-    className="admin-console__wrapper"
-  >
-    <div
-      className="admin-console__content"
-    >
-      <AdminUserCard
-        body={
-          <React.Fragment>
-            <span
-              className="SystemUserDetail__position"
-            />
-            <span
-              className="SystemUserDetail__field-label"
-            >
-              Email
-            </span>
-            <div>
-              <Memo(EmailIcon)
-                className="SystemUserDetail__field-icon"
-              />
-              <input
-                className="SystemUserDetail__input form-control"
-                onChange={[Function]}
-                type="text"
-              />
-            </div>
-            <span
-              className="SystemUserDetail__field-label"
-            >
-              Username
-            </span>
-            <div>
-              <AtIcon
-                className="SystemUserDetail__field-icon"
-              />
-              <span
-                className="SystemUserDetail__field-text"
-              >
-                jim.halpert
-              </span>
-            </div>
-            <span
-              className="SystemUserDetail__field-label"
-            >
-              Authentication Method
-            </span>
-            <div
-              className="SystemUserDetail__field-text"
-            >
-              <Memo(ShieldOutlineIcon)
-                className="SystemUserDetail__field-icon"
-              />
-              <span
-                className="SystemUserDetail__field-text"
-              >
-                SAML
-              </span>
-            </div>
-          </React.Fragment>
-        }
-        footer={
-          <React.Fragment>
-            <AdminButtonOutline
-              className="admin-btn-default"
-              onClick={[Function]}
-            >
-              Reset Password
-            </AdminButtonOutline>
-            <AdminButtonOutline
-              className="admin-btn-default"
-              onClick={[Function]}
-            >
-              Deactivate
-            </AdminButtonOutline>
-          </React.Fragment>
-        }
-        user={
-          Object {
-            "auth_service": "saml",
-            "first_name": "Jim",
-            "id": "1234",
-            "last_name": "Halpert",
-            "nickname": "Big Tuna",
-            "roles": "system_user",
-            "username": "jim.halpert",
-          }
-        }
-      />
-      <AdminPanel
-        button={
-          <div
-            className="add-team-button"
-          >
-            <button
-              className="btn btn-primary"
-              onClick={[Function]}
-              type="button"
-            >
-              <Memo(MemoizedFormattedMessage)
-                defaultMessage="Add Team"
-                id="admin.userManagement.userDetail.addTeam"
-              />
-            </button>
-          </div>
-        }
-        subtitle={
-          Object {
-            "defaultMessage": "Teams to which this user belongs",
-            "id": "admin.userManagement.userDetail.teamsSubtitle",
-          }
-        }
-        title={
-          Object {
-            "defaultMessage": "Team Membership",
-            "id": "admin.userManagement.userDetail.teamsTitle",
-          }
-        }
-      >
-        <Connect(TeamList)
-          refreshTeams={true}
-          userDetailCallback={[Function]}
-          userId="1234"
-        />
-      </AdminPanel>
-    </div>
-  </div>
-  <div
-    className="admin-console-save"
-  >
-    <SaveButton
-      btnClass=""
-      defaultMessage={
-        <Memo(MemoizedFormattedMessage)
-          defaultMessage="Save"
-          id="save_button.save"
-        />
-      }
-      disabled={true}
-      extraClasses=""
-      onClick={[Function]}
-      saving={false}
-      savingMessage="Saving Config..."
-    />
-    <div
-      className="error-message"
-    >
-      <FormError
-        error={null}
-        errors={Array []}
-      />
-    </div>
-    <Overlay
-      animation={[Function]}
-      placement="top"
-      rootClose={false}
-      show={false}
-    >
-      <Tooltip
-        id="error-tooltip"
-      />
-    </Overlay>
-  </div>
-  <Connect(ResetPasswordModal)
-    onModalDismissed={[Function]}
-    onModalSubmit={[Function]}
-    show={false}
-    user={
-      Object {
-        "auth_service": "saml",
-        "first_name": "Jim",
-        "id": "1234",
-        "last_name": "Halpert",
-        "nickname": "Big Tuna",
-        "roles": "system_user",
-        "username": "jim.halpert",
-      }
-    }
-  />
-  <ConfirmModal
-    confirmButtonClass="btn btn-danger"
-    confirmButtonText={
-      <Memo(MemoizedFormattedMessage)
-        defaultMessage="Deactivate"
-        id="deactivate_member_modal.deactivate"
-      />
-    }
-    message={
-      <div>
-        <Memo(MemoizedFormattedMessage)
-          defaultMessage="This action deactivates {username}. They will be logged out and not have access to any teams or channels on this system. Are you sure you want to deactivate {username}?"
-          id="deactivate_member_modal.desc"
-          values={
-            Object {
-              "username": "jim.halpert",
-            }
-          }
-        />
-        <strong>
-          <br />
-          <br />
-          <Memo(MemoizedFormattedMessage)
-            defaultMessage="You must also deactivate this user in the SSO provider or they will be reactivated on next login or sync."
-            id="deactivate_member_modal.sso_warning"
-          />
-        </strong>
-      </div>
-    }
-    modalClass=""
-    onCancel={[Function]}
-    onConfirm={[Function]}
-    show={false}
-    title={
-      <Memo(MemoizedFormattedMessage)
-        defaultMessage="Deactivate {username}"
-        id="deactivate_member_modal.title"
-        values={
-          Object {
-            "username": "jim.halpert",
-          }
-        }
-      />
-    }
-  />
-</div>
-`;
-
-exports[`components/admin_console/system_user_detail should match snapshot if no nickname is defined 1`] = `
-<div
-  className="SystemUserDetail wrapper--fixed"
->
-  <AdminHeader
-    withBackButton={true}
-  >
-    <div>
-      <Connect(Component)
-        className="fa fa-angle-left back"
-        to="/admin_console/user_management/users"
-      />
-      <MemoizedFormattedMessage
-        defaultMessage="User Configuration"
-        id="admin.systemUserDetail.title"
-      />
-    </div>
-  </AdminHeader>
-  <div
-    className="admin-console__wrapper"
-  >
-    <div
-      className="admin-console__content"
-    >
-      <AdminUserCard
-        body={
-          <React.Fragment>
-            <span
-              className="SystemUserDetail__position"
-            />
-            <span
-              className="SystemUserDetail__field-label"
-            >
-              Email
-            </span>
-            <div>
-              <Memo(EmailIcon)
-                className="SystemUserDetail__field-icon"
-              />
-              <input
-                className="SystemUserDetail__input form-control"
-                onChange={[Function]}
-                type="text"
-              />
-            </div>
-            <span
-              className="SystemUserDetail__field-label"
-            >
-              Username
-            </span>
-            <div>
-              <AtIcon
-                className="SystemUserDetail__field-icon"
-              />
-              <span
-                className="SystemUserDetail__field-text"
-              >
-                jim.halpert
-              </span>
-            </div>
-            <span
-              className="SystemUserDetail__field-label"
-            >
-              Authentication Method
-            </span>
-            <div
-              className="SystemUserDetail__field-text"
-            >
-              <Memo(ShieldOutlineIcon)
-                className="SystemUserDetail__field-icon"
-              />
-              <span
-                className="SystemUserDetail__field-text"
-              >
-                Email
-              </span>
-            </div>
-          </React.Fragment>
-        }
-        footer={
-          <React.Fragment>
-            <AdminButtonOutline
-              className="admin-btn-default"
-              onClick={[Function]}
-            >
-              Reset Password
-            </AdminButtonOutline>
-            <AdminButtonOutline
-              className="admin-btn-default"
-              onClick={[Function]}
-            >
-              Deactivate
-            </AdminButtonOutline>
-          </React.Fragment>
-        }
-        user={
-          Object {
-            "first_name": "Jim",
-            "id": "1234",
-            "last_name": "Halpert",
-            "nickname": null,
-            "roles": "system_user",
-            "username": "jim.halpert",
-          }
-        }
-      />
-      <AdminPanel
-        button={
-          <div
-            className="add-team-button"
-          >
-            <button
-              className="btn btn-primary"
-              onClick={[Function]}
-              type="button"
-            >
-              <Memo(MemoizedFormattedMessage)
-                defaultMessage="Add Team"
-                id="admin.userManagement.userDetail.addTeam"
-              />
-            </button>
-          </div>
-        }
-        subtitle={
-          Object {
-            "defaultMessage": "Teams to which this user belongs",
-            "id": "admin.userManagement.userDetail.teamsSubtitle",
-          }
-        }
-        title={
-          Object {
-            "defaultMessage": "Team Membership",
-            "id": "admin.userManagement.userDetail.teamsTitle",
-          }
-        }
-      >
-        <Connect(TeamList)
-          refreshTeams={true}
-          userDetailCallback={[Function]}
-          userId="1234"
-        />
-      </AdminPanel>
-    </div>
-  </div>
-  <div
-    className="admin-console-save"
-  >
-    <SaveButton
-      btnClass=""
-      defaultMessage={
-        <Memo(MemoizedFormattedMessage)
-          defaultMessage="Save"
-          id="save_button.save"
-        />
-      }
-      disabled={true}
-      extraClasses=""
-      onClick={[Function]}
-      saving={false}
-      savingMessage="Saving Config..."
-    />
-    <div
-      className="error-message"
-    >
-      <FormError
-        error={null}
-        errors={Array []}
-      />
-    </div>
-    <Overlay
-      animation={[Function]}
-      placement="top"
-      rootClose={false}
-      show={false}
-    >
-      <Tooltip
-        id="error-tooltip"
-      />
-    </Overlay>
-  </div>
-  <Connect(ResetPasswordModal)
-    onModalDismissed={[Function]}
-    onModalSubmit={[Function]}
-    show={false}
-    user={
-      Object {
-        "first_name": "Jim",
-        "id": "1234",
-        "last_name": "Halpert",
-        "nickname": null,
-        "roles": "system_user",
-        "username": "jim.halpert",
-      }
-    }
-  />
-  <ConfirmModal
-    confirmButtonClass="btn btn-danger"
-    confirmButtonText={
-      <Memo(MemoizedFormattedMessage)
-        defaultMessage="Deactivate"
-        id="deactivate_member_modal.deactivate"
-      />
-    }
-    message={
-      <div>
-        <Memo(MemoizedFormattedMessage)
-          defaultMessage="This action deactivates {username}. They will be logged out and not have access to any teams or channels on this system. Are you sure you want to deactivate {username}?"
-          id="deactivate_member_modal.desc"
-          values={
-            Object {
-              "username": "jim.halpert",
-            }
-          }
-        />
-        <strong>
-          <br />
-          <br />
-          <Memo(MemoizedFormattedMessage)
-            defaultMessage="You must also deactivate this user in the SSO provider or they will be reactivated on next login or sync."
-            id="deactivate_member_modal.sso_warning"
-          />
-        </strong>
-      </div>
-    }
-    modalClass=""
-    onCancel={[Function]}
-    onConfirm={[Function]}
-    show={false}
-    title={
-      <Memo(MemoizedFormattedMessage)
-        defaultMessage="Deactivate {username}"
-        id="deactivate_member_modal.title"
-        values={
-          Object {
-            "username": "jim.halpert",
-          }
-        }
-      />
-    }
-  />
-</div>
-`;
-
-exports[`components/admin_console/system_user_detail should match snapshot if user is inactive 1`] = `
-<div
-  className="SystemUserDetail wrapper--fixed"
->
-  <AdminHeader
-    withBackButton={true}
-  >
-    <div>
-      <Connect(Component)
-        className="fa fa-angle-left back"
-        to="/admin_console/user_management/users"
-      />
-      <MemoizedFormattedMessage
-        defaultMessage="User Configuration"
-        id="admin.systemUserDetail.title"
-      />
-    </div>
-  </AdminHeader>
-  <div
-    className="admin-console__wrapper"
-  >
-    <div
-      className="admin-console__content"
-    >
-      <AdminUserCard
-        body={
-          <React.Fragment>
-            <span
-              className="SystemUserDetail__position"
-            />
-            <span
-              className="SystemUserDetail__field-label"
-            >
-              Email
-            </span>
-            <div>
-              <Memo(EmailIcon)
-                className="SystemUserDetail__field-icon"
-              />
-              <input
-                className="SystemUserDetail__input form-control"
-                onChange={[Function]}
-                type="text"
-              />
-            </div>
-            <span
-              className="SystemUserDetail__field-label"
-            >
-              Username
-            </span>
-            <div>
-              <AtIcon
-                className="SystemUserDetail__field-icon"
-              />
-              <span
-                className="SystemUserDetail__field-text"
-              >
-                jim.halpert
-              </span>
-            </div>
-            <span
-              className="SystemUserDetail__field-label"
-            >
-              Authentication Method
-            </span>
-            <div
-              className="SystemUserDetail__field-text"
-            >
-              <Memo(ShieldOutlineIcon)
-                className="SystemUserDetail__field-icon"
-              />
-              <span
-                className="SystemUserDetail__field-text"
-              >
-                Email
-              </span>
-            </div>
-          </React.Fragment>
-        }
-        footer={
-          <React.Fragment>
-            <AdminButtonOutline
-              className="admin-btn-default"
-              onClick={[Function]}
-            >
-              Reset Password
-            </AdminButtonOutline>
-            <AdminButtonOutline
-              className="admin-btn-default"
-              onClick={[Function]}
-            >
-              Activate
-            </AdminButtonOutline>
-          </React.Fragment>
-        }
-        user={
-          Object {
-            "delete_at": 1561683854166,
-            "first_name": "Jim",
-            "id": "1234",
-            "last_name": "Halpert",
-            "nickname": "Big Tuna",
-            "roles": "system_user",
-            "username": "jim.halpert",
-          }
-        }
-      />
-      <AdminPanel
-        button={
-          <div
-            className="add-team-button"
-          >
-            <button
-              className="btn btn-primary"
-              onClick={[Function]}
-              type="button"
-            >
-              <Memo(MemoizedFormattedMessage)
-                defaultMessage="Add Team"
-                id="admin.userManagement.userDetail.addTeam"
-              />
-            </button>
-          </div>
-        }
-        subtitle={
-          Object {
-            "defaultMessage": "Teams to which this user belongs",
-            "id": "admin.userManagement.userDetail.teamsSubtitle",
-          }
-        }
-        title={
-          Object {
-            "defaultMessage": "Team Membership",
-            "id": "admin.userManagement.userDetail.teamsTitle",
-          }
-        }
-      >
-        <Connect(TeamList)
-          refreshTeams={true}
-          userDetailCallback={[Function]}
-          userId="1234"
-        />
-      </AdminPanel>
-    </div>
-  </div>
-  <div
-    className="admin-console-save"
-  >
-    <SaveButton
-      btnClass=""
-      defaultMessage={
-        <Memo(MemoizedFormattedMessage)
-          defaultMessage="Save"
-          id="save_button.save"
-        />
-      }
-      disabled={true}
-      extraClasses=""
-      onClick={[Function]}
-      saving={false}
-      savingMessage="Saving Config..."
-    />
-    <div
-      className="error-message"
-    >
-      <FormError
-        error={null}
-        errors={Array []}
-      />
-    </div>
-    <Overlay
-      animation={[Function]}
-      placement="top"
-      rootClose={false}
-      show={false}
-    >
-      <Tooltip
-        id="error-tooltip"
-      />
-    </Overlay>
-  </div>
-  <Connect(ResetPasswordModal)
-    onModalDismissed={[Function]}
-    onModalSubmit={[Function]}
-    show={false}
-    user={
-      Object {
-        "delete_at": 1561683854166,
-        "first_name": "Jim",
-        "id": "1234",
-        "last_name": "Halpert",
-        "nickname": "Big Tuna",
-        "roles": "system_user",
-        "username": "jim.halpert",
-      }
-    }
-  />
-  <ConfirmModal
-    confirmButtonClass="btn btn-danger"
-    confirmButtonText={
-      <Memo(MemoizedFormattedMessage)
-        defaultMessage="Deactivate"
-        id="deactivate_member_modal.deactivate"
-      />
-    }
-    message={
-      <div>
-        <Memo(MemoizedFormattedMessage)
-          defaultMessage="This action deactivates {username}. They will be logged out and not have access to any teams or channels on this system. Are you sure you want to deactivate {username}?"
-          id="deactivate_member_modal.desc"
-          values={
-            Object {
-              "username": "jim.halpert",
-            }
-          }
-        />
-        <strong>
-          <br />
-          <br />
-          <Memo(MemoizedFormattedMessage)
-            defaultMessage="You must also deactivate this user in the SSO provider or they will be reactivated on next login or sync."
-            id="deactivate_member_modal.sso_warning"
-          />
-        </strong>
-      </div>
-    }
-    modalClass=""
-    onCancel={[Function]}
-    onConfirm={[Function]}
-    show={false}
-    title={
-      <Memo(MemoizedFormattedMessage)
-        defaultMessage="Deactivate {username}"
-        id="deactivate_member_modal.title"
-        values={
-          Object {
-            "username": "jim.halpert",
-          }
-        }
-      />
-    }
-  />
-</div>
-`;
-
-exports[`components/admin_console/system_user_detail should redirect if user id is not defined 1`] = `
-<Redirect
-  to={
-    Object {
-      "pathname": "/admin_console/user_management/users",
-    }
-  }
-/>
->>>>>>> 1e184df4
 `;