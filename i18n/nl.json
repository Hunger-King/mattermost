--- conflicted
+++ resolved
@@ -9172,11 +9172,7 @@
   },
   {
     "id": "api.post.send_notification_and_forget.push_comment_on_crt_thread",
-<<<<<<< HEAD
-    "translation": " commentaar gegeven op een draadje dat je volgt."
-=======
     "translation": " antwoordde op een draadje dat je volgt."
->>>>>>> 929caaff
   },
   {
     "id": "model.config.is_valid.collapsed_threads.autofollow.app_error",
@@ -9188,11 +9184,7 @@
   },
   {
     "id": "api.push_notification.title.collapsed_threads",
-<<<<<<< HEAD
-    "translation": "Reageer op draadje"
-=======
     "translation": "Antwoord in {{.channelName}}"
->>>>>>> 929caaff
   },
   {
     "id": "api.config.reload_config.app_error",
@@ -9265,8 +9257,6 @@
   {
     "id": "api.user.create_user.bad_token_email_data.app_error",
     "translation": "Het e-mailadres in het token komt niet overeen met dat in de gebruikersgegevens."
-<<<<<<< HEAD
-=======
   },
   {
     "id": "ent.elasticsearch.getAllTeamMembers.error",
@@ -9275,6 +9265,5 @@
   {
     "id": "ent.elasticsearch.getAllChannelMembers.error",
     "translation": "Mislukt om alle kanaalleden te verkrijgen"
->>>>>>> 929caaff
   }
 ]