--- conflicted
+++ resolved
@@ -9181,19 +9181,11 @@
   },
   {
     "id": "api.push_notification.title.collapsed_threads",
-<<<<<<< HEAD
-    "translation": "スレッドへの返信"
-  },
-  {
-    "id": "api.post.send_notification_and_forget.push_comment_on_crt_thread",
-    "translation": " フォローしているスレッドへコメントがありました。"
-=======
     "translation": "{{.channelName}} へ返信する"
   },
   {
     "id": "api.post.send_notification_and_forget.push_comment_on_crt_thread",
     "translation": " フォローしているスレッドへ返信がありました。"
->>>>>>> 929caaff
   },
   {
     "id": "api.config.reload_config.app_error",
@@ -9254,8 +9246,6 @@
   {
     "id": "model.session.is_valid.create_at.app_error",
     "translation": "セッションのCreateAtフィールドが無効です。"
-<<<<<<< HEAD
-=======
   },
   {
     "id": "api.user.create_user.bad_token_email_data.app_error",
@@ -9268,6 +9258,5 @@
   {
     "id": "ent.elasticsearch.getAllChannelMembers.error",
     "translation": "すべてのチャンネルメンバーを取得できませんでした"
->>>>>>> 929caaff
   }
 ]