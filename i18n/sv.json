[
  {
    "id": "web.incoming_webhook.user.app_error",
    "translation": "Kan inte hitta användaren."
  },
  {
    "id": "web.incoming_webhook.text.app_error",
    "translation": "ingen text angiven."
  },
  {
    "id": "web.incoming_webhook.split_props_length.app_error",
    "translation": "Det gick inte att dela webhooks-parametrar i delar om {{.Max}} tecken."
  },
  {
    "id": "web.incoming_webhook.permissions.app_error",
    "translation": "Opassande kanalbehörigheter."
  },
  {
    "id": "web.incoming_webhook.parse.app_error",
    "translation": "Kunde inte tolka inkommande data."
  },
  {
    "id": "web.incoming_webhook.invalid.app_error",
    "translation": "Felaktig webhook."
  },
  {
    "id": "web.incoming_webhook.disabled.app_error",
    "translation": "Inkommande webhooks har inaktiverats av systemadministratören."
  },
  {
    "id": "web.incoming_webhook.channel_locked.app_error",
    "translation": "Denna webhook tillåts inte posta meddelanden i angiven kanal."
  },
  {
    "id": "web.incoming_webhook.channel.app_error",
    "translation": "Kunde inte hitta kanalen."
  },
  {
    "id": "web.get_access_token.internal_saving.app_error",
    "translation": "Det gick inte att uppdatera åtkomstdata för användaren."
  },
  {
    "id": "web.error.unsupported_browser.system_browser_or",
    "translation": "eller"
  },
  {
    "id": "web.error.unsupported_browser.system_browser_make_default",
    "translation": "Sätt som förvald"
  },
  {
    "id": "web.error.unsupported_browser.open_system_browser.edge",
    "translation": "Öppna Edge"
  },
  {
    "id": "web.error.unsupported_browser.no_longer_support_version",
    "translation": "Den här versionen av webbläsaren stöds inte längre av Mattermost"
  },
  {
    "id": "web.error.unsupported_browser.no_longer_support",
    "translation": "Den här webbläsaren stöds inte längre av Mattermost"
  },
  {
    "id": "web.error.unsupported_browser.min_os_version.windows",
    "translation": "Windows 8.1+"
  },
  {
    "id": "web.error.unsupported_browser.min_os_version.mac",
    "translation": "macOS 10.14+"
  },
  {
    "id": "web.error.unsupported_browser.min_browser_version.safari",
    "translation": "Version 14.1+"
  },
  {
    "id": "web.error.unsupported_browser.min_browser_version.firefox",
    "translation": "Version 91+"
  },
  {
    "id": "web.error.unsupported_browser.min_browser_version.edge",
    "translation": "Version 44+"
  },
  {
    "id": "web.error.unsupported_browser.min_browser_version.chrome",
    "translation": "Version 100+"
  },
  {
    "id": "web.error.unsupported_browser.learn_more",
    "translation": "Mer om supporterade webbläsare."
  },
  {
    "id": "web.error.unsupported_browser.install_guide.windows",
    "translation": "Installationsguide"
  },
  {
    "id": "web.error.unsupported_browser.install_guide.mac",
    "translation": "Installationsguide"
  },
  {
    "id": "web.error.unsupported_browser.download_the_app",
    "translation": "Ladda ner Appen"
  },
  {
    "id": "web.error.unsupported_browser.download_app_or_upgrade_browser",
    "translation": "Ladda ner Mattermostappen eller använd en supporterad webbläsare för en bättre användarupplevelse."
  },
  {
    "id": "web.error.unsupported_browser.download",
    "translation": "Ladda ner Appen"
  },
  {
    "id": "web.error.unsupported_browser.browser_title.safari",
    "translation": "Safari"
  },
  {
    "id": "web.error.unsupported_browser.browser_title.firefox",
    "translation": "Firefox"
  },
  {
    "id": "web.error.unsupported_browser.browser_title.edge",
    "translation": "Microsoft Edge"
  },
  {
    "id": "web.error.unsupported_browser.browser_title.chrome",
    "translation": "Google Chrome"
  },
  {
    "id": "web.error.unsupported_browser.browser_get_latest.safari",
    "translation": "Hämta senaste versionen av webbläsaren Safari"
  },
  {
    "id": "web.error.unsupported_browser.browser_get_latest.firefox",
    "translation": "Hämta senaste versionen av webbläsaren Firefox"
  },
  {
    "id": "web.error.unsupported_browser.browser_get_latest.chrome",
    "translation": "Hämta senaste versionen av webbläsaren Chrome"
  },
  {
    "id": "web.command_webhook.parse.app_error",
    "translation": "Kunde inte tolka inkommande data."
  },
  {
    "id": "web.command_webhook.command.app_error",
    "translation": "Kan inte hitta kommandot."
  },
  {
    "id": "system.message.name",
    "translation": "System"
  },
  {
    "id": "store.sql_user.get_for_login.app_error",
    "translation": "Kan inte hitta ett existerande konto som matchar din autentisering. Denna grupp kan behöva en inbjudan av ägaren till gruppen för att gå med."
  },
  {
    "id": "store.sql_team.save_member.exists.app_error",
    "translation": "En teammedlem med det ID finns redan."
  },
  {
    "id": "store.sql_post.search.disabled",
    "translation": "Sökfunktionen är avstängd på denna server. Kontakta din systemadministratör."
  },
  {
    "id": "store.sql_command.update.missing.app_error",
    "translation": "Kommandot existerar inte."
  },
  {
    "id": "store.sql_command.save.get.app_error",
    "translation": "Kunde inte hitta kommandot."
  },
  {
    "id": "store.sql_command.get.missing.app_error",
    "translation": "Kommandot existerar inte."
  },
  {
    "id": "store.sql_channel.save_direct_channel.not_direct.app_error",
    "translation": "Kanalen som skulle skapas med SaveDirectChannel är inte en direktkanal."
  },
  {
    "id": "store.sql_channel.save_channel.limit.app_error",
    "translation": "Du har nått gränsen för antal tillåtna kanaler."
  },
  {
    "id": "store.sql_channel.save_channel.exists.app_error",
    "translation": "Det finns redan en kanal med det namnet i teamet."
  },
  {
    "id": "store.sql_channel.save_channel.existing.app_error",
    "translation": "Du måste uppdatera en befintlig kanal."
  },
  {
    "id": "store.sql_channel.save.direct_channel.app_error",
    "translation": "Använd SaveDirectChannel för att skapa en direktkanal."
  },
  {
    "id": "store.sql_channel.save.archived_channel.app_error",
    "translation": "Du kan inte ändra en arkiverad kanal."
  },
  {
    "id": "store.sql_channel.get.existing.app_error",
    "translation": "Det gick inte att hitta en befintlig kanal."
  },
  {
    "id": "store.sql_bot.get.missing.app_error",
    "translation": "Bot:en finns inte."
  },
  {
    "id": "searchengine.bleve.disabled.error",
    "translation": "Fel vid rensning av Bleve-index: Funktionen är inaktiverad"
  },
  {
    "id": "plugin_api.send_mail.missing_to",
    "translation": "Saknar till-adress."
  },
  {
    "id": "plugin_api.send_mail.missing_subject",
    "translation": "Saknar ärenderad på e-post."
  },
  {
    "id": "plugin_api.send_mail.missing_htmlbody",
    "translation": "Saknar HTML Body."
  },
  {
    "id": "plugin_api.get_file_link.no_post.app_error",
    "translation": "Det gick inte att få en publik länk till filen. Filen måste bifogad till ett inlägg som kan läsas."
  },
  {
    "id": "plugin_api.get_file_link.disabled.app_error",
    "translation": "Publika länkar har inaktiverats."
  },
  {
    "id": "plugin_api.bot_cant_create_bot",
    "translation": "Bot-användare kan inte skapa BOT:ar."
  },
  {
    "id": "plugin.api.update_user_status.bad_status",
    "translation": "Kunde inte sätta användarstatus. Okänd användarstatus."
  },
  {
    "id": "plugin.api.get_users_in_channel",
    "translation": "Kunde inte hitta användaren. felaktiga sorteringsinställningar."
  },
  {
    "id": "oauth.gitlab.tos.error",
    "translation": "GitLab's användningsvillkor har uppdaterats. Logga in på gitlab.com för att acceptera dem och logga sedan in i Mattermost igen."
  },
  {
    "id": "model.group_syncable.syncable_id.app_error",
    "translation": "Felaktig \"syncable id\" för synkroniseringsbar grupp."
  },
  {
    "id": "model.group_syncable.group_id.app_error",
    "translation": "Felaktig \"group id\"-egenskap för synkroniseringsbar grupp."
  },
  {
    "id": "model.group_member.user_id.app_error",
    "translation": "Felaktig \"user id\"-egenskap på gruppmedlemmen."
  },
  {
    "id": "model.group_member.group_id.app_error",
    "translation": "Felaktigt \"group-id\"-egenskap på gruppmedlemmen."
  },
  {
    "id": "model.group.update_at.app_error",
    "translation": "Felaktig \"update at\"-egenskap på gruppen."
  },
  {
    "id": "model.group.source.app_error",
    "translation": "Felaktig \"source\"-egenskap på gruppen."
  },
  {
    "id": "model.group.remote_id.app_error",
    "translation": "Felaktig \"remote id\"-egenskap på gruppen."
  },
  {
    "id": "model.group.name.invalid_length.app_error",
    "translation": "Namnet måste bestå av 1 till 64 gemena alfanumeriska tecken."
  },
  {
    "id": "model.group.name.invalid_chars.app_error",
    "translation": "otillåtna tecken i egenskapen name på gruppen"
  },
  {
    "id": "model.group.name.app_error",
    "translation": "Felaktig \"name\"-egenskap på gruppen."
  },
  {
    "id": "model.group.display_name.app_error",
    "translation": "Felaktig \"display name\"-egenskap på gruppen."
  },
  {
    "id": "model.group.description.app_error",
    "translation": "Felaktig \"description\"-egenskap på gruppen."
  },
  {
    "id": "model.group.create_at.app_error",
    "translation": "Ffelaktig \"create at\"-egenskap på gruppen."
  },
  {
    "id": "model.file_info.is_valid.user_id.app_error",
    "translation": "User_id har ett ogiltigt värde."
  },
  {
    "id": "model.file_info.is_valid.update_at.app_error",
    "translation": "Update_at har ett ogiltigt värde."
  },
  {
    "id": "model.file_info.is_valid.post_id.app_error",
    "translation": "Post_id har ett ogiltigt värde."
  },
  {
    "id": "model.file_info.is_valid.path.app_error",
    "translation": "Sökväg har ett ogiltigt värde."
  },
  {
    "id": "model.file_info.is_valid.id.app_error",
    "translation": "Id har ett ogiltigt värde."
  },
  {
    "id": "model.file_info.is_valid.create_at.app_error",
    "translation": "Create_at har ett ogiltigt värde."
  },
  {
    "id": "model.file_info.get.gif.app_error",
    "translation": "Kunde inte tolka gif."
  },
  {
    "id": "model.emoji.user_id.app_error",
    "translation": "Ogiltigt \"creator id\"."
  },
  {
    "id": "model.emoji.update_at.app_error",
    "translation": "\"Update at\" måste vara en giltig tid."
  },
  {
    "id": "model.emoji.name.app_error",
    "translation": "Namnet måste bestå av 1 till 64 gemena alfanumeriska tecken."
  },
  {
    "id": "model.emoji.id.app_error",
    "translation": "Ogiltig emoij-id."
  },
  {
    "id": "model.emoji.create_at.app_error",
    "translation": "\"Create at\" måste vara en giltig tid."
  },
  {
    "id": "model.config.is_valid.write_timeout.app_error",
    "translation": "Write-timeout har ett ogiltigt värde."
  },
  {
    "id": "model.config.is_valid.websocket_url.app_error",
    "translation": "Websocket-URL måste vara en giltig URL och starta med ws:// eller wss://."
  },
  {
    "id": "model.config.is_valid.webserver_security.app_error",
    "translation": "Ogiltigt värde för webbserverns anslutningssäkerhet."
  },
  {
    "id": "model.config.is_valid.tls_overwrite_cipher.app_error",
    "translation": "Ogiltigt värde angavs för TLS \"overwrite cipher\". Kontrollera dokumentationen för giltiga värden."
  },
  {
    "id": "model.config.is_valid.tls_key_file_missing.app_error",
    "translation": "Ogiltigt värde för TLS key file. Använd antingen LetsEncrypt eller ange en sökväg till en existerande nyckelfil."
  },
  {
    "id": "model.config.is_valid.tls_cert_file_missing.app_error",
    "translation": "Ogiltigt värde för TLS-certifikat-fil - använd antingen LetsEncrypt eller ange en sökväg till en existerande certifikatsfil."
  },
  {
    "id": "model.config.is_valid.time_between_user_typing.app_error",
    "translation": "Tiden mellan uppdatering av \"användaren skriver\" bör inte vara lägre än 1000 millisekunder."
  },
  {
    "id": "model.config.is_valid.teammate_name_display.app_error",
    "translation": "Ogiltigt värde för teammate display. Måste vara 'full_name', 'nickname_full_name' eller 'username'."
  },
  {
    "id": "model.config.is_valid.sql_query_timeout.app_error",
    "translation": "Ogiltigt värde för timeout vid SQL-frågor. Måste vara ett positivt tal."
  },
  {
    "id": "model.config.is_valid.sql_max_conn.app_error",
    "translation": "Ogiltigt värde för max antal öppna SQL-anslutningar. Måste vara ett positivt tal."
  },
  {
    "id": "model.config.is_valid.sql_idle.app_error",
    "translation": "Ogiltigt värde för max antal oanvända SQL-anslutningar. Måste vara ett positivt tal."
  },
  {
    "id": "model.config.is_valid.sql_driver.app_error",
    "translation": "Ogiltigt driver name för SQL-databas. Måste vara 'mysql' eller 'postgres'."
  },
  {
    "id": "model.config.is_valid.sql_data_src.app_error",
    "translation": "Felaktigt värde för Data source for SQL. Måste anges."
  },
  {
    "id": "model.config.is_valid.sql_conn_max_lifetime_milliseconds.app_error",
    "translation": "Felaktigt värde för maximum lifetime for SQL. Måste vara ett positivt värde."
  },
  {
    "id": "model.config.is_valid.sitename_length.app_error",
    "translation": "Sajt-namnet får vara som längst {{.MaxLength}} tecken."
  },
  {
    "id": "model.config.is_valid.site_url_email_batching.app_error",
    "translation": "Kan inte aktivera massbearbetning av e-post när ingen SiteURL är angiven."
  },
  {
    "id": "model.config.is_valid.site_url.app_error",
    "translation": "Sajt-URL måste vara en giltig URL och starta med http:// eller https://."
  },
  {
    "id": "model.config.is_valid.saml_username_attribute.app_error",
    "translation": "Felaktigt Username-attribut. Måste anges."
  },
  {
    "id": "model.config.is_valid.saml_spidentifier_attribute.app_error",
    "translation": "Service Provider Identifier måste anges"
  },
  {
    "id": "model.config.is_valid.saml_signature_algorithm.app_error",
    "translation": "Ogiltig signatur algoritm."
  },
  {
    "id": "model.config.is_valid.saml_public_cert.app_error",
    "translation": "Service Provider Public Certificate saknas. Har du glömt ladda upp filen?"
  },
  {
    "id": "model.config.is_valid.saml_private_key.app_error",
    "translation": "Service Provider Private Key saknas. Har du glömt ladda upp filen?"
  },
  {
    "id": "model.config.is_valid.saml_idp_url.app_error",
    "translation": "SAML SSO URL måste vara en giltig URL, och starta med http:// eller https://."
  },
  {
    "id": "model.config.is_valid.saml_idp_descriptor_url.app_error",
    "translation": "Service Provider Issuer URL måste vara en giltig URL, och starta med http:// eller https://."
  },
  {
    "id": "model.config.is_valid.saml_idp_cert.app_error",
    "translation": "Identity Provider Public Certificate saknas. Har du glömt ladda upp filen?"
  },
  {
    "id": "model.config.is_valid.saml_guest_attribute.app_error",
    "translation": "Ogiltigt Gäst-attribut. Måste vara i formen 'fält=värde'."
  },
  {
    "id": "model.config.is_valid.saml_email_attribute.app_error",
    "translation": "Felaktigt e-post-attribut. Måste anges."
  },
  {
    "id": "model.config.is_valid.saml_canonical_algorithm.app_error",
    "translation": "Ogiltig kanonisk algoritm."
  },
  {
    "id": "model.config.is_valid.saml_assertion_consumer_service_url.app_error",
    "translation": "Service Provider Login URL måste vara en giltig URL, och starta med http:// eller https://."
  },
  {
    "id": "model.config.is_valid.saml_admin_attribute.app_error",
    "translation": "Ogiltigt Admin-attribut. Måste vara i formen 'fält=värde'."
  },
  {
    "id": "model.config.is_valid.restrict_direct_message.app_error",
    "translation": "Felaktigt begränsning för direktmeddelande. Måste vara 'any' eller 'team'."
  },
  {
    "id": "model.config.is_valid.read_timeout.app_error",
    "translation": "Read timeout har ett ogiltigt värde."
  },
  {
    "id": "model.config.is_valid.rate_sec.app_error",
    "translation": "Felaktigt värde för per-sekund-begränsning. Måste vara ett positivt värde."
  },
  {
    "id": "model.config.is_valid.rate_mem.app_error",
    "translation": "Felaktigt begränsningsvärde för memory store size. Måste vara ett positivt värde."
  },
  {
    "id": "model.config.is_valid.password_length.app_error",
    "translation": "Minimal lösenordslängd måste vara minst {{.MinLength}} och mindre eller lika med {{.MaxLength}}."
  },
  {
    "id": "model.config.is_valid.message_export.global_relay.smtp_username.app_error",
    "translation": "GlobalRelaySettings.SmtpUsername för meddelandeexport måste anges."
  },
  {
    "id": "model.config.is_valid.message_export.global_relay.smtp_password.app_error",
    "translation": "GlobalRelaySettings.SmtpPassword för meddelandeexport måste anges."
  },
  {
    "id": "model.config.is_valid.message_export.global_relay.email_address.app_error",
    "translation": "GlobalRelaySettings.EmailAddress för meddelandeexport måste vara en giltig e-postadress."
  },
  {
    "id": "model.config.is_valid.message_export.global_relay.customer_type.app_error",
    "translation": "GlobalRelaySettings.CustomerType för meddelandeexport måste anges till antingen 'A9' eller 'A10'."
  },
  {
    "id": "model.config.is_valid.message_export.global_relay.config_missing.app_error",
    "translation": "ExportFormat för meddelandeexport är satt till 'globalrelay', men GlobalRelaySettings saknas."
  },
  {
    "id": "model.config.is_valid.message_export.export_type.app_error",
    "translation": "ExportFormat för meddelandeexport måste vara antingen 'actiance', 'csv' eller 'globalrelay'."
  },
  {
    "id": "model.config.is_valid.message_export.export_from.app_error",
    "translation": "ExportFromTimestamp för meddelandeexport måste vara en tidsstämpel (uttryckt i sekunder sedan unix epoch). Bara meddelanden sända efter den tidsstäpeln blir exporterade."
  },
  {
    "id": "model.config.is_valid.message_export.enable.app_error",
    "translation": "Inställningen för meddelandexport, EnableExport, måste sättas till true eller false."
  },
  {
    "id": "model.config.is_valid.message_export.daily_runtime.app_error",
    "translation": "DailyRuntime för meddelandeexport måste vara 24-timmars tidsangivelse i formatet HH:MM."
  },
  {
    "id": "model.config.is_valid.message_export.batch_size.app_error",
    "translation": "BatchSize för meddelandeexport måste vara ett positivt heltal."
  },
  {
    "id": "model.config.is_valid.max_users.app_error",
    "translation": "Ogiltigt max antal användare per grupp i gruppinställningarna. Måste vara ett positivt tal."
  },
  {
    "id": "model.config.is_valid.max_notify_per_channel.app_error",
    "translation": "Ogiltigt max antal notifieringar per kanal i gruppinställningarna. Måste vara ett positivt tal."
  },
  {
    "id": "model.config.is_valid.max_file_size.app_error",
    "translation": "Ogiltig maximal filstorlek i filinställningarna. Måste vara ett heltal större än noll."
  },
  {
    "id": "model.config.is_valid.max_channels.app_error",
    "translation": "Ogiltigt max antal kanaler per grupp i gruppinställningarna. Måste vara ett positivt tal."
  },
  {
    "id": "model.config.is_valid.max_burst.app_error",
    "translation": "Max \"burst size\" måste vara större än noll."
  },
  {
    "id": "model.config.is_valid.login_attempts.app_error",
    "translation": "Ogiltigt maximalt antal inloggningsförsök i tjänsteinställningarna. Måste vara ett positivt tal."
  },
  {
    "id": "model.config.is_valid.localization.available_locales.app_error",
    "translation": "Tillgängliga språk måste innehålla Default Client Language."
  },
  {
    "id": "model.config.is_valid.listen_address.app_error",
    "translation": "Ogiltig lyssningsadress i tjänsteinställningarna. Måste vara satt."
  },
  {
    "id": "model.config.is_valid.ldap_username",
    "translation": "AD/LDAP fältet \"Användarnamn Attribut\" är obligatorisk."
  },
  {
    "id": "model.config.is_valid.ldap_sync_interval.app_error",
    "translation": "Ogiltig intervalltid för synkronisering. Måste vara minst en minut."
  },
  {
    "id": "model.config.is_valid.ldap_server",
    "translation": "AD/LDAP fält \"AD/LDAP Server\" är obligatorisk."
  },
  {
    "id": "model.config.is_valid.ldap_security.app_error",
    "translation": "Ogiltig anslutningssäkerhet i AD/LDAP-inställningarna. Måste vara '', 'TLS', eller 'STARTTLS'."
  },
  {
    "id": "model.config.is_valid.ldap_max_page_size.app_error",
    "translation": "Ogiltigt värde för max page size."
  },
  {
    "id": "model.config.is_valid.ldap_login_id",
    "translation": "AD/LDAP-fältet \"Login ID Attribute\" är obligatoriskt."
  },
  {
    "id": "model.config.is_valid.ldap_id",
    "translation": "AD/LDAP-fältet \"ID Attribute\" är obligatoriskt."
  },
  {
    "id": "model.config.is_valid.ldap_email",
    "translation": "AD/LDAP fältet \"E-post Attribut\" är obligatorisk."
  },
  {
    "id": "model.config.is_valid.ldap_basedn",
    "translation": "AD/LDAP-fältet \"BaseDN\" är obligatoriskt."
  },
  {
    "id": "model.config.is_valid.import.retention_days_too_low.app_error",
    "translation": "Ogiltigt värde för Datalagringsdagar. Värdet är för lågt."
  },
  {
    "id": "model.config.is_valid.import.directory.app_error",
    "translation": "Ogiltigt värde för Directory."
  },
  {
    "id": "model.config.is_valid.image_proxy_type.app_error",
    "translation": "Ogiltig bildproxytyp. Måste vara 'local' eller 'atmos/camo'."
  },
  {
    "id": "model.config.is_valid.group_unread_channels.app_error",
    "translation": "Ogiltig group unread channels i tjänsteinställningarna. Måste vara 'disabled', 'default_on', eller 'default_off'."
  },
  {
    "id": "model.config.is_valid.file_salt.app_error",
    "translation": "Ogiltig publik länk salt i filinställningarna. Måste vara 32 tecken eller mer."
  },
  {
    "id": "model.config.is_valid.file_driver.app_error",
    "translation": "Ogiltigt drivrutinsnamn i fillinställningar. Måste vara 'local' eller 'amazons3'."
  },
  {
    "id": "model.config.is_valid.encrypt_sql.app_error",
    "translation": "Felaktig SQL-krypteringsnyckel för \"at rest\". Nyckeln måste vara 32 tecken eller mer."
  },
  {
    "id": "model.config.is_valid.email_security.app_error",
    "translation": "Ogiltig anslutningssäkerhet i e-postinställningar. Måste vara '', 'TLS', eller 'STARTTLS'."
  },
  {
    "id": "model.config.is_valid.email_notification_contents_type.app_error",
    "translation": "Ogiltig innehållstyp för e-postnotifiering i e-postinställningarna. Måste vara antingen 'full' eller 'generic'."
  },
  {
    "id": "model.config.is_valid.email_batching_interval.app_error",
    "translation": "Ogiltig tidsgräns för massbearbetning av e-post. Värdet måste vara 30 sekunder eller mer."
  },
  {
    "id": "model.config.is_valid.email_batching_buffer_size.app_error",
    "translation": "Ogiltig buffert för massbearbetning av e-post. Värdet måste vara noll eller större än noll."
  },
  {
    "id": "model.config.is_valid.elastic_search.request_timeout_seconds.app_error",
    "translation": "Elasticsearch Request Timeout måste vara minst 1 sekund."
  },
  {
    "id": "model.config.is_valid.elastic_search.posts_aggregator_job_start_time.app_error",
    "translation": "Elasticsearch PostsAggregatorJobStartTime måste vara en tid i formatet \"hh:mm\"."
  },
  {
    "id": "model.config.is_valid.elastic_search.live_indexing_batch_size.app_error",
    "translation": "Elasticsearch Live Indexing Batch Size måste vara minst 1."
  },
  {
    "id": "model.config.is_valid.elastic_search.enable_searching.app_error",
    "translation": "Inställningen för Elasticsearch EnableIndexing måste vara aktiv när Elasticsearch EnableSearching är satt till aktiv"
  },
  {
    "id": "model.config.is_valid.elastic_search.enable_autocomplete.app_error",
    "translation": "Inställningen för Elasticsearch EnableIndexing måste vara aktiv när Elasticsearch EnableAutocomplete är satt till aktiv"
  },
  {
    "id": "model.config.is_valid.elastic_search.connection_url.app_error",
    "translation": "Inställningen för Elasticsearch ConnectionURL måste anges när Elasticsearch indexering är aktiverad."
  },
  {
    "id": "model.config.is_valid.elastic_search.aggregate_posts_after_days.app_error",
    "translation": "Elasticsearch AggregatePostsAfterDays måste vara större eller lika med 1."
  },
  {
    "id": "model.config.is_valid.display.custom_url_schemes.app_error",
    "translation": "Det anpassade URL-schemat {{.Scheme}} är felaktigt. Anpassade URL-scheman måste börja med en bokstav och får endast innehålla bokstäver, siffror, plustecken (+), punkt (.) och bindestreck (-)."
  },
  {
    "id": "model.config.is_valid.directory.app_error",
    "translation": "Ogiltig värde för Local Storage Directory. Kan inte vara en tom sträng."
  },
  {
    "id": "model.config.is_valid.data_retention.message_retention_days_too_low.app_error",
    "translation": "Meddelandelagring måste vara en dag eller längre."
  },
  {
    "id": "model.config.is_valid.data_retention.file_retention_days_too_low.app_error",
    "translation": "Fillagring måste vara en dag eller längre."
  },
  {
    "id": "model.config.is_valid.data_retention.deletion_job_start_time.app_error",
    "translation": "Datalagringsjobbets starttid måste vara en 24-timmars tidsangivelse i formatet HH:MM."
  },
  {
    "id": "model.config.is_valid.collapsed_threads.app_error",
    "translation": "Inställningen för CollapsedThreads ska vara antingen disabled, default_in eller default_off"
  },
  {
    "id": "model.config.is_valid.cluster_email_batching.app_error",
    "translation": "Kan inte aktivera massbearbetning av e-post när klusterfunktionen är aktiverad."
  },
  {
    "id": "model.config.is_valid.bleve_search.filename.app_error",
    "translation": "Inställningen för Bleve IndexingDir måste sättas till aktiv när Bleve EnableIndexing är satt till aktiv"
  },
  {
    "id": "model.config.is_valid.bleve_search.enable_searching.app_error",
    "translation": "Inställningen för Bleve EnableIndexing måste sättas till aktiv när Bleve EnableSearching är satt till aktiv"
  },
  {
    "id": "model.config.is_valid.bleve_search.enable_autocomplete.app_error",
    "translation": "Inställningen för Bleve EnableIndexing måste sättas till aktiv när Bleve EnableAutocomplete är satt till aktiv"
  },
  {
    "id": "model.config.is_valid.atmos_camo_image_proxy_url.app_error",
    "translation": "Ogiltig RemoteImageProxyURL för atmos/camo. Måste vara satt till din delade nyckel."
  },
  {
    "id": "model.config.is_valid.atmos_camo_image_proxy_options.app_error",
    "translation": "Ogiltig RemoteImageProxyOptions för atmos/camo. Måste vara satt till din delade nyckel."
  },
  {
    "id": "model.config.is_valid.allow_cookies_for_subdomains.app_error",
    "translation": "SiteURL måste vara inställt för att cookies för subdomäner ska kunna tillåtas."
  },
  {
    "id": "model.compliance.is_valid.start_end_at.app_error",
    "translation": "\"Till\" måste vara större än \"Från\"."
  },
  {
    "id": "model.compliance.is_valid.start_at.app_error",
    "translation": "\"Från\" måste vara en giltig tid."
  },
  {
    "id": "model.compliance.is_valid.id.app_error",
    "translation": "Ogiltigt id."
  },
  {
    "id": "model.compliance.is_valid.end_at.app_error",
    "translation": "\"Till\" måste vara en giltig tid."
  },
  {
    "id": "model.compliance.is_valid.desc.app_error",
    "translation": "Ogiltig beskrivning."
  },
  {
    "id": "model.compliance.is_valid.create_at.app_error",
    "translation": "\"Create at\" måste vara en giltig tid."
  },
  {
    "id": "model.command_hook.user_id.app_error",
    "translation": "Ogiltigt användarid."
  },
  {
    "id": "model.command_hook.root_id.app_error",
    "translation": "Ogiltigt root-id."
  },
  {
    "id": "model.command_hook.id.app_error",
    "translation": "Ogiltigt command hook id."
  },
  {
    "id": "model.command_hook.create_at.app_error",
    "translation": "\"Create at\" måste vara en giltig tid."
  },
  {
    "id": "model.command_hook.command_id.app_error",
    "translation": "Ogiltigt kommando-id."
  },
  {
    "id": "model.command_hook.channel_id.app_error",
    "translation": "Ogiltigt kanal-id."
  },
  {
    "id": "model.command.is_valid.user_id.app_error",
    "translation": "Ogiltigt användarid."
  },
  {
    "id": "model.command.is_valid.url_http.app_error",
    "translation": "Ogiltig URL. Måste vara en giltig URL och börja med http:// eller https://."
  },
  {
    "id": "model.command.is_valid.url.app_error",
    "translation": "Ogiltig URL."
  },
  {
    "id": "model.command.is_valid.update_at.app_error",
    "translation": "\"Update at\" måste vara en giltig tid."
  },
  {
    "id": "model.command.is_valid.trigger.app_error",
    "translation": "Ogiltigt aktiveringsord."
  },
  {
    "id": "model.command.is_valid.token.app_error",
    "translation": "Ogiltigt token."
  },
  {
    "id": "model.command.is_valid.team_id.app_error",
    "translation": "Ogiltigt team-id."
  },
  {
    "id": "model.command.is_valid.plugin_id.app_error",
    "translation": "Ogiltigt plugin-id."
  },
  {
    "id": "model.command.is_valid.method.app_error",
    "translation": "Ogiltig metod."
  },
  {
    "id": "model.command.is_valid.id.app_error",
    "translation": "Ogiltigt id."
  },
  {
    "id": "model.command.is_valid.display_name.app_error",
    "translation": "Ogiltig titel."
  },
  {
    "id": "model.command.is_valid.description.app_error",
    "translation": "Ogiltig beskrivning."
  },
  {
    "id": "model.command.is_valid.create_at.app_error",
    "translation": "\"Create at\" måste vara en giltig tid."
  },
  {
    "id": "model.command.is_valid.autocomplete_data.app_error",
    "translation": "Ogiltig autokompletteringsdata"
  },
  {
    "id": "model.cluster.is_valid.type.app_error",
    "translation": "Typ måste anges."
  },
  {
    "id": "model.cluster.is_valid.name.app_error",
    "translation": "ClusterName måste anges."
  },
  {
    "id": "model.cluster.is_valid.last_ping_at.app_error",
    "translation": "LastPingAt måste anges."
  },
  {
    "id": "model.cluster.is_valid.id.app_error",
    "translation": "Ogiltigt id."
  },
  {
    "id": "model.cluster.is_valid.hostname.app_error",
    "translation": "Värdnamnet måste anges."
  },
  {
    "id": "model.cluster.is_valid.create_at.app_error",
    "translation": "CreateAt måste anges."
  },
  {
    "id": "model.channel_member.is_valid.user_id.app_error",
    "translation": "Ogiltigt användarid."
  },
  {
    "id": "model.channel_member.is_valid.unread_level.app_error",
    "translation": "Ogiltig \"markera oläst\"-nivå."
  },
  {
    "id": "model.channel_member.is_valid.push_level.app_error",
    "translation": "Ogiltig push-notifieringsnivå."
  },
  {
    "id": "model.channel_member.is_valid.notify_level.app_error",
    "translation": "Ogiltig notifieringsnivå."
  },
  {
    "id": "model.channel_member.is_valid.ignore_channel_mentions_value.app_error",
    "translation": "Ogiltigt status för Ignorera kanal-omnämnanden."
  },
  {
    "id": "model.channel_member.is_valid.email_value.app_error",
    "translation": "Ogiltigt värde för e-postnotifiering."
  },
  {
    "id": "model.channel_member.is_valid.channel_id.app_error",
    "translation": "Ogiltigt kanal-id."
  },
  {
    "id": "model.channel.is_valid.update_at.app_error",
    "translation": "\"Update at\" måste vara en giltig tid."
  },
  {
    "id": "model.channel.is_valid.type.app_error",
    "translation": "Ogiltig typ."
  },
  {
    "id": "model.channel.is_valid.purpose.app_error",
    "translation": "Ogiltigt syfte."
  },
  {
    "id": "model.channel.is_valid.name.app_error",
    "translation": "Ogiltigt kanalnamn. Användarnamn är inte tillåtna i kanalnamn, förutom i namn på direktmeddelandekanaler."
  },
  {
    "id": "model.channel.is_valid.id.app_error",
    "translation": "Ogiltigt id."
  },
  {
    "id": "model.channel.is_valid.header.app_error",
    "translation": "Ogiltig rubrik."
  },
  {
    "id": "model.channel.is_valid.display_name.app_error",
    "translation": "Ogiltigt visningsnamn."
  },
  {
    "id": "model.channel.is_valid.creator_id.app_error",
    "translation": "Ogiltigt \"creator id\"."
  },
  {
    "id": "model.channel.is_valid.create_at.app_error",
    "translation": "\"Create at\" måste vara en giltig tid."
  },
  {
    "id": "model.bot.is_valid.username.app_error",
    "translation": "Ogiltigt användarnamn."
  },
  {
    "id": "model.bot.is_valid.user_id.app_error",
    "translation": "Ogiltigt användarid."
  },
  {
    "id": "model.bot.is_valid.update_at.app_error",
    "translation": "Ogiltigt \"update at\"."
  },
  {
    "id": "model.bot.is_valid.description.app_error",
    "translation": "Ogiltig beskrivning."
  },
  {
    "id": "model.bot.is_valid.creator_id.app_error",
    "translation": "Ogiltigt \"creator id\"."
  },
  {
    "id": "model.bot.is_valid.create_at.app_error",
    "translation": "Ogiltigt \"create at\"."
  },
  {
    "id": "model.authorize.is_valid.user_id.app_error",
    "translation": "Ogiltigt användarid."
  },
  {
    "id": "model.authorize.is_valid.state.app_error",
    "translation": "Ogiltig status."
  },
  {
    "id": "model.authorize.is_valid.scope.app_error",
    "translation": "Ogiltigt intervall."
  },
  {
    "id": "model.authorize.is_valid.response_type.app_error",
    "translation": "Ogiltig svarstyp."
  },
  {
    "id": "model.authorize.is_valid.redirect_uri.app_error",
    "translation": "Felaktig omdirigerings-uri."
  },
  {
    "id": "model.authorize.is_valid.expires.app_error",
    "translation": "\"Expires in\" måste anges."
  },
  {
    "id": "model.authorize.is_valid.create_at.app_error",
    "translation": "Skapad vid måste vara en giltig tid."
  },
  {
    "id": "model.authorize.is_valid.client_id.app_error",
    "translation": "Ogiltigt klient-id."
  },
  {
    "id": "model.authorize.is_valid.auth_code.app_error",
    "translation": "Ogiltig auktoriseringskod."
  },
  {
    "id": "model.access.is_valid.user_id.app_error",
    "translation": "Ogiltigt användarid."
  },
  {
    "id": "model.access.is_valid.refresh_token.app_error",
    "translation": "Ogiltigt refresh-token."
  },
  {
    "id": "model.access.is_valid.redirect_uri.app_error",
    "translation": "Felaktig omdirigerings-uri."
  },
  {
    "id": "model.access.is_valid.client_id.app_error",
    "translation": "Ogiltigt klient-id."
  },
  {
    "id": "model.access.is_valid.access_token.app_error",
    "translation": "Ogiltig access_token."
  },
  {
    "id": "migrations.worker.run_migration.unknown_key",
    "translation": "Kan inte köra migreringsjobbet på grund av felaktig migreringsnyckel."
  },
  {
    "id": "migrations.worker.run_advanced_permissions_phase_2_migration.invalid_progress",
    "translation": "Migration misslyckades på grund på grund av felaktig data."
  },
  {
    "id": "migrations.system.save.app_error",
    "translation": "Ett fel uppstod när systemparametern skulle sparas."
  },
  {
    "id": "mfa.validate_token.authenticate.app_error",
    "translation": "Ogiltigt MFA token."
  },
  {
    "id": "mfa.mfa_disabled.app_error",
    "translation": "Flerfaktorauthentisering har avaktiverats på den här servern."
  },
  {
    "id": "mfa.generate_qr_code.create_code.app_error",
    "translation": "Kunde inte skapa QR-kod."
  },
  {
    "id": "mfa.activate.bad_token.app_error",
    "translation": "Ogiltigt MFA-token."
  },
  {
    "id": "mattermost.bulletin.subject",
    "translation": "Mattermost Tavlan för säkerheten"
  },
  {
    "id": "manaultesting.test_autolink.unable.app_error",
    "translation": "Kan inte hämta kanaler."
  },
  {
    "id": "manaultesting.manual_test.parse.app_error",
    "translation": "Kan inte tolka URL:en."
  },
  {
    "id": "jobs.set_job_error.update.error",
    "translation": "Kunde inte sätta jobbstatusen till error"
  },
  {
    "id": "jobs.request_cancellation.status.error",
    "translation": "Jobbet kan inte avbryta då status är \"avbryt ej\"."
  },
  {
    "id": "interactive_message.generate_trigger_id.signing_failed",
    "translation": "Kunde inte signera den skapade ID-triggern i interaktiva dialogen."
  },
  {
    "id": "interactive_message.decode_trigger_id.verify_signature_failed",
    "translation": "Verifiering av dialogens trigger-ID-signatur misslyckades."
  },
  {
    "id": "interactive_message.decode_trigger_id.signature_decode_failed",
    "translation": "Fel vid base64-avkodningen av trigger-IDsignaturen i den interaktiva dialogen."
  },
  {
    "id": "interactive_message.decode_trigger_id.missing_data",
    "translation": "Trigger-ID saknar nödvändig data för den interaktiva dialogen."
  },
  {
    "id": "interactive_message.decode_trigger_id.expired",
    "translation": "Giltighetstiden för Trigger-ID i den interaktiva dialogen är slut. Giltighetestiden för Trigger-ID är {{.Seconds}} sekunder."
  },
  {
    "id": "interactive_message.decode_trigger_id.base64_decode_failed_signature",
    "translation": "Fel vid base64-avkodningen av trigger-IDsignaturen i den interaktiva dialogen."
  },
  {
    "id": "interactive_message.decode_trigger_id.base64_decode_failed",
    "translation": "Fel vid base64-avkodningen av trigger ID i den interaktiva dialogen."
  },
  {
    "id": "ent.actiance.export.write_file.appError",
    "translation": "Kunde inte spara exportfil."
  },
  {
    "id": "ent.actiance.export.marshalToXml.appError",
    "translation": "Kunde inte konvertera exporten till XML."
  },
  {
    "id": "ent.account_migration.get_saml_users_failed",
    "translation": "Kunde inte hämta SAML-användare."
  },
  {
    "id": "ent.account_migration.get_all_failed",
    "translation": "Kunde inte hämta användare."
  },
  {
    "id": "brand.save_brand_image.save_image.app_error",
    "translation": "Kunde inte spara bildfilen på din lagringsyta. Kolla din uppkoppling och försök igen."
  },
  {
    "id": "brand.save_brand_image.open.app_error",
    "translation": "Kunde inte ladda upp bildfilen för eget utseende. Kontrollera att bildstorleken är mindre än 2 MB och försök igen."
  },
  {
    "id": "brand.save_brand_image.encode.app_error",
    "translation": "Kunde inte konvertera bilddatat till PNG-format. Försök igen."
  },
  {
    "id": "brand.save_brand_image.decode.app_error",
    "translation": "Kunde inte avkoda bilddatat."
  },
  {
    "id": "bleveengine.stop_user_index.error",
    "translation": "Kunde inte stänga användarindex."
  },
  {
    "id": "bleveengine.stop_post_index.error",
    "translation": "Kunde inte stänga inläggsindex."
  },
  {
    "id": "bleveengine.stop_channel_index.error",
    "translation": "Kunde inte stänga kanalindex."
  },
  {
    "id": "bleveengine.search_users_in_team.error",
    "translation": "Användarsök slutfördes felaktigt."
  },
  {
    "id": "bleveengine.search_users_in_channel.uchan.error",
    "translation": "Användarsök slutfördes felaktigt."
  },
  {
    "id": "bleveengine.search_users_in_channel.nuchan.error",
    "translation": "Användarsök slutfördes felaktigt."
  },
  {
    "id": "bleveengine.search_posts.error",
    "translation": "Meddelandesök slutfördes felaktigt."
  },
  {
    "id": "bleveengine.search_channels.error",
    "translation": "Kanalsök slutfördes felaktigt."
  },
  {
    "id": "bleveengine.purge_user_index.error",
    "translation": "Kunde inte rensa användarindex."
  },
  {
    "id": "bleveengine.purge_post_index.error",
    "translation": "Kunde inte rensa inläggsindex."
  },
  {
    "id": "bleveengine.purge_channel_index.error",
    "translation": "Kunde inte rensa kanal-index."
  },
  {
    "id": "bleveengine.indexer.index_batch.nothing_left_to_index.error",
    "translation": "Försöker indexera en ny batch när alla objekt är klara."
  },
  {
    "id": "bleveengine.indexer.do_job.parse_start_time.error",
    "translation": "Bleve:s indexeringsjobb kunde inte tolka starttiden."
  },
  {
    "id": "bleveengine.indexer.do_job.parse_end_time.error",
    "translation": "Bleve:s indexeringsjobb kunde inte tolka sluttiden."
  },
  {
    "id": "bleveengine.indexer.do_job.get_oldest_entity.error",
    "translation": "Det äldsta objektet (användare, kanal eller meddelande) kunde inte hämtas från databasen."
  },
  {
    "id": "bleveengine.indexer.do_job.engine_inactive",
    "translation": "Kunde inte köra Bleve indexering: Funktionen är inaktiv."
  },
  {
    "id": "bleveengine.indexer.do_job.bulk_index_users.batch_error",
    "translation": "Kunde inte indexera användarsamlingen."
  },
  {
    "id": "bleveengine.indexer.do_job.bulk_index_posts.batch_error",
    "translation": "Kunde inte indexera inläggssamlingen."
  },
  {
    "id": "bleveengine.indexer.do_job.bulk_index_channels.batch_error",
    "translation": "Kunde inte indexera kanalsamlingen."
  },
  {
    "id": "bleveengine.index_user.error",
    "translation": "Misslyckades att indexera användaren."
  },
  {
    "id": "bleveengine.index_post.error",
    "translation": "Misslyckades att indexera meddelandet."
  },
  {
    "id": "bleveengine.index_channel.error",
    "translation": "Misslyckades att indexera kanalen."
  },
  {
    "id": "bleveengine.delete_user_posts.error",
    "translation": "Misslyckades att radera användarens meddelande"
  },
  {
    "id": "bleveengine.delete_user.error",
    "translation": "Misslyckades att radera användaren."
  },
  {
    "id": "bleveengine.delete_post.error",
    "translation": "Misslyckades att radera meddelandet."
  },
  {
    "id": "bleveengine.delete_channel_posts.error",
    "translation": "Misslyckades att radera kanalens meddelande"
  },
  {
    "id": "bleveengine.delete_channel.error",
    "translation": "Misslyckades att radera kanalen."
  },
  {
    "id": "bleveengine.create_user_index.error",
    "translation": "Fel vid skapande av Bleve användarindex."
  },
  {
    "id": "bleveengine.create_post_index.error",
    "translation": "Fel vi skapande av Bleve inläggsindex."
  },
  {
    "id": "bleveengine.create_channel_index.error",
    "translation": "Fel vid skapande av Bleve kanal-index."
  },
  {
    "id": "bleveengine.already_started.error",
    "translation": "Bleve är redan startad."
  },
  {
    "id": "app.webhooks.update_outgoing.app_error",
    "translation": "Kunde inte uppdatera webhooken."
  },
  {
    "id": "app.webhooks.update_incoming.app_error",
    "translation": "Kunde inte uppdatera den inkommande webhooken."
  },
  {
    "id": "app.webhooks.save_outgoing.override.app_error",
    "translation": "Det går inte att skriva över en befintlig utgående webhooken."
  },
  {
    "id": "app.webhooks.save_outgoing.app_error",
    "translation": "Kunde inte spara den utgående webhooken."
  },
  {
    "id": "app.webhooks.save_incoming.existing.app_error",
    "translation": "Det går inte att skriva över en befintlig inkommande webhooken."
  },
  {
    "id": "app.webhooks.save_incoming.app_error",
    "translation": "Kunde inte spara den inkommande webhooken."
  },
  {
    "id": "app.webhooks.permanent_delete_outgoing_by_user.app_error",
    "translation": "Kunde inte radera webhooken."
  },
  {
    "id": "app.webhooks.permanent_delete_outgoing_by_channel.app_error",
    "translation": "Kunde inte radera webhooken."
  },
  {
    "id": "app.webhooks.permanent_delete_incoming_by_user.app_error",
    "translation": "Kunde inte radera webhooken."
  },
  {
    "id": "app.webhooks.permanent_delete_incoming_by_channel.app_error",
    "translation": "Kunde inte radera webhooken."
  },
  {
    "id": "app.webhooks.get_outgoing_by_team.app_error",
    "translation": "Kunde inte ta fram webhooken."
  },
  {
    "id": "app.webhooks.get_outgoing_by_channel.app_error",
    "translation": "Kunde inte ta fram webhooken."
  },
  {
    "id": "app.webhooks.get_outgoing.app_error",
    "translation": "Kunde inte ta fram webhooken."
  },
  {
    "id": "app.webhooks.get_incoming_by_user.app_error",
    "translation": "Kunde inte ta fram webhooken."
  },
  {
    "id": "app.webhooks.get_incoming_by_channel.app_error",
    "translation": "Kunde inte ta fram webhooken."
  },
  {
    "id": "app.webhooks.get_incoming.app_error",
    "translation": "Kunde inte ta fram webhooken."
  },
  {
    "id": "app.webhooks.delete_outgoing.app_error",
    "translation": "Kunde inte radera webhooken."
  },
  {
    "id": "app.webhooks.delete_incoming.app_error",
    "translation": "Kunde inte radera webhooken."
  },
  {
    "id": "app.webhooks.analytics_outgoing_count.app_error",
    "translation": "Kunde inte räkna antalet utgående webhooks."
  },
  {
    "id": "app.webhooks.analytics_incoming_count.app_error",
    "translation": "Kunde inte räkna antalet inkommande webhooks."
  },
  {
    "id": "app.user_terms_of_service.save.app_error",
    "translation": "Kunde inte spara användningsvillkor."
  },
  {
    "id": "app.user_terms_of_service.get_by_user.no_rows.app_error",
    "translation": "Inga användningsvillkor hittade."
  },
  {
    "id": "app.user_terms_of_service.get_by_user.app_error",
    "translation": "Kunde inte hämta användningsvillkor."
  },
  {
    "id": "app.user_terms_of_service.delete.app_error",
    "translation": "Det gick inte att radera användningsvillkoren."
  },
  {
    "id": "app.user_access_token.update_token_enable.app_error",
    "translation": "Kunde inte aktivera token."
  },
  {
    "id": "app.user_access_token.update_token_disable.app_error",
    "translation": "Kunde inte inaktivera token."
  },
  {
    "id": "app.user_access_token.search.app_error",
    "translation": "Ett fel uppstod vid sökning efter användartokens."
  },
  {
    "id": "app.user_access_token.save.app_error",
    "translation": "Kunde inte spara personligt token."
  },
  {
    "id": "app.user_access_token.invalid_or_missing",
    "translation": "Token felaktigt eller saknas."
  },
  {
    "id": "app.user_access_token.get_by_user.app_error",
    "translation": "Kunde inte ta fram personliga tokens utifrån användare."
  },
  {
    "id": "app.user_access_token.get_all.app_error",
    "translation": "Kunde inte ta fram alla personliga tokens."
  },
  {
    "id": "app.user_access_token.disabled",
    "translation": "PErsonliga access_token är avaktiverade på denna server. Kontakta din systemadministratör för mer information."
  },
  {
    "id": "app.user_access_token.delete.app_error",
    "translation": "Kunde inte radera personligt token."
  },
  {
    "id": "app.user.verify_email.app_error",
    "translation": "Kunde inte uppdatera fältet e-post verifierad."
  },
  {
    "id": "app.user.update_update.app_error",
    "translation": "Kunde inte ange datum för senast uppdatering av användaren."
  },
  {
    "id": "app.user.update_threads_read_for_user.app_error",
    "translation": "Kunde inte uppdatera alla användartrådar som lästa"
  },
  {
    "id": "app.user.update_thread_read_for_user.app_error",
    "translation": "Kunde inte uppdatera läs-status för tråden"
  },
  {
    "id": "app.user.update_thread_follow_for_user.app_error",
    "translation": "Kunde inte uppdatera följer-status för tråden"
  },
  {
    "id": "model.websocket_client.connect_fail.app_error",
    "translation": "Kan inte ansluta till WebSocket-servern."
  },
  {
    "id": "model.utils.decode_json.app_error",
    "translation": "kunde inte avkoda."
  },
  {
    "id": "model.user_access_token.is_valid.user_id.app_error",
    "translation": "Ogiltigt användarid."
  },
  {
    "id": "model.user_access_token.is_valid.token.app_error",
    "translation": "Ogiltig access_token."
  },
  {
    "id": "model.user_access_token.is_valid.id.app_error",
    "translation": "Ogiltigt värde för Id."
  },
  {
    "id": "model.user_access_token.is_valid.description.app_error",
    "translation": "Ogiltig beskrivning, får vara högst 255 tecken lång."
  },
  {
    "id": "model.user.is_valid.username.app_error",
    "translation": "Användarnamn måste börja med en bokstav och bestå av mellan 3 och 22 tecken, inkluderat siffror, bokstäver och symbolerna \".\", \"-\", och \"_\"."
  },
  {
    "id": "model.user.is_valid.update_at.app_error",
    "translation": "\"Update at\" måste vara en giltig tid."
  },
  {
    "id": "model.user.is_valid.pwd_uppercase_symbol.app_error",
    "translation": "Ditt lösenord måste innehålla minst {{.Min}} tecken med minst en stor bokstav och minst en symbol (ex. \"~!@#$%^&*()\")."
  },
  {
    "id": "model.user.is_valid.pwd_uppercase_number_symbol.app_error",
    "translation": "Ditt lösenord måste innehålla minst {{.Min}} tecken med minst en stor bokstav, minst en siffra och minst en symbol (ex. \"~!@#$%^&*()\")."
  },
  {
    "id": "model.user.is_valid.pwd_uppercase_number.app_error",
    "translation": "Ditt lösenord måste innehålla minst {{.Min}} tecken med minst en stor bokstav och minst en siffra."
  },
  {
    "id": "model.user.is_valid.pwd_uppercase.app_error",
    "translation": "Ditt lösenord måste innehålla minst {{.Min}} tecken med minst en stor bokstav."
  },
  {
    "id": "model.user.is_valid.pwd_symbol.app_error",
    "translation": "Lösenordet måste innehålla minst {{.Min}} tecken gjorda av minst en symbol (t.ex. \"~!@#$%^&*()\")."
  },
  {
    "id": "model.user.is_valid.pwd_number_symbol.app_error",
    "translation": "Ditt lösenord måste innehålla minst {{.Min}} tecken med minst en siffra och minst en symbol (ex. \"~!@#$%^&*()\")."
  },
  {
    "id": "model.user.is_valid.pwd_number.app_error",
    "translation": "Ditt lösenord måste innehålla minst {{.Min}} tecken med minst en siffra."
  },
  {
    "id": "model.user.is_valid.pwd_lowercase_uppercase_symbol.app_error",
    "translation": "Ditt lösenord måste innehålla minst {{.Min}} tecken med minst en liten bokstav, minst en stor bokstav och minst en symbol (ex. \"~!@#$%^&*()\").."
  },
  {
    "id": "model.user.is_valid.pwd_lowercase_uppercase_number_symbol.app_error",
    "translation": "Ditt lösenord måste innehålla minst {{.Min}} tecken med minst en liten bokstav, minst en stor bokstav, minst en siffra och minst en symbol (ex. \"~!@#$%^&*()\")."
  },
  {
    "id": "model.user.is_valid.pwd_lowercase_uppercase_number.app_error",
    "translation": "Ditt lösenord måste innehålla minst {{.Min}} tecken med minst en liten bokstav, minst en stor bokstav och minst en siffra."
  },
  {
    "id": "model.user.is_valid.pwd_lowercase_uppercase.app_error",
    "translation": "Ditt lösenord måste innehålla minst {{.Min}} tecken med minst en liten bokstav och minst en stor bokstav."
  },
  {
    "id": "model.user.is_valid.pwd_lowercase_symbol.app_error",
    "translation": "Ditt lösenord måste innehålla minst {{.Min}} tecken med minst en liten bokstav och minst en symbol (ex. \"~!@#$%^&*()\")."
  },
  {
    "id": "model.user.is_valid.pwd_lowercase_number_symbol.app_error",
    "translation": "Ditt lösenord måste innehålla minst {{.Min}} tecken med minst en liten bokstav och minst en siffra och minst en symbol (ex. \"~!@#$%^&*()\")."
  },
  {
    "id": "model.user.is_valid.pwd_lowercase_number.app_error",
    "translation": "Lösenordet måste innehålla minst {{.Min}} tecken med minst en liten bokstav och minst en siffra."
  },
  {
    "id": "model.user.is_valid.pwd_lowercase.app_error",
    "translation": "Ditt lösenord måste innehålla minst {{.Min}} tecken med minst en liten bokstav och minst en siffra."
  },
  {
    "id": "model.user.is_valid.pwd.app_error",
    "translation": "Ditt lösenord måste vara minst {{.Min}} tecken."
  },
  {
    "id": "model.user.is_valid.position.app_error",
    "translation": "Ogiltig position: får inte vara längre än 128 tecken."
  },
  {
    "id": "model.user.is_valid.password_limit.app_error",
    "translation": "På grund av begränsningar i bcrypt kunde ditt lösenord inte ställas in då det är över 72 tecken."
  },
  {
    "id": "model.user.is_valid.nickname.app_error",
    "translation": "Ogiltigt alias."
  },
  {
    "id": "model.user.is_valid.locale.app_error",
    "translation": "Ogiltigt språkval."
  },
  {
    "id": "model.user.is_valid.last_name.app_error",
    "translation": "Ogiltigt efternamn."
  },
  {
    "id": "model.user.is_valid.id.app_error",
    "translation": "Ogiltigt användarid."
  },
  {
    "id": "model.user.is_valid.first_name.app_error",
    "translation": "Ogiltigt förnamn."
  },
  {
    "id": "model.user.is_valid.email.app_error",
    "translation": "Ogiltig e-postadress."
  },
  {
    "id": "model.user.is_valid.create_at.app_error",
    "translation": "\"Create at\" måste vara en giltig tid."
  },
  {
    "id": "model.user.is_valid.auth_data_type.app_error",
    "translation": "Ogiltig användare, auth-data måste anges med auth typ."
  },
  {
    "id": "model.user.is_valid.auth_data_pwd.app_error",
    "translation": "Felaktigt användarobjekt. Ange antingen lösenord eller auth-data."
  },
  {
    "id": "model.user.is_valid.auth_data.app_error",
    "translation": "Ogiltigt auth-data."
  },
  {
    "id": "model.upload_session.is_valid.user_id.app_error",
    "translation": "Ogiltigt värde för UserId"
  },
  {
    "id": "model.upload_session.is_valid.type.app_error",
    "translation": "Ogiltigt värde för Type"
  },
  {
    "id": "model.upload_session.is_valid.path.app_error",
    "translation": "Ogiltigt värde för Path"
  },
  {
    "id": "model.upload_session.is_valid.id.app_error",
    "translation": "Ogiltigt värde för Id"
  },
  {
    "id": "model.upload_session.is_valid.filename.app_error",
    "translation": "Ogiltigt värde för Filename"
  },
  {
    "id": "model.upload_session.is_valid.file_size.app_error",
    "translation": "Ogiltigt värde för FileSize"
  },
  {
    "id": "model.upload_session.is_valid.file_offset.app_error",
    "translation": "Ogiltigt värde för FileOffset"
  },
  {
    "id": "model.upload_session.is_valid.create_at.app_error",
    "translation": "Ogiltigt värde för CreateAt"
  },
  {
    "id": "model.upload_session.is_valid.channel_id.app_error",
    "translation": "Ogiltigt värde för ChannelId."
  },
  {
    "id": "model.token.is_valid.size",
    "translation": "Ogiltigt token."
  },
  {
    "id": "model.token.is_valid.expiry",
    "translation": "Ogiltigt upphörande för token"
  },
  {
    "id": "model.team_member.is_valid.user_id.app_error",
    "translation": "Ogiltigt användarid."
  },
  {
    "id": "model.team_member.is_valid.team_id.app_error",
    "translation": "Ogiltigt team-id."
  },
  {
    "id": "model.team.is_valid.url.app_error",
    "translation": "Ogiltig URL-identifierare."
  },
  {
    "id": "model.team.is_valid.update_at.app_error",
    "translation": "\"Update at\" måste vara en giltig tid."
  },
  {
    "id": "model.team.is_valid.type.app_error",
    "translation": "Ogiltig typ."
  },
  {
    "id": "model.team.is_valid.reserved.app_error",
    "translation": "Denna URL är otillgänglig. Pröva en annan."
  },
  {
    "id": "model.team.is_valid.name.app_error",
    "translation": "Ogiltigt namn."
  },
  {
    "id": "model.team.is_valid.invite_id.app_error",
    "translation": "Ogiltigt inbjudnings-id."
  },
  {
    "id": "model.team.is_valid.id.app_error",
    "translation": "Ogiltigt id."
  },
  {
    "id": "model.team.is_valid.email.app_error",
    "translation": "Ogiltig e-postadress."
  },
  {
    "id": "model.team.is_valid.domains.app_error",
    "translation": "Ogiltiga tillåtna domäner."
  },
  {
    "id": "model.team.is_valid.description.app_error",
    "translation": "Ogiltig beskrivning."
  },
  {
    "id": "model.team.is_valid.create_at.app_error",
    "translation": "\"Create at\" måste vara en giltig tid."
  },
  {
    "id": "model.team.is_valid.company.app_error",
    "translation": "Ogiltigt företagsnamn."
  },
  {
    "id": "model.team.is_valid.characters.app_error",
    "translation": "Namnet måste bestå av 2 eller fler gemena alfanumeriska tecken."
  },
  {
    "id": "model.search_params_list.is_valid.include_deleted_channels.app_error",
    "translation": "Alla IncludeDeletedChannels-parametrar behöver ha samma värde."
  },
  {
    "id": "model.reaction.is_valid.user_id.app_error",
    "translation": "Ogiltigt användarid."
  },
  {
    "id": "model.reaction.is_valid.post_id.app_error",
    "translation": "Ogiltigt meddelande-id."
  },
  {
    "id": "model.reaction.is_valid.emoji_name.app_error",
    "translation": "Ogiltigt emoijnamn."
  },
  {
    "id": "model.reaction.is_valid.create_at.app_error",
    "translation": "\"Create at\" måste vara en giltig tid."
  },
  {
    "id": "model.preference.is_valid.value.app_error",
    "translation": "Värdet är för långt."
  },
  {
    "id": "model.preference.is_valid.theme.app_error",
    "translation": "Ogiltigt tema."
  },
  {
    "id": "model.preference.is_valid.name.app_error",
    "translation": "Ogiltigt namn."
  },
  {
    "id": "model.preference.is_valid.id.app_error",
    "translation": "Ogiltigt användarid."
  },
  {
    "id": "model.preference.is_valid.category.app_error",
    "translation": "Ogiltig kategori."
  },
  {
    "id": "model.post.is_valid.user_id.app_error",
    "translation": "Ogiltigt användarid."
  },
  {
    "id": "model.post.is_valid.update_at.app_error",
    "translation": "\"Update at\" måste vara en giltig tid."
  },
  {
    "id": "model.post.is_valid.type.app_error",
    "translation": "Ogiltig typ."
  },
  {
    "id": "model.post.is_valid.root_id.app_error",
    "translation": "Ogiltigt root-id."
  },
  {
    "id": "model.post.is_valid.props.app_error",
    "translation": "Ogiltig props."
  },
  {
    "id": "model.post.is_valid.original_id.app_error",
    "translation": "Ogiltigt originalpost-id."
  },
  {
    "id": "model.post.is_valid.msg.app_error",
    "translation": "Ogiltigt meddelande."
  },
  {
    "id": "model.post.is_valid.id.app_error",
    "translation": "Ogiltigt id."
  },
  {
    "id": "model.post.is_valid.hashtags.app_error",
    "translation": "Ogiltig hashtag."
  },
  {
    "id": "model.post.is_valid.filenames.app_error",
    "translation": "Ogiltigt filnamn."
  },
  {
    "id": "model.post.is_valid.file_ids.app_error",
    "translation": "Ogiltiga fil-id. Notera begränsningen av maximalt 10 filer. För att ladda upp fler filer, posta fler meddelanden."
  },
  {
    "id": "model.post.is_valid.create_at.app_error",
    "translation": "\"Create at\" måste vara en giltig tid."
  },
  {
    "id": "model.post.is_valid.channel_id.app_error",
    "translation": "Ogiltigt kanal-id."
  },
  {
    "id": "model.post.channel_notifications_disabled_in_channel.message",
    "translation": "Kanalnotifieringar är avstängda i {{.ChannelName}}. {{.Mention}} triggade ingen notifiering."
  },
  {
    "id": "model.plugin_kvset_options.is_valid.old_value.app_error",
    "translation": "Ogiltigt gammalt värde, bör inte sättas när operationen inte är atomisk."
  },
  {
    "id": "model.plugin_key_value.is_valid.plugin_id.app_error",
    "translation": "Ogiltig plugin-id, måste vara längre än {{.Min}} tecken och som längst {{.Max}} tecken lång."
  },
  {
    "id": "model.plugin_key_value.is_valid.key.app_error",
    "translation": "Ogiltig nyckel, måste vara längre än {{.Min}} tecken och som längst {{.Max}} tecken lång."
  },
  {
    "id": "model.plugin_command_error.error.app_error",
    "translation": "Plugin för kommandot /{{.Command}} fungerar inte. Kontakta din systemadministratör"
  },
  {
    "id": "model.plugin_command_crash.error.app_error",
    "translation": "KOmmandot /{{.Command}} krashade {{.PluginId}} plugin. Kontakta din systemadministratör"
  },
  {
    "id": "model.plugin_command.error.app_error",
    "translation": "Ett fel uppkom när detta kommando skulle utföras."
  },
  {
    "id": "model.outgoing_hook.username.app_error",
    "translation": "Ogiltigt användarnamn."
  },
  {
    "id": "model.outgoing_hook.is_valid.words.app_error",
    "translation": "Ogiltiga aktiveringsord."
  },
  {
    "id": "model.outgoing_hook.is_valid.user_id.app_error",
    "translation": "Ogiltigt användarid."
  },
  {
    "id": "model.outgoing_hook.is_valid.url.app_error",
    "translation": "Ogiltiga callback-URL:er. Respektive URL måste vara en giltig URL och starta med http:// eller https://."
  },
  {
    "id": "model.outgoing_hook.is_valid.update_at.app_error",
    "translation": "\"Update at\" måste vara en giltig tid."
  },
  {
    "id": "model.outgoing_hook.is_valid.trigger_words.app_error",
    "translation": "Ogiltiga aktiveringsord."
  },
  {
    "id": "model.outgoing_hook.is_valid.token.app_error",
    "translation": "Ogiltigt token."
  },
  {
    "id": "model.outgoing_hook.is_valid.team_id.app_error",
    "translation": "Ogiltigt team-id."
  },
  {
    "id": "model.outgoing_hook.is_valid.id.app_error",
    "translation": "Ogiltigt id."
  },
  {
    "id": "model.outgoing_hook.is_valid.display_name.app_error",
    "translation": "Ogiltig titel."
  },
  {
    "id": "model.outgoing_hook.is_valid.description.app_error",
    "translation": "Ogiltig beskrivning."
  },
  {
    "id": "model.outgoing_hook.is_valid.create_at.app_error",
    "translation": "\"Create at\" måste vara en giltig tid."
  },
  {
    "id": "model.outgoing_hook.is_valid.content_type.app_error",
    "translation": "Ogiltigt värde för content_type."
  },
  {
    "id": "model.outgoing_hook.is_valid.channel_id.app_error",
    "translation": "Ogiltigt kanal-id."
  },
  {
    "id": "model.outgoing_hook.is_valid.callback.app_error",
    "translation": "Ogiltig återanrop URL."
  },
  {
    "id": "model.outgoing_hook.icon_url.app_error",
    "translation": "Ogiltig ikon."
  },
  {
    "id": "model.oauth.is_valid.update_at.app_error",
    "translation": "\"Update at\" måste vara en giltig tid."
  },
  {
    "id": "model.oauth.is_valid.name.app_error",
    "translation": "Ogiltigt namn."
  },
  {
    "id": "model.oauth.is_valid.icon_url.app_error",
    "translation": "Ikon URL måste vara en giltig URL och börja med http:// eller https://."
  },
  {
    "id": "model.oauth.is_valid.homepage.app_error",
    "translation": "Hemsida måste vara en giltig URL och börja med http:// eller https://."
  },
  {
    "id": "model.oauth.is_valid.description.app_error",
    "translation": "Ogiltig beskrivning."
  },
  {
    "id": "model.oauth.is_valid.creator_id.app_error",
    "translation": "Ogiltigt \"creator id\"."
  },
  {
    "id": "model.oauth.is_valid.create_at.app_error",
    "translation": "\"Create at\" måste vara en giltig tid."
  },
  {
    "id": "model.oauth.is_valid.client_secret.app_error",
    "translation": "Ogiltig klienthemlighet."
  },
  {
    "id": "model.oauth.is_valid.callback.app_error",
    "translation": "Åberopning URL adressen måste vara en giltig URL och starta med http:// eller https://."
  },
  {
    "id": "model.oauth.is_valid.app_id.app_error",
    "translation": "Ogiltig app-id."
  },
  {
    "id": "model.link_metadata.is_valid.url.app_error",
    "translation": "Metadata länk-URL måste anges."
  },
  {
    "id": "model.link_metadata.is_valid.type.app_error",
    "translation": "Ogiltig metadatalänk-typ."
  },
  {
    "id": "model.link_metadata.is_valid.timestamp.app_error",
    "translation": "Det länkade metadatats tidsstämpel får inte vara noll och ska vara avrundat till närmsta timme."
  },
  {
    "id": "model.link_metadata.is_valid.data_type.app_error",
    "translation": "Det länkade metadatat matchar inte angiven typ."
  },
  {
    "id": "model.link_metadata.is_valid.data.app_error",
    "translation": "Det länkade metadatat kan inte vara tomt (nil)."
  },
  {
    "id": "model.license_record.is_valid.id.app_error",
    "translation": "Felaktigt värde för id i den uppladdade licensen."
  },
  {
    "id": "model.license_record.is_valid.create_at.app_error",
    "translation": "Felaktigt värde för create_at i den uppladdade licensen."
  },
  {
    "id": "model.job.is_valid.type.app_error",
    "translation": "Ogiltig jobb-typ."
  },
  {
    "id": "model.job.is_valid.status.app_error",
    "translation": "Ogiltig jobb-status."
  },
  {
    "id": "model.job.is_valid.id.app_error",
    "translation": "Ogiltigt jobb-Id."
  },
  {
    "id": "model.job.is_valid.create_at.app_error",
    "translation": "\"Create at\" måste vara en giltig tid."
  },
  {
    "id": "model.incoming_hook.username.app_error",
    "translation": "Ogiltigt användarnamn."
  },
  {
    "id": "model.incoming_hook.user_id.app_error",
    "translation": "Ogiltigt användarid."
  },
  {
    "id": "model.incoming_hook.update_at.app_error",
    "translation": "\"Update at\" måste vara en giltig tid."
  },
  {
    "id": "model.incoming_hook.team_id.app_error",
    "translation": "Ogiltigt team-id."
  },
  {
    "id": "model.incoming_hook.parse_data.app_error",
    "translation": "Kunde inte tolka inkommande data."
  },
  {
    "id": "model.incoming_hook.id.app_error",
    "translation": "Ogiltigt id."
  },
  {
    "id": "model.incoming_hook.icon_url.app_error",
    "translation": "Ogiltig meddelande-ikon."
  },
  {
    "id": "model.incoming_hook.display_name.app_error",
    "translation": "Ogiltig titel."
  },
  {
    "id": "model.incoming_hook.description.app_error",
    "translation": "Ogiltig beskrivning."
  },
  {
    "id": "model.incoming_hook.create_at.app_error",
    "translation": "\"Create at\" måste vara en giltig tid."
  },
  {
    "id": "model.incoming_hook.channel_id.app_error",
    "translation": "Ogiltigt kanal-id."
  },
  {
    "id": "model.guest.is_valid.emails.app_error",
    "translation": "Ogiltiga e-postadresser."
  },
  {
    "id": "model.guest.is_valid.email.app_error",
    "translation": "Ogiltig e-postadress."
  },
  {
    "id": "model.guest.is_valid.channels.app_error",
    "translation": "Ogiltiga kanaler."
  },
  {
    "id": "model.guest.is_valid.channel.app_error",
    "translation": "Ogiltig kanal."
  },
  {
    "id": "app.user.update_failed_pwd_attempts.app_error",
    "translation": "Kunde inte uppdatera failed_attempts."
  },
  {
    "id": "app.user.update_auth_data.email_exists.app_error",
    "translation": "Kunde inte byta kontot till {{.Service}}. Ett konto som använder e-postadress {{.Email}} finns redan."
  },
  {
    "id": "app.user.update_auth_data.app_error",
    "translation": "Kunde inte uppdatera auth-data."
  },
  {
    "id": "app.user.update_active_for_multiple_users.updating.app_error",
    "translation": "Kunde inte avaktivera gäster."
  },
  {
    "id": "app.user.update.finding.app_error",
    "translation": "Ett fel uppstod vid sökning efter kontot."
  },
  {
    "id": "app.user.update.find.app_error",
    "translation": "Kunde inte hitta befintligt konto att uppdatera."
  },
  {
    "id": "app.user.search.app_error",
    "translation": "Kunde inte hitta någon användare med angivna parametrar."
  },
  {
    "id": "app.user.save.username_exists.app_error",
    "translation": "Det finns redan ett konto med det användarnamnet."
  },
  {
    "id": "app.user.save.existing.app_error",
    "translation": "Måste anropa Update för befintliga användare."
  },
  {
    "id": "app.user.save.email_exists.app_error",
    "translation": "Det finns redan ett konto med den e-postadressen."
  },
  {
    "id": "app.user.save.app_error",
    "translation": "Kunde inte spara kontot."
  },
  {
    "id": "app.user.promote_guest.user_update.app_error",
    "translation": "Misslyckades att uppdatera användaren."
  },
  {
    "id": "app.user.permanentdeleteuser.internal_error",
    "translation": "Kan inte radera användare."
  },
  {
    "id": "app.user.permanent_delete.app_error",
    "translation": "Kunde inte radera det befintliga kontot."
  },
  {
    "id": "app.user.missing_account.const",
    "translation": "Kunde inte hitta användaren."
  },
  {
    "id": "app.user.get_users_batch_for_indexing.get_users.app_error",
    "translation": "Kunde inte ta fram batch av användare att indexera."
  },
  {
    "id": "app.user.get_unread_count.app_error",
    "translation": "Det gick inte att ta fram användarens antal olästa meddelanden."
  },
  {
    "id": "app.user.get_total_users_count.app_error",
    "translation": "Det gick inte att räkna antalet användare."
  },
  {
    "id": "app.user.get_threads_for_user.app_error",
    "translation": "Kunde inte hämta användarens trådar"
  },
  {
    "id": "app.user.get_recently_active_users.app_error",
    "translation": "Ett fel uppstod vid sökning efter nyligen aktiva användare."
  },
  {
    "id": "app.user.get_profiles.app_error",
    "translation": "Ett fel uppstod vid sökning efter användarprofiler."
  },
  {
    "id": "app.user.get_profile_by_group_channel_ids_for_user.app_error",
    "translation": "Ett fel uppstod vid sökning efter användarprofiler."
  },
  {
    "id": "app.user.get_new_users.app_error",
    "translation": "Ett fel uppstod vid sökning efter nya användare."
  },
  {
    "id": "app.user.get_known_users.get_users.app_error",
    "translation": "Kunde inte ta fram kända användare från databasen."
  },
  {
    "id": "app.user.get_by_username.app_error",
    "translation": "Kunde inte hitta ett konto som matchar ditt användarnamn för detta team. Du kan behöva en inbjudan från team-ägaren för att få gå med."
  },
  {
    "id": "app.user.get_by_auth.other.app_error",
    "translation": "Ett fel uppstod vid sökning efter kontot utifrån autentiseringsmetod."
  },
  {
    "id": "app.user.get_by_auth.missing_account.app_error",
    "translation": "Kunde inte hitta ett konto som matchar ditt autentiseringssätt för detta team. Du kan behöva en inbjudan från team-ägaren för att få gå med."
  },
  {
    "id": "app.user.get.app_error",
    "translation": "Ett fel uppstod vid sökning efter kontot."
  },
  {
    "id": "app.user.demote_user_to_guest.user_update.app_error",
    "translation": "Misslyckades att uppdatera användaren."
  },
  {
    "id": "app.user.convert_bot_to_user.app_error",
    "translation": "Kunde inte konvertera bot:en till en användare."
  },
  {
    "id": "app.user.clear_all_custom_role_assignments.select.app_error",
    "translation": "Misslyckades att ta fram användaren."
  },
  {
    "id": "app.user.analytics_get_inactive_users_count.app_error",
    "translation": "Kunde inte räkna antalet inaktiva användare."
  },
  {
    "id": "app.user.analytics_daily_active_users.app_error",
    "translation": "Kunde inte ta fram aktiva användare under den efterfrågade tidsperiod."
  },
  {
    "id": "app.upload.upload_data.update.app_error",
    "translation": "Kunde inte uppdatera uppladdningssessionen."
  },
  {
    "id": "app.upload.upload_data.save.app_error",
    "translation": "Kunde inte spara filinformation."
  },
  {
    "id": "app.upload.upload_data.read_file.app_error",
    "translation": "Kunde inte läsa filen."
  },
  {
    "id": "app.upload.upload_data.move_file.app_error",
    "translation": "Misslyckades att flytta den uppladdade filen."
  },
  {
    "id": "app.upload.upload_data.large_image.app_error",
    "translation": "{{.Filename}} storlek på ({{.Width}} x {{.Height}} pixel) överskrider gränsen."
  },
  {
    "id": "app.upload.upload_data.first_part_too_small.app_error",
    "translation": "Misslyckades att ladda upp data. Första delen måste vara minst {{.Size}} Bytes."
  },
  {
    "id": "app.upload.upload_data.concurrent.app_error",
    "translation": "Kan inte ladda upp data från mer än ett anrop."
  },
  {
    "id": "app.upload.run_plugins_hook.rejected",
    "translation": "Kunde inte ladda upp filen {{.Filename}}. Avvisad av plugin: {{.Reason}}"
  },
  {
    "id": "app.upload.run_plugins_hook.move_fail",
    "translation": "Misslyckades att flytta filen."
  },
  {
    "id": "app.upload.get_for_user.app_error",
    "translation": "Kunde inte ta fram användarens uppladdningar."
  },
  {
    "id": "app.upload.get.app_error",
    "translation": "Kunde inte ta fram den uppladdade flen."
  },
  {
    "id": "app.upload.create.upload_too_large.app_error",
    "translation": "Kunde inte ladda upp. Filen är för stor."
  },
  {
    "id": "app.upload.create.save.app_error",
    "translation": "Misslyckades att spara det uppladdade."
  },
  {
    "id": "app.upload.create.incorrect_channel_id.app_error",
    "translation": "Kan inte ladda upp till angiven kanal."
  },
  {
    "id": "app.upload.create.cannot_upload_to_deleted_channel.app_error",
    "translation": "Kan inte ladda upp till en raderad kanal."
  },
  {
    "id": "app.update_error",
    "translation": "fel vid uppdatering"
  },
  {
    "id": "app.terms_of_service.get.no_rows.app_error",
    "translation": "Inga användningsvillkor hittade."
  },
  {
    "id": "app.terms_of_service.get.app_error",
    "translation": "Kunde inte hämta användningsvillkor."
  },
  {
    "id": "app.terms_of_service.create.existing.app_error",
    "translation": "Kan inte anropa spara för befintliga användningsvillkor."
  },
  {
    "id": "app.terms_of_service.create.app_error",
    "translation": "Kunde inte spara användningsvillkor."
  },
  {
    "id": "app.team.user_belongs_to_teams.app_error",
    "translation": "Kunde inte utröna om användaren tillhör listan av team."
  },
  {
    "id": "app.team.update.updating.app_error",
    "translation": "Ett fel uppstod vid uppdatering av teamet."
  },
  {
    "id": "app.team.update.find.app_error",
    "translation": "Kunde inte hitta befintligt team att uppdatera."
  },
  {
    "id": "app.team.search_private_team.app_error",
    "translation": "Ett fel uppstod vid sökning efter privata team."
  },
  {
    "id": "app.team.search_open_team.app_error",
    "translation": "Ett fel uppstod vid sökning efter öppna team."
  },
  {
    "id": "app.team.search_all_team.app_error",
    "translation": "Ett fel uppstod vid sökning efter team."
  },
  {
    "id": "app.team.save_member.save.app_error",
    "translation": "Kunde inte spara teammedlemmen."
  },
  {
    "id": "app.team.save.existing.app_error",
    "translation": "Måste anropa update för redan existerande team."
  },
  {
    "id": "app.team.save.app_error",
    "translation": "Kunde inte spara teamet."
  },
  {
    "id": "app.team.reset_all_team_schemes.app_error",
    "translation": "Det gick inte att återställa teamets schema."
  },
  {
    "id": "app.team.rename_team.name_occupied",
    "translation": "Kan inte byta namn på teamet då namnet redan används."
  },
  {
    "id": "app.team.remove_member.app_error",
    "translation": "Kunde inte radera teammedlemmen."
  },
  {
    "id": "app.team.permanentdeleteteam.internal_error",
    "translation": "Kan inte radera team."
  },
  {
    "id": "app.team.permanent_delete.app_error",
    "translation": "Kunde inte radera befintligt team."
  },
  {
    "id": "app.team.migrate_team_members.update.app_error",
    "translation": "Misslyckades att uppdatera teammedlemmen."
  },
  {
    "id": "app.team.join_user_to_team.save_member.max_accounts.app_error",
    "translation": "Kunde inte lägga till det nya teammedlemskapet eftersom teamet har nått gränsen för antal användare"
  },
  {
    "id": "app.team.join_user_to_team.save_member.conflict.app_error",
    "translation": "Kunde inte lägga till det nya teammedlemskapet eftersom det redan finns"
  },
  {
    "id": "app.team.join_user_to_team.save_member.app_error",
    "translation": "Kunde inte skapa teammedlemsskapet"
  },
  {
    "id": "app.team.join_user_to_team.max_accounts.app_error",
    "translation": "Denna grupp har nått maximalt antal tillåtna konton. Be systemadministratören att höja maxantalet."
  },
  {
    "id": "app.team.invite_token.group_constrained.error",
    "translation": "Token kan inte användas för att gå med i en grupp som har gruppbegränsningar."
  },
  {
    "id": "app.team.invite_id.group_constrained.error",
    "translation": "Inbjudan kan inte användas för att gå med i en grupp som har gruppbegränsningar."
  },
  {
    "id": "app.team.get_user_team_ids.app_error",
    "translation": "Kunde inte ta fram listan med användarens team."
  },
  {
    "id": "app.team.get_unread.app_error",
    "translation": "Kunde inte ta fram olästa meddelanden i teamet."
  },
  {
    "id": "app.team.get_members_by_ids.app_error",
    "translation": "Kunde inte ta fram teammedlemmarna."
  },
  {
    "id": "app.team.get_members.app_error",
    "translation": "Kunde inte ta fram teammedlemmarna."
  },
  {
    "id": "app.team.get_member_count.app_error",
    "translation": "Kunde inte räkan antal teammedlemmar."
  },
  {
    "id": "app.team.get_member.missing.app_error",
    "translation": "Ingen teammedlem hittad med angivet user ID och team ID."
  },
  {
    "id": "app.team.get_member.app_error",
    "translation": "Kunde inte ta fram teammedlemmar."
  },
  {
    "id": "app.team.get_by_scheme.app_error",
    "translation": "Kunde inte hitta kanaler med bifogat schema."
  },
  {
    "id": "app.team.get_by_name.missing.app_error",
    "translation": "Kunde inte hitta befintligt team."
  },
  {
    "id": "app.team.get_by_name.app_error",
    "translation": "Kunde inte hitta befintligt team."
  },
  {
    "id": "app.team.get_by_invite_id.finding.app_error",
    "translation": "Kunde inte hitta befintligt team."
  },
  {
    "id": "app.team.get_all_team_listing.app_error",
    "translation": "Det gick inte att ta fram alla team."
  },
  {
    "id": "app.team.get_all_private_team_listing.app_error",
    "translation": "Det gick inte att ta fram alla privata team."
  },
  {
    "id": "app.team.get_all.app_error",
    "translation": "Det gick inte att ta fram alla team."
  },
  {
    "id": "app.team.get_active_member_count.app_error",
    "translation": "Kunde inte räkna antal teammedlemmar."
  },
  {
    "id": "app.team.get.finding.app_error",
    "translation": "Ett fel uppstod när teamet eftersöktes."
  },
  {
    "id": "app.team.get.find.app_error",
    "translation": "Kunde inte hitta existerande team."
  },
  {
    "id": "app.team.clear_all_custom_role_assignments.select.app_error",
    "translation": "Misslyckades att hämta teamets medlemmar."
  },
  {
    "id": "app.team.analytics_team_count.app_error",
    "translation": "Kan inte räkna antal team."
  },
  {
    "id": "app.system_install_date.parse_int.app_error",
    "translation": "Kunde inte tolka installationsdatum."
  },
  {
    "id": "app.system.warn_metric.store.app_error",
    "translation": "Misslyckades spara värdet för {{.WarnMetricName}}"
  },
  {
    "id": "app.system.warn_metric.bot_displayname",
    "translation": "Mattermost-råd"
  },
  {
    "id": "app.system.save.app_error",
    "translation": "Ett fel uppstod när systemparametern skulle sparas."
  },
  {
    "id": "app.system.permanent_delete_by_name.app_error",
    "translation": "Det gick inte att radera systemtabellen."
  },
  {
    "id": "app.system.get_by_name.app_error",
    "translation": "Kunde inte hitta systemvariabeln."
  },
  {
    "id": "app.system.get.app_error",
    "translation": "Ett fel uppstod vid sökning efter systemparametern."
  },
  {
    "id": "app.submit_interactive_dialog.json_error",
    "translation": "Det uppstod ett fel vid kodning av JSON i den interaktiva dialogen."
  },
  {
    "id": "app.status.get.missing.app_error",
    "translation": "Inget värde finns för status."
  },
  {
    "id": "app.status.get.app_error",
    "translation": "Ett fel uppstod när status hämtades."
  },
  {
    "id": "app.session.update_device_id.app_error",
    "translation": "Kunde inte uppdatera device-id."
  },
  {
    "id": "app.session.save.existing.app_error",
    "translation": "Kunde inte uppdatera befintlig session."
  },
  {
    "id": "app.session.save.app_error",
    "translation": "Kunde inte spara sessionen."
  },
  {
    "id": "app.session.remove_all_sessions_for_team.app_error",
    "translation": "Kunde inte radera alla sessioner."
  },
  {
    "id": "app.session.remove.app_error",
    "translation": "Kunde inte radera sessionen."
  },
  {
    "id": "app.session.permanent_delete_sessions_by_user.app_error",
    "translation": "Det gick inte att radera användarens alla sessioner."
  },
  {
    "id": "app.session.get_sessions.app_error",
    "translation": "Ett fel uppstod när användarsessionen skulle hittas."
  },
  {
    "id": "app.session.get.app_error",
    "translation": "Ett fel uppstod när sessionen skulle hittas."
  },
  {
    "id": "app.session.analytics_session_count.app_error",
    "translation": "Kunde inte räkna alla sessioner."
  },
  {
    "id": "app.select_error",
    "translation": "fel vid sökning"
  },
  {
    "id": "app.schemes.is_phase_2_migration_completed.not_completed.app_error",
    "translation": "Slutpunktsadressen för API är inte tillgänglig eftersom den nödvändiga migreringen inte är slutförd ännu."
  },
  {
    "id": "app.scheme.save.invalid_scheme.app_error",
    "translation": "Det bifogade schemat är ogiltigt."
  },
  {
    "id": "app.scheme.save.app_error",
    "translation": "Kunde inte skapa schemat."
  },
  {
    "id": "app.scheme.permanent_delete_all.app_error",
    "translation": "Kunde inte radera schemat permanent."
  },
  {
    "id": "app.scheme.get.app_error",
    "translation": "Kunde inte hämta schema."
  },
  {
    "id": "app.scheme.delete.app_error",
    "translation": "Kunde inte radera detta schema."
  },
  {
    "id": "app.save_config.app_error",
    "translation": "Ett fel uppstod när konfigurationen skulle sparas."
  },
  {
    "id": "app.role.save.invalid_role.app_error",
    "translation": "Rollen var inte giltig."
  },
  {
    "id": "app.role.save.insert.app_error",
    "translation": "Kunde inte spara ny roll."
  },
  {
    "id": "app.role.permanent_delete_all.app_error",
    "translation": "Det gick inte att radera alla roller."
  },
  {
    "id": "app.role.get_by_names.app_error",
    "translation": "Kunde inte hämta roller."
  },
  {
    "id": "app.role.get_by_name.app_error",
    "translation": "Kunde inte hämta roll."
  },
  {
    "id": "app.role.get.app_error",
    "translation": "Kunde inte hämta roll."
  },
  {
    "id": "app.role.check_roles_exist.role_not_found",
    "translation": "Den tillhandahållna rollen finns inte"
  },
  {
    "id": "app.plugin.restart.app_error",
    "translation": "Kunde inte starta plugin-filen efter uppgradering."
  },
  {
    "id": "app.plugin.remove_bundle.app_error",
    "translation": "Kunde inte ta bort plugin-filen."
  },
  {
    "id": "app.plugin.remove.app_error",
    "translation": "Kunde inte ta bort plugin."
  },
  {
    "id": "app.plugin.not_installed.app_error",
    "translation": "Plugin är inte installerat."
  },
  {
    "id": "app.plugin.mvdir.app_error",
    "translation": "Kunde inte flytta tillägg från tillfällig katalog till slutlig katalog. Ett annat tillägg kanske använder samma katalognamn."
  },
  {
    "id": "app.plugin.modify_saml.app_error",
    "translation": "Kan inte modifiera saml-filer."
  },
  {
    "id": "app.plugin.marshal.app_error",
    "translation": "Misslyckades att rangera marketplace-plugins."
  },
  {
    "id": "app.plugin.marketplace_plugins.signature_not_found.app_error",
    "translation": "Kunde inte hitta signaturen till efterfrågade marknadsplats-plugin."
  },
  {
    "id": "app.plugin.marketplace_plugins.not_found.app_error",
    "translation": "Kunde inte hitta efterfrågad plugin på marknadsplatsen."
  },
  {
    "id": "app.plugin.marketplace_plugin_request.app_error",
    "translation": "Kunde inte avkoda anropet mot Marketplace-pluginet."
  },
  {
    "id": "app.plugin.marketplace_disabled.app_error",
    "translation": "Marketplace har avaktiverats.Se detaljer i loggarna."
  },
  {
    "id": "app.plugin.marketplace_client.failed_to_fetch",
    "translation": "Misslyckades att hämta plugins från marketplace-servern."
  },
  {
    "id": "app.plugin.marketplace_client.app_error",
    "translation": "Misslyckades att starta marketplace-klienten."
  },
  {
    "id": "app.plugin.manifest.app_error",
    "translation": "Kunde inte hitta manifest för uppackat plugin."
  },
  {
    "id": "app.plugin.invalid_version.app_error",
    "translation": "Plugin-version kunde inte tolkas."
  },
  {
    "id": "app.plugin.invalid_id.app_error",
    "translation": "Tilläggs-ID:t måste ha minst {{.Min}} och max {{.Max}} tecken, och måste matcha uttrycket {{.Regex}}."
  },
  {
    "id": "app.plugin.install_marketplace_plugin.app_error",
    "translation": "Misslyckades att installera marketplace plugin."
  },
  {
    "id": "app.plugin.install_id_failed_remove.app_error",
    "translation": "Kunde inte installera tillägg. Ett tillägg med samma ID är redan installerat och kunde inte tas bort."
  },
  {
    "id": "app.plugin.install_id.app_error",
    "translation": "Kunde inte installera tillägg. Ett tillägg med samma ID är redan installerat."
  },
  {
    "id": "app.plugin.install.app_error",
    "translation": "Kunde inte installera tillägg."
  },
  {
    "id": "app.plugin.get_statuses.app_error",
    "translation": "Kunde inte hämta plugin-status."
  },
  {
    "id": "app.plugin.get_public_key.get_file.app_error",
    "translation": "Ett fel inträffade vid hämtning av publika nyckeln från katalogen."
  },
  {
    "id": "app.plugin.get_plugins.app_error",
    "translation": "Det gick inte hämta aktiva plugins."
  },
  {
    "id": "app.plugin.get_cluster_plugin_statuses.app_error",
    "translation": "Kunde inte hämta tilläggsstatus från klustret."
  },
  {
    "id": "app.plugin.flag_managed.app_error",
    "translation": "Kan inte att ange plugin som hanteras av filarkivet."
  },
  {
    "id": "app.plugin.filesystem.app_error",
    "translation": "Det uppstod ett filsystemsfel."
  },
  {
    "id": "app.plugin.extract.app_error",
    "translation": "Ett fel uppstod när plugin-paketet packades upp."
  },
  {
    "id": "app.plugin.disabled.app_error",
    "translation": "Tillägg har avaktiverats. Se detaljer i dina loggar."
  },
  {
    "id": "app.plugin.delete_public_key.delete.app_error",
    "translation": "Ett fel uppstod när publika nyckeln skulle raderas."
  },
  {
    "id": "app.plugin.deactivate.app_error",
    "translation": "Det gick inte att avaktivera plugin."
  },
  {
    "id": "app.plugin.config.app_error",
    "translation": "Fel när plugin-tillstånd skulle sparas i config."
  },
  {
    "id": "app.plugin.cluster.save_config.app_error",
    "translation": "Konfigurationen för plugins i din config.json måste uppdateras manuellt när ReadOnlyConfig används och klustring är aktiverad."
  },
  {
    "id": "app.oauth.update_app.updating.app_error",
    "translation": "Ett fel uppstod vid uppdatering av appen."
  },
  {
    "id": "app.oauth.update_app.find.app_error",
    "translation": "Kunde inte hitta befintlig app att uppdatera."
  },
  {
    "id": "app.oauth.save_app.save.app_error",
    "translation": "Det gick inte att spara appen."
  },
  {
    "id": "app.oauth.save_app.existing.app_error",
    "translation": "Måste anropa uppdatera för befintlig app."
  },
  {
    "id": "app.oauth.remove_access_data.app_error",
    "translation": "Kunde inte ta bort access-token."
  },
  {
    "id": "app.oauth.permanent_delete_auth_data_by_user.app_error",
    "translation": "Kunde inte ta bort auktorisationskoden."
  },
  {
    "id": "app.oauth.get_apps.find.app_error",
    "translation": "Ett fel uppstod när OAuth2 App skulle hittas."
  },
  {
    "id": "app.oauth.get_app_by_user.find.app_error",
    "translation": "Vi kunde inte hitta några befintliga appar."
  },
  {
    "id": "app.oauth.get_app.finding.app_error",
    "translation": "Ett fel uppstod när vi letade efter appen."
  },
  {
    "id": "app.oauth.get_app.find.app_error",
    "translation": "Kunde inte hitta efterfrågad app."
  },
  {
    "id": "app.oauth.get_access_data_by_user_for_app.app_error",
    "translation": "Ett fel uppstod vid genomsökning efter alla access-tokens."
  },
  {
    "id": "app.oauth.delete_app.app_error",
    "translation": "Ett fel uppstod när OAuth2 applikationen skulle raderas."
  },
  {
    "id": "app.notification.subject.notification.full",
    "translation": "[{{.SiteName}}] Notis i {{ .TeamName}} den {{.Day}} {{.Month}}, {{.Year}}"
  },
  {
    "id": "app.notification.subject.group_message.generic",
    "translation": "[{{.SiteName}}] Nytt gruppmeddelande den {{.Day}} {{.Month}}, {{.Year}}"
  },
  {
    "id": "app.notification.subject.group_message.full",
    "translation": "[{{.SiteName}}] Nytt gruppmeddelande i {{ .ChannelName}} den {{.Day}} {{.Month}}, {{.Year}}"
  },
  {
    "id": "app.notification.subject.direct.full",
    "translation": "[{{.SiteName}}] Nytt direktmeddelande från {{.SenderDisplayName}} den {{.Day}} {{.Month}}, {{.Year}}"
  },
  {
    "id": "app.license.generate_renewal_token.no_license",
    "translation": "Ingen licens finns"
  },
  {
    "id": "app.license.generate_renewal_token.bad_license",
    "translation": "Din typ av licens stödjer inte skapande av förnyelsenyckel"
  },
  {
    "id": "app.license.generate_renewal_token.app_error",
    "translation": "Fel då nyckel för licensförnyelse skulle skapas."
  },
  {
    "id": "app.job.update.app_error",
    "translation": "Kunde inte uppdatera jobbet."
  },
  {
    "id": "app.job.save.app_error",
    "translation": "Kunde inte spara jobbet."
  },
  {
    "id": "app.job.get_newest_job_by_status_and_type.app_error",
    "translation": "Kunde inte hämta de senaste jobben utifrån status och typ."
  },
  {
    "id": "app.job.get_count_by_status_and_type.app_error",
    "translation": "Kunde inte hämta antalet jobb utifrån status och typ."
  },
  {
    "id": "app.job.get_all.app_error",
    "translation": "Kunde inte hämta jobben."
  },
  {
    "id": "app.job.get.app_error",
    "translation": "Kunde inte hämta jobbet."
  },
  {
    "id": "app.job.download_export_results_not_enabled",
    "translation": "Alternativet DownloadExportResults i config.json är satt till false. Sätt alternativet till true för att kunna ladda ner resultatet från jobbet."
  },
  {
    "id": "app.insert_error",
    "translation": "fel vid tillägg"
  },
  {
    "id": "app.import.validate_user_teams_import_data.team_name_missing.error",
    "translation": "Gruppnamn saknas i användarens gruppmedlemskap."
  },
  {
    "id": "app.import.validate_user_teams_import_data.invalid_team_theme.error",
    "translation": "Felaktigt grupptema för användaren"
  },
  {
    "id": "app.import.validate_user_teams_import_data.invalid_roles.error",
    "translation": "Ogiltiga roller för användarens Gruppmedlemskap."
  },
  {
    "id": "app.import.validate_user_import_data.username_missing.error",
    "translation": "Saknar en obligatorisk användaregenskap: username."
  },
  {
    "id": "app.import.validate_user_import_data.username_invalid.error",
    "translation": "Användarnamnet är inte giltigt."
  },
  {
    "id": "app.import.validate_user_import_data.roles_invalid.error",
    "translation": "Användarens roller är inte giltiga."
  },
  {
    "id": "app.import.validate_user_import_data.profile_image.error",
    "translation": "Ogiltig profilbild."
  },
  {
    "id": "app.import.validate_user_import_data.position_length.error",
    "translation": "Användarens position är för lång."
  },
  {
    "id": "import_process.worker.do_job.open_file",
    "translation": "Kunde inte hantera importen: kunde inte öppna filen."
  },
  {
    "id": "import_process.worker.do_job.missing_jsonl",
    "translation": "Kunde inte hantera importen: JSONL-filen saknas."
  },
  {
    "id": "import_process.worker.do_job.missing_file",
    "translation": "Kunde inte hantera importen: parametern import_file saknas."
  },
  {
    "id": "import_process.worker.do_job.file_exists",
    "translation": "Kunde inte hantera importen: filen finns inte."
  },
  {
    "id": "groups.unsupported_syncable_type",
    "translation": "Osupporterad sync-typ '{{.Value}}'."
  },
  {
    "id": "group_not_associated_to_synced_team",
    "translation": "Gruppen kan inte kopplas till kanalen förrän den först kopplats till överliggande grupp-synkade team."
  },
  {
    "id": "ent.user.complete_switch_with_oauth.blank_email.app_error",
    "translation": "Kunde inte slutföra SAML-inloggningen med en tom e-postadress."
  },
  {
    "id": "ent.saml.service_disable.app_error",
    "translation": "SAML 2.0 är inte konfigurerad eller stöds inte av servern."
  },
  {
    "id": "ent.saml.save_user.username_exists.saml_app_error",
    "translation": "Ett konto med detta användarnamn finns redan. Kontakta din systemadministratör."
  },
  {
    "id": "ent.saml.save_user.email_exists.saml_app_error",
    "translation": "Detta konto använder inte SAML-autentisering. Logga in med e-postadress och lösenord."
  },
  {
    "id": "ent.saml.metadata.app_error",
    "translation": "Ett fel uppstod när metadata för serviceleverantören byggdes."
  },
  {
    "id": "ent.saml.license_disable.app_error",
    "translation": "Din licens ger inte tillgång till SAML-autentisering."
  },
  {
    "id": "ent.saml.do_login.validate.app_error",
    "translation": "Ett fel uppstod då svaret från Identity Provider skulle valideras. Kontakta din Systemadministratör."
  },
  {
    "id": "ent.saml.do_login.parse.app_error",
    "translation": "Ett fel uppstod när svaret från Identity Provider skulle tolkas. Kontakta din Systemadministratör."
  },
  {
    "id": "ent.saml.do_login.invalid_time.app_error",
    "translation": "En felaktig tidsstämpel mottogs i svaret från Identity Provider. Kontakta din systemadministratör."
  },
  {
    "id": "ent.saml.do_login.invalid_signature.app_error",
    "translation": "En felaktig signatur mottogs i svaret från Identity Provider. Kontakta din systemadministratör."
  },
  {
    "id": "ent.saml.do_login.empty_response.app_error",
    "translation": "Vi mottog ett tomt svar från Identity Providern."
  },
  {
    "id": "ent.saml.do_login.decrypt.app_error",
    "translation": "Misslyckad inloggning via SAML då ett fel uppstod när svaret från Identity Provider skulle derypteras. Kontakta Systemadministratören."
  },
  {
    "id": "ent.saml.configure.not_encrypted_response.app_error",
    "translation": "Misslyckad inloggning via SAML då svaret från Identity Provider var okrypterat. Kontakta Systemadministratören."
  },
  {
    "id": "ent.saml.configure.load_private_key.app_error",
    "translation": "Misslyckad inloggning via SAML då Service Provider Private Key inte kunde hittas. Kontakta systemadministratören."
  },
  {
    "id": "ent.saml.configure.load_idp_cert.app_error",
    "translation": "Filen med Identity Providerns publika Certifikat hittades inte. Kontakta din systemadministratör."
  },
  {
    "id": "ent.saml.configure.encryption_not_enabled.app_error",
    "translation": "Misslyckad SAML-inloggning eftersom kryptering inte är aktiverad. Kontakta din systemadministratör."
  },
  {
    "id": "ent.saml.build_request.encoding.app_error",
    "translation": "Ett fel uppstod när förfrågan till Identity Provider skulle kodas. Kontakta din Systemadministratör."
  },
  {
    "id": "ent.saml.build_request.app_error",
    "translation": "Ett fel uppstod vid skapande av förfrågan till Identity Provider. Kontakta din Systemadministratör."
  },
  {
    "id": "ent.saml.attribute.app_error",
    "translation": "Misslyckad SAML-inloggning eftersom ett av attributen är felaktigt. Kontakta din systemadministratör."
  },
  {
    "id": "ent.migration.migratetosaml.username_already_used_by_other_user",
    "translation": "Användarnamnet används redan av en annan Mattermost-användare."
  },
  {
    "id": "ent.migration.migratetosaml.user_not_found_in_users_mapping_file",
    "translation": "Användaren hittades inte i användarfilen."
  },
  {
    "id": "ent.migration.migratetosaml.email_already_used_by_other_user",
    "translation": "E-postadressen används redan av en annan SAML-användare."
  },
  {
    "id": "ent.migration.migratetoldap.user_not_found",
    "translation": "Kunde inte hitta användaren på AD/LDAP-servern: "
  },
  {
    "id": "ent.migration.migratetoldap.duplicate_field",
    "translation": "Kunde inte migrera AD/LDAP-användare med angivet fält. Dubletter upptäcktes. Ta bort alla dubletter och försök igen."
  },
  {
    "id": "ent.message_export.run_export.app_error",
    "translation": "Misslyckades att hitta meddelande att exportera."
  },
  {
    "id": "ent.message_export.global_relay_export.get_attachment_error",
    "translation": "Misslyckades att ta fram filinformationen för ett meddelande."
  },
  {
    "id": "ent.message_export.global_relay_export.deliver.unable_to_open_zip_file_data.app_error",
    "translation": "Kunde inte öppna den temporära export-filen."
  },
  {
    "id": "ent.message_export.global_relay_export.deliver.unable_to_open_email_file.app_error",
    "translation": "Kunde inte hämta e-postmeddelandet från den tillfälliga filen."
  },
  {
    "id": "ent.message_export.global_relay_export.deliver.unable_to_get_file_info.app_error",
    "translation": "Kunde inte hämta informationen från den tillfälliga exportfilen."
  },
  {
    "id": "ent.message_export.global_relay_export.deliver.to_address.app_error",
    "translation": "Kunde inte ange e-postmeddelandets till-adress."
  },
  {
    "id": "ent.message_export.global_relay_export.deliver.parse_mail.app_error",
    "translation": "Kunde inte läsa e-postinformationen."
  },
  {
    "id": "ent.message_export.global_relay_export.deliver.msg_data.app_error",
    "translation": "Kunde inte skriva e-postmeddelandet."
  },
  {
    "id": "ent.message_export.global_relay_export.deliver.msg.app_error",
    "translation": "Kan inte ställa in e-postmeddelandet."
  },
  {
    "id": "ent.message_export.global_relay_export.deliver.from_address.app_error",
    "translation": "Kunde inte ange e-postmeddelandets från-adress."
  },
  {
    "id": "ent.message_export.global_relay_export.deliver.close.app_error",
    "translation": "Kunde inte leverera e-postmeddelandet till Global Relay."
  },
  {
    "id": "ent.message_export.global_relay.generate_email.app_error",
    "translation": "Kunde inte skapa eml-fildata."
  },
  {
    "id": "ent.message_export.global_relay.create_file_in_zip.app_error",
    "translation": "Kunde inte skapa eml-filen."
  },
  {
    "id": "ent.message_export.global_relay.close_zip_file.app_error",
    "translation": "Kunde inte stänga zip-filen."
  },
  {
    "id": "ent.message_export.global_relay.attach_file.app_error",
    "translation": "Kunde inte lägga till bilaga till Global Relay-exporten."
  },
  {
    "id": "ent.message_export.csv_export.get_attachment_error",
    "translation": "Misslyckades att ta fram filinformationen för ett meddelande."
  },
  {
    "id": "ent.message_export.actiance_export.get_attachment_error",
    "translation": "Misslyckades att ta fram filinformationen för ett meddelande."
  },
  {
    "id": "ent.ldap_id_migrate.app_error",
    "translation": "kan inte migrera."
  },
  {
    "id": "ent.ldap_groups.reachable_groups_error",
    "translation": "fel vid hämtning av användarens grupper"
  },
  {
    "id": "ent.ldap_groups.no_rows",
    "translation": "inga grupper hittades med matchande uid"
  },
  {
    "id": "ent.ldap_groups.members_of_group_error",
    "translation": "fel då gruppmedlemskap skulle hämtas"
  },
  {
    "id": "ent.ldap_groups.groups_search_error",
    "translation": "fel då LDAP-grupper skulle hämtas"
  },
  {
    "id": "ent.ldap_groups.group_search_error",
    "translation": "fel då LDAP-grupper skulle hämtas"
  },
  {
    "id": "ent.ldap.validate_guest_filter.app_error",
    "translation": "Ogiltigt AD/LDAP-gästfilter."
  },
  {
    "id": "ent.ldap.validate_filter.app_error",
    "translation": "Ogiltigt AD/LDAP-filter."
  },
  {
    "id": "ent.ldap.validate_admin_filter.app_error",
    "translation": "Ogiltigt AD/LDAP-adminfilter."
  },
  {
    "id": "ent.ldap.syncronize.search_failure_size_exceeded.app_error",
    "translation": "Storleksbgränsen överskriden. Kolla inställningen [max page size](https://docs.mattermost.com/deployment/sso-ldap.html#i-see-the-log-error-ldap-result-code-4-size-limit-exceeded)."
  },
  {
    "id": "ent.ldap.syncronize.search_failure.app_error",
    "translation": "Kunde inte söka på användare i AD/LDAP. Testa om Mattermost-servern kan ansluta till din AD/LDAP-server och försök igen."
  },
  {
    "id": "ent.ldap.syncronize.populate_syncables",
    "translation": "fel då synkroniseringstabellen skulle populeras"
  },
  {
    "id": "ent.ldap.syncronize.get_all_groups.app_error",
    "translation": "Fel då grupper hämtades."
  },
  {
    "id": "ent.ldap.syncronize.get_all.app_error",
    "translation": "Kunde inte hämta alla användare med AD/LDAP."
  },
  {
    "id": "ent.ldap.syncronize.delete_group_constained_memberships",
    "translation": "fel vid radering av grupp eller kanalmedlemskap"
  },
  {
    "id": "ent.ldap.save_user.username_exists.ldap_app_error",
    "translation": "Ett konto med det användarnamnet finns redan. Kontakta din systemadministratör."
  },
  {
    "id": "ent.ldap.save_user.email_exists.ldap_app_error",
    "translation": "Detta konto använder inte AD/LDAP-autentisering. Logga in med e-postadress och lösenord."
  },
  {
    "id": "ent.ldap.no.users.checkcertificate",
    "translation": "Inga LDAP-användare hittades. Kontrollera sökfilter och certifikat."
  },
  {
    "id": "ent.ldap.do_login.x509.app_error",
    "translation": "Fel då nyckelpar skapades"
  },
  {
    "id": "ent.ldap.do_login.user_not_registered.app_error",
    "translation": "Användaren är inte registrerad på AD/LDAP-servern."
  },
  {
    "id": "ent.ldap.do_login.user_filtered.app_error",
    "translation": "Ditt AD/LDAP-konto har inte behörighet för att använda denna Mattermost-server. Be din systemadministratör att kolla användarfiltret för AD/LDAP."
  },
  {
    "id": "ent.ldap.do_login.unable_to_connect.app_error",
    "translation": "Kunde inte ansluta till AD/LDAP-servern."
  },
  {
    "id": "ent.ldap.do_login.search_ldap_server.app_error",
    "translation": "Kunde inte söka i AD/LDAP-servern."
  },
  {
    "id": "ent.ldap.do_login.matched_to_many_users.app_error",
    "translation": "Angivet användarnamn matchar flera användare."
  },
  {
    "id": "ent.ldap.do_login.licence_disable.app_error",
    "translation": "Funktioner för AD/LDAP är avaktiverat med befintlig licens. Kontakta systemadministratören med önskan om att utöka licensen."
  },
  {
    "id": "ent.ldap.do_login.key.app_error",
    "translation": "Fel när LDAP TLS nyckel-filen skulle laddas."
  },
  {
    "id": "ent.ldap.do_login.invalid_password.app_error",
    "translation": "Ogiltigt lösenord."
  },
  {
    "id": "ent.ldap.do_login.certificate.app_error",
    "translation": "Fel när LDAP TLS Certifikats-filen skulle laddas."
  },
  {
    "id": "ent.ldap.do_login.bind_admin_user.app_error",
    "translation": "Kunde inte binda till AD/LDAP-servern. Kontrollera BindUsername och BindPassword."
  },
  {
    "id": "ent.ldap.disabled.app_error",
    "translation": "AD/LDAP är inaktiverat eller licensen stödjer inte AD/LDAP."
  },
  {
    "id": "ent.ldap.create_fail",
    "translation": "Kunde inte skapa LDAP-användare."
  },
  {
    "id": "ent.ldap.app_error",
    "translation": "LDAP-gränssnittet var nil."
  },
  {
    "id": "ent.jobs.start_synchronize_job.timeout",
    "translation": "Nådde timeout för AD/LDAP-synkronisering."
  },
  {
    "id": "ent.jobs.do_job.batch_start_timestamp.parse_error",
    "translation": "Kunde inte tolka värdet ExportFromTimestamp i export job."
  },
  {
    "id": "ent.jobs.do_job.batch_size.parse_error",
    "translation": "Kunde inte tolka värdet BatchSize i export job."
  },
  {
    "id": "ent.id_loaded.license_disable.app_error",
    "translation": "Din licens tillåter inte pushnotifiering via meddelande-ID."
  },
  {
    "id": "ent.get_users_in_channel_during",
    "translation": "Misslyckades att hämta medlemmar i kanalen under den angivna tidsperioden."
  },
  {
    "id": "ent.elasticsearch.test_config.reenter_password",
    "translation": "Elasticsearch-serverns URL eller användarnamn har ändrats. Skriv in Elasticsearch-lösenordet igen för att testa anslutningen."
  },
  {
    "id": "ent.elasticsearch.test_config.license.error",
    "translation": "Din licens ger inte tillgång till Elastisearch."
  },
  {
    "id": "ent.elasticsearch.test_config.indexing_disabled.error",
    "translation": "Elasticsearch är avaktiverat."
  },
  {
    "id": "ent.elasticsearch.stop.already_stopped.app_error",
    "translation": "Elasticsearch är redan stoppad."
  },
  {
    "id": "ent.elasticsearch.start.start_bulk_processor_failed.app_error",
    "translation": "Misslyckades att starta Elasticsearch bulk processor."
  },
  {
    "id": "ent.elasticsearch.start.parse_server_version.app_error",
    "translation": "Det gick inte att tolka Elasticsearch-serverns versionsnummer."
  },
  {
    "id": "ent.elasticsearch.start.get_server_version.app_error",
    "translation": "Det gick inte att hämta Elasticsearch-serverns versionsnummer."
  },
  {
    "id": "ent.elasticsearch.start.create_bulk_processor_failed.app_error",
    "translation": "Misslyckades att skapa Elasticsearch bulk processor."
  },
  {
    "id": "ent.elasticsearch.start.already_started.app_error",
    "translation": "Elasticsearch är redan startat."
  },
  {
    "id": "ent.elasticsearch.search_users.unmarshall_user_failed",
    "translation": "Kunde inte avkoda sökresultaten"
  },
  {
    "id": "ent.elasticsearch.search_users.search_failed",
    "translation": "Sökningen misslyckades"
  },
  {
    "id": "ent.elasticsearch.search_posts.unmarshall_post_failed",
    "translation": "Kunde inte avkoda sökresultaten"
  },
  {
    "id": "ent.elasticsearch.search_posts.search_failed",
    "translation": "Sökningen misslyckades"
  },
  {
    "id": "ent.elasticsearch.search_posts.parse_matches_failed",
    "translation": "Kunde inte tolka sökresultatets matchningar"
  },
  {
    "id": "ent.elasticsearch.search_posts.disabled",
    "translation": "Elasticsearch-sökning är avaktiverat på denna server"
  },
  {
    "id": "ent.elasticsearch.search_channels.unmarshall_channel_failed",
    "translation": "Kunde inte avkoda sökresultaten"
  },
  {
    "id": "ent.elasticsearch.search_channels.search_failed",
    "translation": "Sökningen misslyckades"
  },
  {
    "id": "ent.elasticsearch.search_channels.disabled",
    "translation": "Elasticsearch-sökning är avaktiverat på denna server"
  },
  {
    "id": "ent.elasticsearch.refresh_indexes.refresh_failed",
    "translation": "Misslyckades att uppdatera Elasticsearch-index"
  },
  {
    "id": "ent.elasticsearch.purge_indexes.delete_failed",
    "translation": "Kunde inte radera Elasticsearch-index"
  },
  {
    "id": "ent.elasticsearch.post.get_posts_batch_for_indexing.error",
    "translation": "Kunde inte ta fram batch av meddelanden för indexering."
  },
  {
    "id": "ent.elasticsearch.not_started.error",
    "translation": "Elasticsearch är inte startad"
  },
  {
    "id": "ent.elasticsearch.indexer.index_batch.nothing_left_to_index.error",
    "translation": "Försöker indexera en ny batch när alla objekt är avklarade"
  },
  {
    "id": "ent.elasticsearch.indexer.do_job.parse_start_time.error",
    "translation": "Elasticsearch indexing worker misslyckades att tolka starttid"
  },
  {
    "id": "ent.elasticsearch.indexer.do_job.parse_end_time.error",
    "translation": "Elasticsearch indexing worker misslyckades att tolka sluttid"
  },
  {
    "id": "ent.elasticsearch.indexer.do_job.get_oldest_entity.error",
    "translation": "Det äldsta objektet (användare, kanal eller meddelande) kunde inte hämtas från databasen"
  },
  {
    "id": "ent.elasticsearch.index_user.error",
    "translation": "Det gick inte att indexera användaren"
  },
  {
    "id": "ent.elasticsearch.index_post.error",
    "translation": "Kunde inte indexera posten"
  },
  {
    "id": "ent.elasticsearch.index_channels_batch.error",
    "translation": "Kunde inte ta fram batch av kanaler att indexera."
  },
  {
    "id": "ent.elasticsearch.index_channel.error",
    "translation": "Det gick inte att indexera kanalen"
  },
  {
    "id": "ent.elasticsearch.generic.disabled",
    "translation": "Elasticsearch är inte aktiverat på denna server"
  },
  {
    "id": "ent.elasticsearch.delete_user_posts.error",
    "translation": "Kunde inte radera användarens meddelanden"
  },
  {
    "id": "ent.elasticsearch.delete_user.error",
    "translation": "Det gick inte att radera användaren"
  },
  {
    "id": "ent.elasticsearch.delete_post.error",
    "translation": "Kunde inte radera posten"
  },
  {
    "id": "ent.elasticsearch.delete_channel_posts.error",
    "translation": "Kunde inte radera kanalmeddelanden"
  },
  {
    "id": "ent.elasticsearch.delete_channel.error",
    "translation": "Det gick inte att radera kanalen"
  },
  {
    "id": "ent.elasticsearch.data_retention_delete_indexes.get_indexes.error",
    "translation": "Kunde inte hämta Elasticsearch-index"
  },
  {
    "id": "ent.elasticsearch.data_retention_delete_indexes.delete_index.error",
    "translation": "Kunde inte radera Elasticsearch-index"
  },
  {
    "id": "ent.elasticsearch.create_template_users_if_not_exists.template_create_failed",
    "translation": "Misslyckades att skapa Elasticsearch template för användare"
  },
  {
    "id": "ent.elasticsearch.create_template_posts_if_not_exists.template_create_failed",
    "translation": "Misslyckades att skapa Elasticsearch template för meddelnden"
  },
  {
    "id": "ent.elasticsearch.create_template_channels_if_not_exists.template_create_failed",
    "translation": "Misslyckades att skapa Elasticsearch template för kanalerna"
  },
  {
    "id": "ent.elasticsearch.create_client.connect_failed",
    "translation": "Misslyckades med att sätta upp Elasticsearch-klienten"
  },
  {
    "id": "ent.elasticsearch.aggregator_worker.index_job_failed.error",
    "translation": "Elasticsearch aggregator worker misslyckades då indexeringsjobbet gick fel"
  },
  {
    "id": "ent.elasticsearch.aggregator_worker.get_indexes.error",
    "translation": "Elasticsearch aggregator worker misslyckades med att hitta index"
  },
  {
    "id": "ent.elasticsearch.aggregator_worker.delete_indexes.error",
    "translation": "Elasticsearch aggregator worker misslyckades med att radera index"
  },
  {
    "id": "ent.elasticsearch.aggregator_worker.create_index_job.error",
    "translation": "Elasticsearch aggregator worker misslyckades med att skapa indexeringsjobbet"
  },
  {
    "id": "ent.data_retention.generic.license.error",
    "translation": "Din licens ger inte stöd för datalagring."
  },
  {
    "id": "ent.compliance.run_failed.error",
    "translation": "Export av efterlevnadskontroll misslyckades för jobb '{{.JobName}}' vid '{{.FilePath}}'"
  },
  {
    "id": "ent.compliance.run_export.template_watcher.appError",
    "translation": "Kunde inte ladda exportmallar. Försök igen."
  },
  {
    "id": "ent.compliance.licence_disable.app_error",
    "translation": "Funktioner för efterlevnadskontroll är avstängda i nuvarande licensiering. Kontakta systemadministratören med önskan om att utöka licensen."
  },
  {
    "id": "ent.compliance.global_relay.write_file.appError",
    "translation": "Kunde inte spara Global Relay-filen."
  },
  {
    "id": "ent.compliance.global_relay.rewind_temporary_file.appError",
    "translation": "Kunde inte återläsa den temporära exportfilen för Global Relay."
  },
  {
    "id": "ent.compliance.global_relay.open_temporary_file.appError",
    "translation": "Kunde inte öppna den tillfällifa exportfilen."
  },
  {
    "id": "ent.compliance.global_relay.attachments_removed.appError",
    "translation": "Den uppladdade filen togs bort from Global Realy-exporten för den var för stor för att skicka."
  },
  {
    "id": "ent.compliance.csv.zip.creation.appError",
    "translation": "Kunde inte skapa zip-exportfilen."
  },
  {
    "id": "ent.compliance.csv.write_file.appError",
    "translation": "Kunde inte spara cvs-filen."
  },
  {
    "id": "ent.compliance.csv.warning.appError",
    "translation": "Kunde inte skapa varningsfilen."
  },
  {
    "id": "ent.compliance.csv.post.export.appError",
    "translation": "Kunde inte exportera en post."
  },
  {
    "id": "ent.compliance.csv.metadata.json.zipfile.appError",
    "translation": "Kunde inte skapa zip-filen"
  },
  {
    "id": "ent.compliance.csv.metadata.json.marshalling.appError",
    "translation": "Kunde inte konvertera metadata till json."
  },
  {
    "id": "ent.compliance.csv.metadata.export.appError",
    "translation": "Kunde inte lägga till metadata-filen till zip-filen."
  },
  {
    "id": "ent.compliance.csv.header.export.appError",
    "translation": "Kunde inte lägga till rubrik till CSV-exporten."
  },
  {
    "id": "ent.compliance.csv.file.creation.appError",
    "translation": "Kunde inte skapa en temporär CSV-exportfil."
  },
  {
    "id": "ent.compliance.csv.attachment.export.appError",
    "translation": "Kunde inte lägga till bilagan till CSV-exporten."
  },
  {
    "id": "ent.compliance.csv.attachment.copy.appError",
    "translation": "Kunde inte kopiera bilagan till zip-filen."
  },
  {
    "id": "ent.compliance.bad_export_type.appError",
    "translation": "Okänt utformat: {{.ExportType}}"
  },
  {
    "id": "ent.cluster.timeout.error",
    "translation": "Timeout vid väntan på svar från kluster"
  },
  {
    "id": "ent.cluster.save_config.error",
    "translation": "System Console är read-only när High Availability är aktiverad, om inte ReadOnlyConfig ar avaktiverad i konfigurationsfilen."
  },
  {
    "id": "ent.cluster.json_encode.error",
    "translation": "Fel uppstod när JSON-anrop rangerades"
  },
  {
    "id": "ent.cluster.config_changed.info",
    "translation": "Klusterkonfigurationen har ändrats för id={{ .id }}. Klustret kan blir instabilt och omstart krävs. För att säkerställa att klustret är rätt konfigurerat bör du göra en rullande omstart genast."
  },
  {
    "id": "ent.cluster.404.app_error",
    "translation": "Kluster-API endpoint hittades inte."
  },
  {
    "id": "ent.api.post.send_notifications_and_forget.push_image_only",
    "translation": " bifogade en fil."
  },
  {
    "id": "app.import.validate_user_import_data.password_length.error",
    "translation": "Användarens lösenord är en ogiltig längd."
  },
  {
    "id": "app.import.validate_user_import_data.notify_props_mobile_push_status_invalid.error",
    "translation": "Felaktig Mobil-push Notifierings-värde för användare."
  },
  {
    "id": "app.import.validate_user_import_data.notify_props_mobile_invalid.error",
    "translation": "Felaktigt Mobil Notifierings-värde för användare."
  },
  {
    "id": "app.import.validate_user_import_data.notify_props_email_invalid.error",
    "translation": "Felaktigt E-post-notifierings-värde för användare."
  },
  {
    "id": "app.import.validate_user_import_data.notify_props_desktop_sound_invalid.error",
    "translation": "Felaktigt Desktop Sound Notifierings-värde för användare."
  },
  {
    "id": "app.import.validate_user_import_data.notify_props_desktop_invalid.error",
    "translation": "Felaktigt Desktop Notifierings-värde för användare."
  },
  {
    "id": "app.import.validate_user_import_data.notify_props_comments_trigger_invalid.error",
    "translation": "Felaktig Comments Prop-värde för användare."
  },
  {
    "id": "app.import.validate_user_import_data.notify_props_channel_trigger_invalid.error",
    "translation": "Felaktig Channel Trigger Notify Prop för användare."
  },
  {
    "id": "app.import.validate_user_import_data.nickname_length.error",
    "translation": "Användarens alias är för långt."
  },
  {
    "id": "app.import.validate_user_import_data.last_name_length.error",
    "translation": "Användarens efternamn är för långt."
  },
  {
    "id": "app.import.validate_user_import_data.first_name_length.error",
    "translation": "Användarens förnamn är för långt."
  },
  {
    "id": "app.import.validate_user_import_data.email_missing.error",
    "translation": "Det saknas en obligatorisk användaregenskap: email."
  },
  {
    "id": "app.import.validate_user_import_data.email_length.error",
    "translation": "Användarens e-postadress har en ogiltig längd."
  },
  {
    "id": "app.import.validate_user_import_data.auth_data_length.error",
    "translation": "Användarens AuthData är för långt."
  },
  {
    "id": "app.import.validate_user_import_data.auth_data_and_service_dependency.error",
    "translation": "AuthService och AuthData överlappar varandra."
  },
  {
    "id": "app.import.validate_user_import_data.auth_data_and_password.error",
    "translation": "Användarens AuthData och Lösenord utesluter varandra."
  },
  {
    "id": "app.import.validate_user_import_data.advanced_props_show_unread_section.error",
    "translation": "Felaktig inställning i användarens inställning i sektionen olästa meddelanden"
  },
  {
    "id": "app.import.validate_user_import_data.advanced_props_formatting.error",
    "translation": "Felaktig inställning i användarens meddelandeformattering"
  },
  {
    "id": "app.import.validate_user_import_data.advanced_props_feature_markdown_preview.error",
    "translation": "Felaktig inställning för användarens förhandsgranskning av markdown"
  },
  {
    "id": "app.import.validate_user_import_data.advanced_props_email_interval.error",
    "translation": "Felaktig inställning för användarens e-postbatchintervall"
  },
  {
    "id": "app.import.validate_user_channels_import_data.invalid_roles.error",
    "translation": "Ogiltiga roller användarens medlemskap av kanaler."
  },
  {
    "id": "app.import.validate_user_channels_import_data.invalid_notify_props_mobile.error",
    "translation": "Ogiltig Mobile NotifyProps för användarens kanalmedlemskap."
  },
  {
    "id": "app.import.validate_user_channels_import_data.invalid_notify_props_mark_unread.error",
    "translation": "Ogiltig MarkUnread NotifyProps för användarens kanal medlemskap."
  },
  {
    "id": "app.import.validate_user_channels_import_data.invalid_notify_props_desktop.error",
    "translation": "Ogiltig Desktop NotifyProps för användarens kanalmedlemskap."
  },
  {
    "id": "app.import.validate_user_channels_import_data.channel_name_missing.error",
    "translation": "Kanalnamn saknas i användarens kanalmedlemskap."
  },
  {
    "id": "app.import.validate_team_import_data.type_missing.error",
    "translation": "Saknar en obligatorisk teamegenskap: type."
  },
  {
    "id": "app.import.validate_team_import_data.type_invalid.error",
    "translation": "Grupptypen är ogiltig."
  },
  {
    "id": "app.import.validate_team_import_data.scheme_invalid.error",
    "translation": "Ogiltigt schemanamn för grupp."
  },
  {
    "id": "app.import.validate_team_import_data.name_reserved.error",
    "translation": "Gruppnamnet innehåller reserverade ord."
  },
  {
    "id": "app.import.validate_team_import_data.name_missing.error",
    "translation": "Saknar en obligatorisk teamegenskap: name."
  },
  {
    "id": "app.import.validate_team_import_data.name_length.error",
    "translation": "Gruppnamnet är för långt."
  },
  {
    "id": "app.import.validate_team_import_data.name_characters.error",
    "translation": "Gruppnamnet innehåller ogiltiga tecken."
  },
  {
    "id": "app.import.validate_team_import_data.display_name_missing.error",
    "translation": "Obligatorisk gruppegenskap saknas: display_name."
  },
  {
    "id": "app.import.validate_team_import_data.display_name_length.error",
    "translation": "Gruppens visningsnamn är för långt."
  },
  {
    "id": "app.import.validate_team_import_data.description_length.error",
    "translation": "Gruppbeskrivningen är för lång."
  },
  {
    "id": "app.import.validate_scheme_import_data.wrong_roles_for_scope.error",
    "translation": "Angivna roller är fel för ett schema med detta scope."
  },
  {
    "id": "app.import.validate_scheme_import_data.unknown_scheme.error",
    "translation": "Okänt scope för schema."
  },
  {
    "id": "app.import.validate_scheme_import_data.null_scope.error",
    "translation": "Shemats scope måste anges."
  },
  {
    "id": "app.import.validate_scheme_import_data.name_invalid.error",
    "translation": "Ogiltigt schemanamn."
  },
  {
    "id": "app.import.validate_scheme_import_data.display_name_invalid.error",
    "translation": "Ogiltig visningsnamn för schema."
  },
  {
    "id": "app.import.validate_scheme_import_data.description_invalid.error",
    "translation": "Ogiltig schemabeskrivning."
  },
  {
    "id": "app.import.validate_role_import_data.name_invalid.error",
    "translation": "Ogiltigt rollnamn."
  },
  {
    "id": "app.import.validate_role_import_data.invalid_permission.error",
    "translation": "Ogiltig behörighet för roll."
  },
  {
    "id": "app.import.validate_role_import_data.display_name_invalid.error",
    "translation": "Ogiltig visningsnamn för roll."
  },
  {
    "id": "app.import.validate_role_import_data.description_invalid.error",
    "translation": "Ogiltig rollbeskrivning."
  },
  {
    "id": "app.import.validate_reply_import_data.user_missing.error",
    "translation": "Saknar en obligatorisk egenskap för svaret: User."
  },
  {
    "id": "app.import.validate_reply_import_data.message_missing.error",
    "translation": "Saknar en obligatorisk egenskap för svaret: Message."
  },
  {
    "id": "app.import.validate_reply_import_data.message_length.error",
    "translation": "Svarsmeddelandet är för långt."
  },
  {
    "id": "app.import.validate_reply_import_data.create_at_zero.error",
    "translation": "Svarets CreateAt property får inte vara noll."
  },
  {
    "id": "app.import.validate_reply_import_data.create_at_missing.error",
    "translation": "Det saknas en obligatorisk egenskap för svaret: create_at."
  },
  {
    "id": "app.import.validate_reaction_import_data.user_missing.error",
    "translation": "Saknar en obligatorisk egenskap för reaktionen: User."
  },
  {
    "id": "app.import.validate_reaction_import_data.emoji_name_missing.error",
    "translation": "Saknar en obligatorisk egenskap för reaktionen: EmojiName."
  },
  {
    "id": "app.import.validate_reaction_import_data.emoji_name_length.error",
    "translation": "Reaktionens EmojiName-värde är för lång."
  },
  {
    "id": "app.import.validate_reaction_import_data.create_at_zero.error",
    "translation": "Reaktionens CreateAt-värde får inte vara noll."
  },
  {
    "id": "app.import.validate_reaction_import_data.create_at_missing.error",
    "translation": "Det saknas en obligatorisk egenskap för Reaction: create_at."
  },
  {
    "id": "app.import.validate_reaction_import_data.create_at_before_parent.error",
    "translation": "Reaktionens CreateAt-värde måste vara större än postens (förälderns) CreateAt-värde."
  },
  {
    "id": "app.import.validate_post_import_data.user_missing.error",
    "translation": "Saknar en obligatorisk egenskap för posten: User."
  },
  {
    "id": "app.import.validate_post_import_data.team_missing.error",
    "translation": "Saknar en obligatorisk egenskap för inlägg: Team."
  },
  {
    "id": "app.import.validate_post_import_data.props_too_large.error",
    "translation": "Meddelandeegenskaper är längre än maximalt tillåten längd."
  },
  {
    "id": "app.import.validate_post_import_data.message_missing.error",
    "translation": "Saknar en obligatorisk egenskap för posten: Message."
  },
  {
    "id": "app.import.validate_post_import_data.message_length.error",
    "translation": "Postens Message-egenskap är för lång."
  },
  {
    "id": "app.import.validate_post_import_data.create_at_zero.error",
    "translation": "Postens CreateAt-egenskap får inte vara noll."
  },
  {
    "id": "app.import.validate_post_import_data.create_at_missing.error",
    "translation": "Saknar en obligatorisk egenskap för posten: create_at."
  },
  {
    "id": "app.import.validate_post_import_data.channel_missing.error",
    "translation": "Saknas en obligatorisk egenskap för posten: Kanalen."
  },
  {
    "id": "app.import.validate_emoji_import_data.name_missing.error",
    "translation": "Namnfält är blankt eller saknas vid import av emoij."
  },
  {
    "id": "app.import.validate_emoji_import_data.image_missing.error",
    "translation": "Bildfält är blankt eller saknas vid import av emoij."
  },
  {
    "id": "app.import.validate_emoji_import_data.empty.error",
    "translation": "Inget data vid import av emoij."
  },
  {
    "id": "app.import.validate_direct_post_import_data.user_missing.error",
    "translation": "Det saknas en obligatorisk egenskap för direktpost: användare"
  },
  {
    "id": "app.import.validate_direct_post_import_data.unknown_flagger.error",
    "translation": "Bara medlemmar i en kanal kan flagga en direktpost. \"{{.Username}}\" är inte medlem."
  },
  {
    "id": "app.import.validate_direct_post_import_data.message_missing.error",
    "translation": "Det saknas en obligatorisk egenskap för direktposten: message"
  },
  {
    "id": "app.import.validate_direct_post_import_data.message_length.error",
    "translation": "Meddelandet är för långt"
  },
  {
    "id": "app.import.validate_direct_post_import_data.create_at_zero.error",
    "translation": "CreateAt måste vara större än 0"
  },
  {
    "id": "app.import.validate_direct_post_import_data.create_at_missing.error",
    "translation": "Det saknas en obligatorisk egenskap för posten: create_at"
  },
  {
    "id": "app.import.validate_direct_post_import_data.channel_members_too_many.error",
    "translation": "Direktpostkanalens medlemslista har för många rader"
  },
  {
    "id": "app.import.validate_direct_post_import_data.channel_members_too_few.error",
    "translation": "Direktpostkanalens medlemslista har för få rader"
  },
  {
    "id": "app.import.validate_direct_post_import_data.channel_members_required.error",
    "translation": "Det saknas en obligatorisk egenskap för posten: channel_members"
  },
  {
    "id": "app.import.validate_direct_channel_import_data.unknown_favoriter.error",
    "translation": "Bara medlemmar kan göra direktkanalen till sin favorit. \"{{.Username}}\" är inte medlem."
  },
  {
    "id": "app.import.validate_direct_channel_import_data.members_too_many.error",
    "translation": "Direktkanalens medlemslist innehåller för många rader"
  },
  {
    "id": "app.import.validate_direct_channel_import_data.members_too_few.error",
    "translation": "Direktkanalens medlemslista innehåller för få rader"
  },
  {
    "id": "app.import.validate_direct_channel_import_data.members_required.error",
    "translation": "Det fattas en obligatorisk kanalegenskap: members"
  },
  {
    "id": "app.import.validate_direct_channel_import_data.header_length.error",
    "translation": "Direktkanalens rubrik är för lång"
  },
  {
    "id": "app.import.validate_channel_import_data.type_missing.error",
    "translation": "Saknar en obligatorisk kanalegenskap: type."
  },
  {
    "id": "app.import.validate_channel_import_data.type_invalid.error",
    "translation": "Kanaltypen är ogiltig."
  },
  {
    "id": "app.import.validate_channel_import_data.team_missing.error",
    "translation": "Obligatorisk kanalegenskap saknas: grupp"
  },
  {
    "id": "app.import.validate_channel_import_data.scheme_invalid.error",
    "translation": "Ogiltigt schemanamn för kanal."
  },
  {
    "id": "app.import.validate_channel_import_data.purpose_length.error",
    "translation": "Kanalens syfte är för långt."
  },
  {
    "id": "app.import.validate_channel_import_data.name_missing.error",
    "translation": "Det fattas en obligatorisk kanalegenskap: name"
  },
  {
    "id": "app.import.validate_channel_import_data.name_length.error",
    "translation": "Kanalnamnet är för långt."
  },
  {
    "id": "app.import.validate_channel_import_data.name_characters.error",
    "translation": "Kanalnamnet innehåller ogiltiga tecken."
  },
  {
    "id": "app.import.validate_channel_import_data.header_length.error",
    "translation": "Kanalrubriken är för lång."
  },
  {
    "id": "app.import.validate_channel_import_data.display_name_length.error",
    "translation": "Kanalens display_name är för långt."
  },
  {
    "id": "app.import.process_import_data_file_version_line.invalid_version.error",
    "translation": "Kunde inte läsa dataimportfilens version."
  },
  {
    "id": "app.import.import_user_teams.save_preferences.error",
    "translation": "Kunde inte spara gruppens tema-inställningar"
  },
  {
    "id": "app.import.import_user_teams.save_members.max_accounts.app_error",
    "translation": "Kunde inte importera teammedlemsskapet eftersom det inte tillåts fler medlemmar i teamet"
  },
  {
    "id": "app.import.import_user_teams.save_members.error",
    "translation": "Kunde inte importera teammedlemsskap"
  },
  {
    "id": "app.import.import_user_teams.save_members.conflict.app_error",
    "translation": "Kunde inte importera teammedlemsskapet eftersom det redan finns"
  },
  {
    "id": "app.import.import_user_channels.save_preferences.error",
    "translation": "Fel vid import av medlemskap i användarkanal. Kunde inte spara preferenser."
  },
  {
    "id": "app.import.import_user_channels.channel_not_found.error",
    "translation": "Fel vid import av användar-kanaler. Kanalen hittades inte."
  },
  {
    "id": "app.import.import_user.save_preferences.error",
    "translation": "Fel vid import av användarpreferenser. Kunde inte spara preferenser."
  },
  {
    "id": "app.import.import_team.scheme_wrong_scope.error",
    "translation": "Grupp måste tilldelas schema med grupp-omfattning."
  },
  {
    "id": "app.import.import_team.scheme_deleted.error",
    "translation": "Kan inte sätta ett raderat schema på gruppen."
  },
  {
    "id": "app.import.import_scheme.scope_change.error",
    "translation": "Bulk-importeraren kan inte ändra scope på ett redan existerande schema."
  },
  {
    "id": "app.import.import_post.user_not_found.error",
    "translation": "Fel vid import av post. Kunde inte hitta en användare med användarnamnet \"{{.UserName}}\"."
  },
  {
    "id": "app.import.import_post.save_preferences.error",
    "translation": "Fel vid import av post. Kunde inte spara preferenser."
  },
  {
    "id": "app.import.import_post.channel_not_found.error",
    "translation": "Fel vid import av inlägg/poster. Kan inte hitta en kanal med namnet \"{{.ChannelName}}\"."
  },
  {
    "id": "app.import.import_line.unknown_line_type.error",
    "translation": "Importens data-rad har en okänd typ: \"{{.Type}}\"."
  },
  {
    "id": "app.import.import_line.null_user.error",
    "translation": "Importens data-rad har typen \"user\" men user-objektet är \"null\"."
  },
  {
    "id": "app.import.import_line.null_team.error",
    "translation": "Importens data-rad har typen \"grupp\" men grupp-objektet är null."
  },
  {
    "id": "app.import.import_line.null_scheme.error",
    "translation": "Importens data-rad har typen \"scheme\" men sceme-objektet är \"null\"."
  },
  {
    "id": "app.import.import_line.null_post.error",
    "translation": "Importeringens data-rad har typen \"post\" men inläggets objekt är av typen \"null\"."
  },
  {
    "id": "app.import.import_line.null_emoji.error",
    "translation": "Importens data-rad har typen \"emoji\" men emoji-objektet är \"null\"."
  },
  {
    "id": "app.import.import_line.null_direct_post.error",
    "translation": "Importens data-rad har typen \"direktpost\" men direktpost-objektet är \"null\"."
  },
  {
    "id": "app.import.import_line.null_direct_channel.error",
    "translation": "Importens data-rad har typen \"direktkanal\" men direktkanalens objekt är \"null\"."
  },
  {
    "id": "app.import.import_line.null_channel.error",
    "translation": "Importens data-rad har typen \"kanal\" men kanal-objektet är \"null\"."
  },
  {
    "id": "app.import.import_direct_post.create_group_channel.error",
    "translation": "Kunde inte hämta gruppkanal"
  },
  {
    "id": "app.import.import_direct_post.create_direct_channel.error",
    "translation": "Kunde inte hämta direktkanal"
  },
  {
    "id": "app.import.import_direct_channel.update_header_failed.error",
    "translation": "Det gick inte att uppdatera direktkanalens rubrik"
  },
  {
    "id": "app.import.import_direct_channel.create_group_channel.error",
    "translation": "Kunde inte skapa en gruppkanal"
  },
  {
    "id": "app.import.import_direct_channel.create_direct_channel.error",
    "translation": "Kunde inte skapa en direkt kanal"
  },
  {
    "id": "app.import.import_channel.team_not_found.error",
    "translation": "Fel vid import av kanal. Kunde inte hitta en grupp med namnet \"{{.TeamName}}\"."
  },
  {
    "id": "app.import.import_channel.scheme_wrong_scope.error",
    "translation": "Kanalen måste få ett schema med scope för Kanaler."
  },
  {
    "id": "app.import.import_channel.scheme_deleted.error",
    "translation": "Kunde inte sätta kanalschema då schemat är raderat."
  },
  {
    "id": "app.import.get_users_by_username.some_users_not_found.error",
    "translation": "Somliga användare hittades inte"
  },
  {
    "id": "app.import.get_teams_by_names.some_teams_not_found.error",
    "translation": "Somliga teams hittades inte"
  },
  {
    "id": "app.import.emoji.bad_file.error",
    "translation": "Fel vid inläsning av emoij-bildfilen. Emoij med namnet: \"{{.EmoijName}}\""
  },
  {
    "id": "app.import.bulk_import.unsupported_version.error",
    "translation": "Felaktig eller saknad version i dataimportfilen. Säkerställ att version är det första objektet i din importfil och försök igen."
  },
  {
    "id": "app.import.bulk_import.json_decode.error",
    "translation": "JSON-avkodning av rad misslyckades."
  },
  {
    "id": "app.import.bulk_import.file_scan.error",
    "translation": "Fel vid läsning av importdatafilen."
  },
  {
    "id": "app.import.attachment.file_upload.error",
    "translation": "Fel vid uppladdning av fil: \"{{.FilePath}}\""
  },
  {
    "id": "app.import.attachment.bad_file.error",
    "translation": "Kunde inte läsa filen: \"{{.FilePath}}\""
  },
  {
    "id": "app.group.uniqueness_error",
    "translation": "gruppmedlem finns redan"
  },
  {
    "id": "app.group.permanent_delete_members_by_user.app_error",
    "translation": "Kunde inte ta bort gruppmedlem med UserID \"{{.UserId}}\"."
  },
  {
    "id": "app.email.setup_rate_limiter.app_error",
    "translation": "Ett fel uppstod i mängdbegränsningen (Rate limiter)."
  },
  {
    "id": "app.email.rate_limit_exceeded.app_error",
    "translation": "Gränsen för antal e-postmeddelanden har nåtts. Timer kommer återställas efter {{.ResetAfter}} sekunder. Försök igen efter {{.RetryAfter}} sekunder."
  },
  {
    "id": "app.email.no_rate_limiter.app_error",
    "translation": "Mängdbegränsning (Rate limiter) är inte konfigurerad."
  },
  {
    "id": "app.create_basic_user.save_member.max_accounts.app_error",
    "translation": "Kunde inte skapa medlemskap i standardteam eftersom fler medlemmar i teamet inte tillåts"
  },
  {
    "id": "app.create_basic_user.save_member.conflict.app_error",
    "translation": "Kunde inte skapa medlemskap i standardteam eftersom de redan är skapade"
  },
  {
    "id": "app.create_basic_user.save_member.app_error",
    "translation": "Kunde inte skapa medlemskap i standardteam"
  },
  {
    "id": "app.compliance.save.saving.app_error",
    "translation": "Ett fel uppstod då efterlevnadskontrollrapporten skulle sparas."
  },
  {
    "id": "app.compliance.get.finding.app_error",
    "translation": "Ett fel uppstod vid insamlandet av efterlevnadskontroll-rapporterna."
  },
  {
    "id": "app.command_webhook.try_use.invalid",
    "translation": "Ogiltig webhook."
  },
  {
    "id": "app.command_webhook.try_use.internal_error",
    "translation": "Kunde inte använda webhooken."
  },
  {
    "id": "app.command_webhook.handle_command_webhook.parse",
    "translation": "Kunde inte tolka inkommande data."
  },
  {
    "id": "app.command_webhook.get.missing",
    "translation": "Kunde inte hitta webhooken."
  },
  {
    "id": "app.command_webhook.get.internal_error",
    "translation": "Kunde inte hämta webhooken."
  },
  {
    "id": "app.command_webhook.create_command_webhook.internal_error",
    "translation": "Kunde inte spara CommandWebhook."
  },
  {
    "id": "app.command_webhook.create_command_webhook.existing",
    "translation": "Du kan inte uppdatera en befintlig CommandWebhook."
  },
  {
    "id": "app.command.updatecommand.internal_error",
    "translation": "Kunde inte uppdatera kommandot."
  },
  {
    "id": "app.command.tryexecutecustomcommand.internal_error",
    "translation": "Kunde inte utföra det anpassade kommandot."
  },
  {
    "id": "app.command.regencommandtoken.internal_error",
    "translation": "Kunde inte förnya token för kommandorad."
  },
  {
    "id": "app.command.movecommand.internal_error",
    "translation": "Kunde inte flytta kommandot."
  },
  {
    "id": "app.command.listteamcommands.internal_error",
    "translation": "Kunde inte lista team-kommandon."
  },
  {
    "id": "app.command.listautocompletecommands.internal_error",
    "translation": "Kunde inte lista autokompletteringskommandon."
  },
  {
    "id": "app.command.listallcommands.internal_error",
    "translation": "Kunde inte lista kommandon."
  },
  {
    "id": "app.command.getcommand.internal_error",
    "translation": "Kunde inte hämta kommandot."
  },
  {
    "id": "app.command.deletecommand.internal_error",
    "translation": "Kunde inte radera kommandot."
  },
  {
    "id": "app.command.createcommand.internal_error",
    "translation": "Kunde inte spara kommandot."
  },
  {
    "id": "app.channel_member_history.log_leave_event.internal_error",
    "translation": "Misslyckades att spara historiken över kanalmedlemmar. Det gick inte att uppdatera befintliga posten i databasen"
  },
  {
    "id": "app.channel_member_history.log_join_event.internal_error",
    "translation": "Misslyckades att spara historiken för kanalmedlemmar."
  },
  {
    "id": "app.channel.user_belongs_to_channels.app_error",
    "translation": "Kunde inte utröna om användaren hör till en lista av kanaler."
  },
  {
    "id": "app.channel.update_last_viewed_at_post.app_error",
    "translation": "Kan inte markera kanalen som oläst."
  },
  {
    "id": "app.channel.update_last_viewed_at.app_error",
    "translation": "Kunde inte uppdatera tiden i senast visad."
  },
  {
    "id": "app.channel.update_channel.internal_error",
    "translation": "Kunde inte uppdatera kanalen."
  },
  {
    "id": "app.channel.update.bad_id",
    "translation": "Det gick inte att uppdatera kanalen."
  },
  {
    "id": "app.channel.sidebar_categories.app_error",
    "translation": "Misslyckades med insert i databasen."
  },
  {
    "id": "app.channel.search_group_channels.app_error",
    "translation": "Kunde inte ta fram gruppkanalerna för angiven användare och term."
  },
  {
    "id": "app.channel.search.app_error",
    "translation": "Ett fel uppstod vid sökning av kanaler."
  },
  {
    "id": "app.channel.save_member.exists.app_error",
    "translation": "En kanalmedlem med det ID finns redan."
  },
  {
    "id": "app.channel.restore.app_error",
    "translation": "Kunde inte återställa kanalen."
  },
  {
    "id": "app.channel.reset_all_channel_schemes.app_error",
    "translation": "Det går inte att återställa kanalens schema."
  },
  {
    "id": "app.channel.remove_member.app_error",
    "translation": "Kunde inte radera kanalmedlemmen."
  },
  {
    "id": "app.channel.remove_all_deactivated_members.app_error",
    "translation": "Det gick inte att radera de avaktiverade medlemmarna från kanalen."
  },
  {
    "id": "app.channel.post_update_channel_purpose_message.updated_to",
    "translation": "%s uppdaterade kanalens syfte till: %s"
  },
  {
    "id": "app.channel.post_update_channel_purpose_message.updated_from",
    "translation": "%s uppdaterade kanalens syfte från: %s till: %s"
  },
  {
    "id": "app.channel.post_update_channel_purpose_message.retrieve_user.error",
    "translation": "Misslyckades med att hämta användaren vid uppdatering av kanalens titelmeddelande %v"
  },
  {
    "id": "app.channel.post_update_channel_purpose_message.removed",
    "translation": "%s tog bort kanalens titel (var: %s)"
  },
  {
    "id": "app.channel.post_update_channel_purpose_message.post.error",
    "translation": "Misslyckades att posta purpose-meddelande"
  },
  {
    "id": "app.channel.pinned_posts.app_error",
    "translation": "Kunde inte hitta det nålade meddelandet."
  },
  {
    "id": "app.channel.permanent_delete_members_by_user.app_error",
    "translation": "Kunde inte radera kanalmedlemmen."
  },
  {
    "id": "app.channel.permanent_delete.app_error",
    "translation": "Kunde inte radera kanalen."
  },
  {
    "id": "app.channel.move_channel.members_do_not_match.error",
    "translation": "Det går inte att flytta en kanal om inte alla kanalens medlemmar också är medlemmar i mål-gruppen."
  },
  {
    "id": "app.channel.migrate_channel_members.select.app_error",
    "translation": "Misslyckades att ta fram batchen med kanalmedlemmar."
  },
  {
    "id": "app.channel.get_unread.app_error",
    "translation": "Kunde inte ta fram olästa meddelanden i kanalen."
  },
  {
    "id": "app.channel.get_public_channels.get.app_error",
    "translation": "Kunde inte hämta publika kanaler."
  },
  {
    "id": "app.channel.get_private_channels.get.app_error",
    "translation": "Kunde inte hämta privata kanaler."
  },
  {
    "id": "app.channel.get_pinnedpost_count.app_error",
    "translation": "Kunde inte ta fram antal nålade meddelanden."
  },
  {
    "id": "app.channel.get_more_channels.get.app_error",
    "translation": "Kunde inte hämta kanalerna."
  },
  {
    "id": "app.channel.get_members_by_ids.app_error",
    "translation": "Kunde inte ta fram kanalens medlemmar."
  },
  {
    "id": "app.channel.get_members.app_error",
    "translation": "Kunde inte ta fram kanalens medlemmar."
  },
  {
    "id": "app.channel.get_member_count.app_error",
    "translation": "Kunde inte ta fram antal kanalmedlemmar."
  },
  {
    "id": "app.channel.get_member.missing.app_error",
    "translation": "Ingen kanalmedlem hittad med angivet user ID och channel ID."
  },
  {
    "id": "app.channel.get_member.app_error",
    "translation": "Kunde inte ta fram kanalens medlemmar."
  },
  {
    "id": "app.channel.get_for_post.app_error",
    "translation": "Kunde inte hämta kanalen som meddelandet finns i."
  },
  {
    "id": "app.channel.get_deleted.missing.app_error",
    "translation": "Inga raderade kanaler finns."
  },
  {
    "id": "app.channel.get_deleted.existing.app_error",
    "translation": "Det gick inte att hitta den raderade kanalen."
  },
  {
    "id": "app.channel.get_channels_by_ids.not_found.app_error",
    "translation": "Hittade inga kanaler."
  },
  {
    "id": "app.channel.get_channels_by_ids.get.app_error",
    "translation": "Kunde inte hämta kanalerna."
  },
  {
    "id": "app.channel.get_channels_by_ids.app_error",
    "translation": "Kunde inte hämta kanalerna utifrån ID:n."
  },
  {
    "id": "app.channel.get_channels_batch_for_indexing.get.app_error",
    "translation": "Kunde inte ta fram batch av kanaler för indexering."
  },
  {
    "id": "app.channel.get_channels.not_found.app_error",
    "translation": "Inga kanaler hittades."
  },
  {
    "id": "app.channel.get_channels.get.app_error",
    "translation": "Kunde inte hämta kanalerna."
  },
  {
    "id": "app.channel.get_channel_counts.get.app_error",
    "translation": "Kunde inte hämta antalet kanaler."
  },
  {
    "id": "app.channel.get_by_scheme.app_error",
    "translation": "Kunde inte få fram kanaler för angivet schema."
  },
  {
    "id": "app.channel.get_by_name.missing.app_error",
    "translation": "Kanalen finns inte."
  },
  {
    "id": "app.channel.get_by_name.existing.app_error",
    "translation": "Kunde inte hämta den existerande kanalen."
  },
  {
    "id": "app.channel.get_all_direct.app_error",
    "translation": "Kunde inte få fram alla direktkanaler."
  },
  {
    "id": "app.channel.get_all_channels_count.app_error",
    "translation": "Kunde inte räkna alla kanaler."
  },
  {
    "id": "app.channel.get_all_channels.app_error",
    "translation": "Kunde inte hämta alla kanaler."
  },
  {
    "id": "app.channel.get_all.app_error",
    "translation": "Kunde inte få fram alla kanaler."
  },
  {
    "id": "app.channel.get.find.app_error",
    "translation": "Ett fel uppstod då kanalen hämtades."
  },
  {
    "id": "app.channel.get.existing.app_error",
    "translation": "Kunde inte hämta den existerande kanalen."
  },
  {
    "id": "app.channel.delete.app_error",
    "translation": "Kunde inte radera kanalen."
  },
  {
    "id": "app.recover.save.app_error",
    "translation": "Kunde inte spara token."
  },
  {
    "id": "app.recover.delete.app_error",
    "translation": "Kunde inte radera token."
  },
  {
    "id": "app.reaction.save.save.app_error",
    "translation": "Kunde inte spara reaktionen."
  },
  {
    "id": "app.reaction.get_for_post.app_error",
    "translation": "Kunde inte hämta meddelandets reaktioner."
  },
  {
    "id": "app.reaction.delete_all_with_emoji_name.get_reactions.app_error",
    "translation": "Kunde inte hämta alla reaktioner med detta emoji-namn."
  },
  {
    "id": "app.reaction.bulk_get_for_post_ids.app_error",
    "translation": "Kunde inte hämta meddelandets reaktioner."
  },
  {
    "id": "app.preference.save.updating.app_error",
    "translation": "Ett fel uppstod när inställningar uppdaterades."
  },
  {
    "id": "app.preference.permanent_delete_by_user.app_error",
    "translation": "Ett fel uppstod när inställningar raderades."
  },
  {
    "id": "app.preference.get_category.app_error",
    "translation": "Ett fel uppstod när inställningar hämtades."
  },
  {
    "id": "app.preference.get_all.app_error",
    "translation": "Ett fel uppstod när inställningar hämtades."
  },
  {
    "id": "app.preference.get.app_error",
    "translation": "Ett fel uppstod när inställningar hämtades."
  },
  {
    "id": "app.preference.delete.app_error",
    "translation": "Ett fel uppstod när inställningar skulle raderas."
  },
  {
    "id": "app.post.update.app_error",
    "translation": "Kunde inte uppdatera meddelandet."
  },
  {
    "id": "app.post.search.app_error",
    "translation": "Fel vid sökning efter meddelanden"
  },
  {
    "id": "app.post.save.existing.app_error",
    "translation": "Du kan inte uppdatera ett befintligt meddelande."
  },
  {
    "id": "app.post.save.app_error",
    "translation": "Kunde inte spara meddelandet."
  },
  {
    "id": "app.post.permanent_delete_by_user.app_error",
    "translation": "Kunde inte utröna meddelanden att radera utifrån användare."
  },
  {
    "id": "app.post.permanent_delete_by_channel.app_error",
    "translation": "Kunde inte radera meddelanden utifrån kanal."
  },
  {
    "id": "app.post.overwrite.app_error",
    "translation": "Kunde inte skriva över meddelandet."
  },
  {
    "id": "app.post.get_root_posts.app_error",
    "translation": "Kunde inte ta fram kanalens meddelanden."
  },
  {
    "id": "app.post.get_posts_since.app_error",
    "translation": "Kunde inte hämta kanalens meddelanden."
  },
  {
    "id": "app.post.get_posts_created_at.app_error",
    "translation": "Kunde inte ta fram kanalens meddelanden."
  },
  {
    "id": "app.post.get_posts_batch_for_indexing.get.app_error",
    "translation": "Kunde inte ta fram batchen av meddelanden för indexering."
  },
  {
    "id": "app.post.get_posts_around.get.app_error",
    "translation": "Kunde inte hämta kanalens meddelanden."
  },
  {
    "id": "app.post.get_posts.app_error",
    "translation": "Gränsen för paginering nådd."
  },
  {
    "id": "app.post.get_post_id_around.app_error",
    "translation": "Kunde inte hämta meddelanden utifrån ungefärlig tid."
  },
  {
    "id": "app.post.get_post_after_time.app_error",
    "translation": "Kunde inte hämta meddelanden utifrån tidsspann."
  },
  {
    "id": "app.post.get_flagged_posts.app_error",
    "translation": "Kunde inte hämta flaggade meddelanden."
  },
  {
    "id": "app.post.get_direct_posts.app_error",
    "translation": "Kunde inte ta fram direktmeddelanden."
  },
  {
    "id": "app.post.get.app_error",
    "translation": "Kunde inte hämta meddelandet."
  },
  {
    "id": "app.post.delete.app_error",
    "translation": "Kunde inte radera meddelandet."
  },
  {
    "id": "app.post.analytics_user_counts_posts_by_day.app_error",
    "translation": "Kunde inte ta fram antal användare med meddelanden."
  },
  {
    "id": "app.post.analytics_posts_count_by_day.app_error",
    "translation": "Kunde inte ta fram antal meddelanden per dag."
  },
  {
    "id": "app.post.analytics_posts_count.app_error",
    "translation": "Kunde inte ta fram antal meddelanden."
  },
  {
    "id": "app.plugin_store.save.app_error",
    "translation": "Kunde inte spara eller uppdatera plugin-parametern."
  },
  {
    "id": "app.plugin_store.list.app_error",
    "translation": "Kunde inte lista alla plugin-parametrar."
  },
  {
    "id": "app.plugin_store.get.app_error",
    "translation": "Kunde inte hämta plugin-parametrar."
  },
  {
    "id": "app.plugin_store.delete.app_error",
    "translation": "Kunde inte radera plugin-parameterns värde."
  },
  {
    "id": "app.plugin.write_file.saving.app_error",
    "translation": "Ett fel uppstod när filen skulle sparas."
  },
  {
    "id": "app.plugin.write_file.read.app_error",
    "translation": "Ett fel uppstod vid läsning av filen."
  },
  {
    "id": "app.plugin.webapp_bundle.app_error",
    "translation": "Det går inte att generera plugin-paket."
  },
  {
    "id": "app.plugin.upload_disabled.app_error",
    "translation": "Uppladdning av tillägg är avstängt."
  },
  {
    "id": "app.plugin.sync.read_local_folder.app_error",
    "translation": "Ett fel inträffade vid läsning av lokal pluginkatalog."
  },
  {
    "id": "app.plugin.sync.list_filestore.app_error",
    "translation": "Ett fel inträffade vid läsning av pluginkatalogen."
  },
  {
    "id": "app.plugin.store_signature.app_error",
    "translation": "Kunde inte spara plugin-signaturen på den konfigurerade platsen."
  },
  {
    "id": "app.plugin.store_bundle.app_error",
    "translation": "Kunde inte spara plugin-filen på den utpekade platsen."
  },
  {
    "id": "app.plugin.signature_decode.app_error",
    "translation": "Kunde inte avkoda base64-signaturen."
  },
  {
    "id": "app.channel.create_initial_sidebar_categories.internal_error",
    "translation": "Kunde inte skapa kategorierna i den initiala sidomenyn för användaren."
  },
  {
    "id": "app.channel.create_direct_channel.internal_error",
    "translation": "Kunde inte spara kanalen för direktmeddelanden."
  },
  {
    "id": "app.channel.create_channel.no_team_id.app_error",
    "translation": "Du måste ange team-id för att skapa en kanal."
  },
  {
    "id": "app.channel.create_channel.internal_error",
    "translation": "Kunde inte spara kanalen."
  },
  {
    "id": "app.channel.count_posts_since.app_error",
    "translation": "Kunde inte räkna antal meddelanden sedan angivet datum."
  },
  {
    "id": "app.channel.clear_all_custom_role_assignments.select.app_error",
    "translation": "Misslyckades att hämta kanalmedlemmar."
  },
  {
    "id": "app.channel.autofollow.app_error",
    "translation": "Misslyckades att uppdatera trådmedlemskap för omnämnd användare"
  },
  {
    "id": "app.channel.analytics_type_count.app_error",
    "translation": "Kunde inte få fram antal kanaler per typ."
  },
  {
    "id": "app.bot.permenent_delete.bad_id",
    "translation": "Kunde inte radera bot:en."
  },
  {
    "id": "app.bot.permanent_delete.internal_error",
    "translation": "Det gick inte att ta bort boten permanent."
  },
  {
    "id": "app.bot.patchbot.internal_error",
    "translation": "Kunde inte uppdatera bot:en."
  },
  {
    "id": "app.bot.getbots.internal_error",
    "translation": "Kunde inte hämta bottar."
  },
  {
    "id": "app.bot.getbot.internal_error",
    "translation": "Kunde inte hämta bot."
  },
  {
    "id": "app.bot.get_disable_bot_sysadmin_message",
    "translation": "{{if .disableBotsSetting}}{{if .printAllBots}}{{.UserName}} har inaktiverats. De hanterar följande bot-konton som nu är inaktiverade.\n\n{{.BotNames}}{{else}}{{.UserName}} har inaktiverats. De hanterade {{.NumBots}} bot-konton som nu är avstängda, inkluderat:\n\n{{.BotNames}}{{end}}Du kan ta ägandeskap över respektive bot genom att aktivera den på **Integrations > Bot Accounts** och där skapa nya tokens för bot:en.\n\nFör mer information, läs [dokumentationen](https://docs.mattermost.com/developer/bot-accounts.html#what-happens-when-a-user-who-owns-bot-accounts-is-disabled).{{else}}{{if .printAllBots}}{{.UserName}} har inaktiverats. De hanterar följande bot-konton som fortfarande är aktiverade.\n\n{{.BotNames}}\n{{else}}{{.UserName}} har inaktiverats. De hanterade {{.NumBots}} bot-konton som fortfarande är aktiverade, inkluderat:\n\n{{.BotNames}}{{end}}Vi rekommenderar starkt att du tar ägandeskap över respektive bot genom att aktivera dem på **Integrations > Bot Accounts** och skapa nya tokens för bot:en.\n\nFör mer information, läs [dokumentationen](https://docs.mattermost.com/developer/bot-accounts.html#what-happens-when-a-user-who-owns-bot-accounts-is-disabled).\n\nOm du vill inaktivera bot-konton automatiskt när du inaktiverar en användare, gå till **System console > Integration's > Bot Accounts** och aktivera \"Disable bot accounts when owner is deactivated\".{{end}}"
  },
  {
    "id": "app.bot.createbot.internal_error",
    "translation": "Det gick inte att spara bot:en."
  },
  {
    "id": "app.audit.save.saving.app_error",
    "translation": "Ett fel uppstod när audits sparades."
  },
  {
    "id": "app.audit.permanent_delete_by_user.app_error",
    "translation": "Ett fel uppstod vid radering av audits."
  },
  {
    "id": "app.audit.get.limit.app_error",
    "translation": "Sid-gränsen överskriden."
  },
  {
    "id": "app.audit.get.finding.app_error",
    "translation": "Ett fel uppstod i sökandet efter audits."
  },
  {
    "id": "app.analytics.getanalytics.internal_error",
    "translation": "Kunde inte hämta analysvärden."
  },
  {
    "id": "app.admin.test_site_url.failure",
    "translation": "Detta är inte en giltig live-URL"
  },
  {
    "id": "app.admin.test_email.failure",
    "translation": "Misslyckad anslutning: {{.Error}}"
  },
  {
    "id": "app.admin.saml.invalid_response_from_idp.app_error",
    "translation": "Kunde inte läsa svaret från Identity Provider."
  },
  {
    "id": "app.admin.saml.failure_read_response_body_from_idp.app_error",
    "translation": "Ett fel uppstod när svaret från Identity Provider lästes."
  },
  {
    "id": "app.admin.saml.failure_decode_metadata_xml_from_idp.app_error",
    "translation": "Kunde inte tolka XML-metadata som mottogs från Identity Provider."
  },
  {
    "id": "api.websocket_handler.server_busy.app_error",
    "translation": "Serven är hårt belastad, icke-kritiska tjänster är tillfälligt otillgängliga."
  },
  {
    "id": "api.websocket_handler.invalid_param.app_error",
    "translation": "Fel {{.Name}} parameter."
  },
  {
    "id": "api.webhook.update_outgoing.intersect.app_error",
    "translation": "Utgående webhookar från samma kanal kan inte ha samma aktiveringsord/retur-URL."
  },
  {
    "id": "api.webhook.team_mismatch.app_error",
    "translation": "Kan inte uppdatera webhook över flera team."
  },
  {
    "id": "api.webhook.incoming.error",
    "translation": "Kunde inte tolka multipart-meddelandet i inkommande webbhook."
  },
  {
    "id": "api.webhook.create_outgoing.triggers.app_error",
    "translation": "Antingen måste trigger_words eller channel_id vara konfigurerat."
  },
  {
    "id": "api.webhook.create_outgoing.permissions.app_error",
    "translation": "Felaktig behörighet för att skapa webhook."
  },
  {
    "id": "api.webhook.create_outgoing.not_open.app_error",
    "translation": "Utgående webhooks kan bara skapas för publika kanaler."
  },
  {
    "id": "api.webhook.create_outgoing.intersect.app_error",
    "translation": "Utgående webhooks från samma kanal kan inte ha samma aktiveringsord/callback-URL:er."
  },
  {
    "id": "api.web_socket_router.not_authenticated.app_error",
    "translation": "WebSocket-anslutningen är inte autentiserad. Logga in och försök igen."
  },
  {
    "id": "api.web_socket_router.no_action.app_error",
    "translation": "Ingen WebSocket-åtgärd."
  },
  {
    "id": "api.web_socket_router.bad_seq.app_error",
    "translation": "Ogiltig sekvens för WebSocket-meddelande."
  },
  {
    "id": "api.web_socket_router.bad_action.app_error",
    "translation": "Okänd WebSocket-åtgärd."
  },
  {
    "id": "api.web_socket.connect.upgrade.app_error",
    "translation": "Kunde inte uppgradera websocket-anslutningen."
  },
  {
    "id": "api.user.verify_email.token_parse.error",
    "translation": "Kunde inte tolka token-data från e-postverifiering"
  },
  {
    "id": "api.user.verify_email.link_expired.app_error",
    "translation": "Länken för e-post-verifiering är inte giltig längre."
  },
  {
    "id": "api.user.verify_email.broken_token.app_error",
    "translation": "Felaktigt token i bekräftelse-epost."
  },
  {
    "id": "api.user.verify_email.bad_link.app_error",
    "translation": "Ogiltig länk för e-postverifiering."
  },
  {
    "id": "api.user.upload_profile_user.upload_profile.app_error",
    "translation": "Kunde inte ladda upp profilbilden."
  },
  {
    "id": "api.user.upload_profile_user.too_large.app_error",
    "translation": "Gick inte att ladda upp bild. Filen är för stor."
  },
  {
    "id": "api.user.upload_profile_user.storage.app_error",
    "translation": "Gick inte att hämta bild. Lagringsplats för bilder är inte konfigurerat."
  },
  {
    "id": "api.user.upload_profile_user.parse.app_error",
    "translation": "Kunder inte tolka multipart-formuläret."
  },
  {
    "id": "api.user.upload_profile_user.open.app_error",
    "translation": "Kunde inte öppna bildfilen."
  },
  {
    "id": "api.user.upload_profile_user.no_file.app_error",
    "translation": "Ingen fil under 'image' i förfrågan."
  },
  {
    "id": "api.user.upload_profile_user.encode.app_error",
    "translation": "Kunde inte koda profilbilden."
  },
  {
    "id": "api.user.upload_profile_user.decode.app_error",
    "translation": "Kunde inte avkoda profilbilden."
  },
  {
    "id": "api.user.upload_profile_user.array.app_error",
    "translation": "Tom 'image'-tabell i förfrågan."
  },
  {
    "id": "api.user.update_user_roles.license.app_error",
    "translation": "Anpassat behörighetsschema stöds inte i nuvarande licens"
  },
  {
    "id": "api.user.update_user.accepted_guest_domain.app_error",
    "translation": "Den e-postadress du uppgav tillhör inte en tillåten domän för gäster. Kontakta din administratör eller registrera dig med en annan e-postadress."
  },
  {
    "id": "api.user.update_user.accepted_domain.app_error",
    "translation": "Den e-postadress du uppgav tillhör inte en tillåten domän. Kontakta din administratör eller registrera dig med en annan e-postadress."
  },
  {
    "id": "api.user.update_password.valid_account.app_error",
    "translation": "Lösenordsuppdateringen misslyckades då vi inte kunde hitta ett giltigt konto."
  },
  {
    "id": "api.user.update_password.user_and_hashed.app_error",
    "translation": "Endast systemadministratören kan ange hash-ade lösenord."
  },
  {
    "id": "api.user.update_password.oauth.app_error",
    "translation": "Lösenordsuppdateringen misslyckades för att användaren är inloggad via en OAuth-tjänst."
  },
  {
    "id": "api.user.update_password.menu",
    "translation": "använda menyn för inställningar"
  },
  {
    "id": "api.user.update_password.incorrect.app_error",
    "translation": "Du skrev in fel \"Nuvarande lösenord\". Kolla så att inte Caps Lock är på, och försök igen."
  },
  {
    "id": "api.user.update_password.failed.app_error",
    "translation": "Misslyckades med att uppdatera lösenord."
  },
  {
    "id": "api.user.update_password.context.app_error",
    "translation": "Lösenordsuppdateringen misslyckades eftersom context user_id inte matchar angivet user_id."
  },
  {
    "id": "api.user.update_oauth_user_attrs.get_user.app_error",
    "translation": "Kunde inte få användare från {{.Service}} användarobjekt."
  },
  {
    "id": "api.user.update_active.permissions.app_error",
    "translation": "Du har inte rätt behörighet."
  },
  {
    "id": "api.user.update_active.not_enable.app_error",
    "translation": "Funktionen att avaktivera sig själv är inte aktiverad. Kontakta din systemadministratör."
  },
  {
    "id": "api.user.update_active.cannot_enable_guest_when_guest_feature_is_disabled.app_error",
    "translation": "Du kan inte aktivera ett gästkonto då gästfunktionen ej är aktiverad."
  },
  {
    "id": "api.user.send_verify_email_and_forget.failed.error",
    "translation": "Lyckades inte skicka e-post verifieringen"
  },
  {
    "id": "api.user.send_sign_in_change_email_and_forget.error",
    "translation": "Kunde inte skicka e-postmeddelande för lösenordsbyte"
  },
  {
    "id": "api.user.send_password_reset.sso.app_error",
    "translation": "Kan inte återställa lösenord för SSO-konton."
  },
  {
    "id": "api.user.send_password_reset.send.app_error",
    "translation": "Misslyckades att skicka lösenordsåterställning via e-post."
  },
  {
    "id": "api.user.send_email_change_verify_email_and_forget.error",
    "translation": "Misslyckades att skicka ändringar via e-post verifieringen"
  },
  {
    "id": "api.user.send_deactivate_email_and_forget.failed.error",
    "translation": "Misslyckades med att skicka e-post om avstängt konto"
  },
  {
    "id": "api.user.saml.not_available.app_error",
    "translation": "SAML 2.0 är inte konfigurerad eller stöds inte på servern."
  },
  {
    "id": "api.user.reset_password.token_parse.error",
    "translation": "Kunde inte tolka token för lösenordsreset"
  },
  {
    "id": "api.user.reset_password.sso.app_error",
    "translation": "Kan inte återställa lösenord för SSO-konton."
  },
  {
    "id": "api.user.reset_password.method",
    "translation": "använda en länk för lösenordsåterställning"
  },
  {
    "id": "api.user.reset_password.link_expired.app_error",
    "translation": "Länken för lösenordsåterställning är inte giltig längre."
  },
  {
    "id": "api.user.reset_password.invalid_link.app_error",
    "translation": "Länken för lösenordsåterställning verkar inte vara giltig."
  },
  {
    "id": "api.user.reset_password.broken_token.app_error",
    "translation": "Token för lösenordsåterställning verkar inte vara giltigt."
  },
  {
    "id": "api.user.promote_guest_to_user.no_guest.app_error",
    "translation": "Kunde inte konvertera gästanvändaren till vanlig användare då hen redan är vanlig användare."
  },
  {
    "id": "api.user.oauth_to_email.not_available.app_error",
    "translation": "Authentication Transfer är inte konfigurerat eller tillgängligt på denna server."
  },
  {
    "id": "api.user.oauth_to_email.context.app_error",
    "translation": "Lösenordsuppdateringen misslyckades eftersom context user_id inte matchar angivet user_id."
  },
  {
    "id": "api.user.login_ldap.not_available.app_error",
    "translation": "AD/LDAP är inte tillgänglig på denna server."
  },
  {
    "id": "api.user.login_cws.license.error",
    "translation": "CWS-login är inte tillåten."
  },
  {
    "id": "api.user.login_by_oauth.parse.app_error",
    "translation": "Kunde inte tolka autentiseringsdata från {{.Service}} användarobjekt."
  },
  {
    "id": "api.user.login_by_oauth.not_available.app_error",
    "translation": "{{.Service}} SSO via OAuth 2.0 är inte tillgängligt på denna server."
  },
  {
    "id": "api.user.login_by_oauth.bot_login_forbidden.app_error",
    "translation": "Bot-inloggning är inte tillåten."
  },
  {
    "id": "api.user.login_by_cws.invalid_token.app_error",
    "translation": "CWS-token är ogiltigt"
  },
  {
    "id": "api.user.login.use_auth_service.app_error",
    "translation": "Logga in med {{.AuthService}}."
  },
  {
    "id": "api.user.login.not_verified.app_error",
    "translation": "Det gick inte att logga in eftersom e-postadessen inte har verifierats ännu."
  },
  {
    "id": "api.user.login.invalid_credentials_username",
    "translation": "Ange ett giltigt användarnamn och/eller lösenord."
  },
  {
    "id": "api.user.login.invalid_credentials_sso",
    "translation": "Ange en giltigt e-postadress eller användarnamn och/eller lösenord, eller logga in med annan metod."
  },
  {
    "id": "api.user.login.invalid_credentials_email_username",
    "translation": "Ange en giltig e-postadress eller användarnamn och/eller lösenord."
  },
  {
    "id": "api.user.login.invalid_credentials_email",
    "translation": "Ange en giltig e-postadress och/eller lösenord"
  },
  {
    "id": "api.user.login.inactive.app_error",
    "translation": "Inloggningen misslyckades för att ditt konto har stängts. Kontakta din administratör."
  },
  {
    "id": "api.user.login.guest_accounts.license.error",
    "translation": "Din licens tillåter inte gäståtkomst"
  },
  {
    "id": "api.user.login.guest_accounts.disabled.error",
    "translation": "Gäståtkomst har inaktiverats"
  },
  {
    "id": "api.user.login.client_side_cert.license.app_error",
    "translation": "Försök att använda experimentfunktionen ClientSideCertEnable utan en giltig enterpriselicens."
  },
  {
    "id": "api.user.login.client_side_cert.certificate.app_error",
    "translation": "Försökte logga in med den experimentella funktionaliteten ClientSideCert med ett ogiltigt certifikat."
  },
  {
    "id": "api.user.login.bot_login_forbidden.app_error",
    "translation": "Bot-inloggning är inte tillåten."
  },
  {
    "id": "api.user.login.blank_pwd.app_error",
    "translation": "Lösenordsfältet får inte vara tomt"
  },
  {
    "id": "api.user.ldap_to_email.not_ldap_account.app_error",
    "translation": "Detta användarkonto använder inte AD/LDAP."
  },
  {
    "id": "api.user.ldap_to_email.not_available.app_error",
    "translation": "AD/LDAP finns inte tillgänglig på denna server."
  },
  {
    "id": "api.user.get_user_by_email.permissions.app_error",
    "translation": "Kan inte hämta användare via e-postadress."
  },
  {
    "id": "api.user.get_uploads_for_user.forbidden.app_error",
    "translation": "Misslyckades hämta uppladdningar."
  },
  {
    "id": "api.user.get_authorization_code.endpoint.app_error",
    "translation": "Fel när endpoint hämtades från Discovery Document."
  },
  {
    "id": "api.user.email_to_oauth.not_available.app_error",
    "translation": "Authentication Transfer är inte konfigurerat eller finns inte på denna server."
  },
  {
    "id": "api.user.email_to_ldap.not_available.app_error",
    "translation": "AD/LDAP finns inte tillgänglig på denna server."
  },
  {
    "id": "api.user.demote_user_to_guest.already_guest.app_error",
    "translation": "Kunde inte konvertera användaren till gäst eftersom användaren redan är gäst."
  },
  {
    "id": "api.user.delete_user.not_enabled.app_error",
    "translation": "Funktionen att radera användare permanent är inte aktiverad. Kontakta din systemadministratör."
  },
  {
    "id": "api.user.delete_team.not_enabled.app_error",
    "translation": "Funktionen att radera team permanent är inte aktiverad. Kontakta din systemadministratör."
  },
  {
    "id": "api.user.delete_channel.not_enabled.app_error",
    "translation": "Funktionen att radera kanaler permanent är inte aktiverad. Kontakta din systemadministratör."
  },
  {
    "id": "api.user.create_user.signup_link_invalid.app_error",
    "translation": "Det verkar som om registreringslänken är ogiltig."
  },
  {
    "id": "api.user.create_user.signup_link_expired.app_error",
    "translation": "Registreringslänken är inte längre giltig."
  },
  {
    "id": "api.user.create_user.signup_email_disabled.app_error",
    "translation": "Användarregistrering med e-post är avstängd."
  },
  {
    "id": "api.user.create_user.no_open_server",
    "translation": "Servern tillåter inte registreringar. Be din administratör om en inbjudan."
  },
  {
    "id": "api.user.create_user.invalid_invitation_type.app_error",
    "translation": "Kunde inte skapa användaren, ogiltig inbjudan."
  },
  {
    "id": "api.user.create_user.guest_accounts.license.app_error",
    "translation": "Din licens tillåter inte gäståtkomst."
  },
  {
    "id": "api.user.create_user.guest_accounts.disabled.app_error",
    "translation": "Gäståtkomst har inaktiverats."
  },
  {
    "id": "api.user.create_user.disabled.app_error",
    "translation": "Användarskapande är avstängt.."
  },
  {
    "id": "api.user.create_user.accepted_domain.app_error",
    "translation": "Den e-postadress du uppgav tillhör inte en tillåten domän. Kontakta din administratör eller registrera dig med en annan e-postadress."
  },
  {
    "id": "api.user.create_profile_image.initial.app_error",
    "translation": "Kunde inte lägga till användarens initialer till default-profilbilden."
  },
  {
    "id": "api.user.create_profile_image.encode.app_error",
    "translation": "Kunde inte koda bilden för default-profilen."
  },
  {
    "id": "api.user.create_profile_image.default_font.app_error",
    "translation": "Kunde inte skapa default-profilens bildtypsnitt."
  },
  {
    "id": "api.user.create_password_token.error",
    "translation": "Kunde inte skapa token för lösenordsåterskapande"
  },
  {
    "id": "api.user.create_oauth_user.create.app_error",
    "translation": "Kunde inte skapa användare utifrån {{.Service}} användarobjekt."
  },
  {
    "id": "api.user.create_oauth_user.already_attached.app_error",
    "translation": "Det finns redan ett konto med denna e-postadress som använder en annan autentiseringsmetod än {{.Service}}. Använd {{.Auth}} för att logga in."
  },
  {
    "id": "api.user.create_email_token.error",
    "translation": "Kunde inte skapa token-data för e-postverifiering"
  },
  {
    "id": "api.templates.remove_expired_license.body.renew_button",
    "translation": "Förnya licensen nu"
  },
  {
    "id": "api.templates.post_body.button",
    "translation": "Svara i Mattermost"
  },
  {
    "id": "api.templates.payment_failed_no_card.title",
    "translation": "Din faktura för Mattermost Cloud förfaller"
  },
  {
    "id": "api.templates.payment_failed_no_card.subject",
    "translation": "Betalning för Matermost Cloud-prenumerationen förfaller"
  },
  {
    "id": "api.templates.payment_failed_no_card.info3",
    "translation": "Välj Betala nu för att kontrollera din faktura och lägga till betalmetoder."
  },
  {
    "id": "api.templates.payment_failed_no_card.info1",
    "translation": "Mattermost Cloud-fakturan för den senaste perioden har skapats. Men, vi saknar dina kort-uppgifter för betalning."
  },
  {
    "id": "api.templates.payment_failed_no_card.button",
    "translation": "Betala nu"
  },
  {
    "id": "api.templates.payment_failed.title",
    "translation": "Misslyckad betalning"
  },
  {
    "id": "api.templates.payment_failed.subject",
    "translation": "Åtgärd krävs: Betalning för Mattermost Cloud misslyckades"
  },
  {
    "id": "api.templates.payment_failed.info3",
    "translation": "För att säkerställa en fortsatt prenumeration på Mattermost Cloud bör du kontakta din kortutgivare för att åtgärda problemet, alternativt uppdatera dina betaluppgifter. När betalinformationen är uppdaterad kommer Mattermost försöka reglera eventuellt utestående saldo."
  },
  {
    "id": "api.templates.payment_failed.info2",
    "translation": "Följande anledning har angetts:"
  },
  {
    "id": "api.templates.payment_failed.info1",
    "translation": "Den senaste betalningen med betalkort {{.CardBrand}} ****{{.LastFour}} som angetts för Mattermost Cloud workspace gick inte igenom."
  },
  {
    "id": "api.templates.password_change_subject",
    "translation": "[{{.SiteName}}] Ditt lösenord är uppdaterat"
  },
  {
    "id": "api.templates.password_change_body.title",
    "translation": "Ditt lösenord är uppdaterat"
  },
  {
    "id": "api.templates.password_change_body.info",
    "translation": "Ditt lösenord har uppdaterats av {{.Method}} för {{.TeamDisplayName}} på {{ .TeamURL }}."
  },
  {
    "id": "api.templates.over_limit_fix_now",
    "translation": "Fixa nu"
  },
  {
    "id": "api.templates.mfa_deactivated_body.title",
    "translation": "Flerfaktorauthentisering är borttagen"
  },
  {
    "id": "api.templates.mfa_deactivated_body.info",
    "translation": "Flerfaktorauthentisering har tagits bort från ditt konto på {{.SiteURL}}."
  },
  {
    "id": "api.templates.mfa_change_subject",
    "translation": "[{{.SiteName}}] Ditt MFA är uppdaterat"
  },
  {
    "id": "api.templates.mfa_activated_body.title",
    "translation": "Flerfaktorauthentisering har lagts till"
  },
  {
    "id": "api.templates.mfa_activated_body.info",
    "translation": "Flerfaktorauthentisering har lagts till på ditt konto på {{.SiteURL}}."
  },
  {
    "id": "api.templates.invite_subject",
    "translation": "[{{ .SiteName }}] {{ .SenderName }} har bjudit in dig till {{ .TeamDisplayName }} teamet"
  },
  {
    "id": "api.templates.invite_guest_subject",
    "translation": "[{{ .SiteName }}] {{ .SenderName }} har bjudit in dig till {{ .TeamDisplayName }} som gäst"
  },
  {
    "id": "api.templates.invite_body.title",
    "translation": "{{ .SenderName }} bjöd in dig till teamet {{ .TeamDisplayName }}."
  },
  {
    "id": "api.templates.invite_body.button",
    "translation": "Gå med nu"
  },
  {
    "id": "api.templates.email_warning",
    "translation": "Om du inte gjort förändringen, kontakta systemadministratören."
  },
  {
    "id": "api.templates.email_us_anytime_at",
    "translation": "E-posta när som helst till "
  },
  {
    "id": "api.templates.email_organization",
    "translation": "Skickat av "
  },
  {
    "id": "api.templates.email_info3",
    "translation": "{{.SiteName}} Gruppen"
  },
  {
    "id": "api.templates.email_info2",
    "translation": "Vänliga hälsningar,"
  },
  {
    "id": "api.templates.email_info1",
    "translation": "Har du några frågor, skicka ett e-post när som helst: "
  },
  {
    "id": "api.templates.email_footer",
    "translation": "För att ändra dina notifieringsinställningar, logga in på din grupps sida och gå till Inställningar > Notifieringar."
  },
  {
    "id": "api.templates.email_change_verify_subject",
    "translation": "[{{ .SiteName }}] Verifiera din nya e-postadress"
  },
  {
    "id": "api.templates.email_change_verify_body.title",
    "translation": "Din e-postadress är uppdaterad"
  },
  {
    "id": "api.templates.email_change_verify_body.info",
    "translation": "För att avsluta uppdateringen av din e-postadress för {{.TeamDisplayName}}, följ länken nedan för att bekräfta adressen."
  },
  {
    "id": "api.templates.email_change_verify_body.button",
    "translation": "Verifiera e-postadress"
  },
  {
    "id": "api.templates.email_change_subject",
    "translation": "[{{ .SiteName }}] Din e-postadress har ändrats"
  },
  {
    "id": "api.templates.email_change_body.title",
    "translation": "Din e-postadress är uppdaterad"
  },
  {
    "id": "api.templates.email_change_body.info",
    "translation": "Din e-postadress för {{.TeamDisplayName}} har ändrats till {{.NewEmail}}."
  },
  {
    "id": "api.templates.deactivate_subject",
    "translation": "[{{.SiteName}}] Ditt konto på {{.ServerURL}} har stängts av"
  },
  {
    "id": "api.templates.deactivate_body.warning",
    "translation": "Om detta inte initierades av dig, eller om du vill återaktivera ditt konto, bör du kontakta din systemadministratör."
  },
  {
    "id": "api.templates.deactivate_body.title",
    "translation": "Ditt konto på {{.ServerURL}} har stängts av"
  },
  {
    "id": "api.templates.deactivate_body.info",
    "translation": "Du har stängt av ditt konto på {{.SiteURL}}."
  },
  {
    "id": "api.templates.copyright",
    "translation": "© 2021 Mattermost, Inc. 530 Lytton Avenue, Second floor, Palo Alto, CA, 94301"
  },
  {
    "id": "api.team.update_team_scheme.scheme_scope.error",
    "translation": "Kan inte applicera schemat på gruppen då det bifogade schemat inte är ett gruppschema."
  },
  {
    "id": "api.team.update_team_scheme.license.error",
    "translation": "Licensen tillåter inte uppdatering av grupp-schema"
  },
  {
    "id": "app.group.no_rows",
    "translation": "ingen matchande grupp hittad"
  },
  {
    "id": "app.group.id.app_error",
    "translation": "ogiltigt ID-attribut för grupp."
  },
  {
    "id": "app.group.group_syncable_already_deleted",
    "translation": "synkroniseringsgruppen var redan borttagen"
  },
  {
    "id": "app.file_info.save.app_error",
    "translation": "Kunde inte spara filinformationen."
  },
  {
    "id": "app.file_info.permanent_delete_by_user.app_error",
    "translation": "Kunde inte radera användarens bilagor."
  },
  {
    "id": "app.file_info.get_with_options.app_error",
    "translation": "Kunde inte hämta filinformationen med urvalet"
  },
  {
    "id": "app.file_info.get_for_post.app_error",
    "translation": "Kunde inte hämta filinformationen för meddelandet."
  },
  {
    "id": "app.file_info.get.app_error",
    "translation": "Kunde inte hämta filinformationen."
  },
  {
    "id": "app.export.export_write_line.json_marshall.error",
    "translation": "Ett fel uppkom vid rangering av JSON-data vid export."
  },
  {
    "id": "app.export.export_write_line.io_writer.error",
    "translation": "Ett fel uppstod vid skrivning av exportdata."
  },
  {
    "id": "app.export.export_custom_emoji.copy_emoji_images.error",
    "translation": "Kunde inte kopiera Custom Emoij-bilder"
  },
  {
    "id": "app.emoji.get_list.internal_error",
    "translation": "Kunde inte hämta emoijen."
  },
  {
    "id": "app.emoji.get_by_name.no_result",
    "translation": "Vi kunde inte hitta emoijen."
  },
  {
    "id": "app.emoji.get_by_name.app_error",
    "translation": "Kunde inte hämta emoijen."
  },
  {
    "id": "app.emoji.get.no_result",
    "translation": "Vi kunde inte hitta emoijen."
  },
  {
    "id": "app.emoji.get.app_error",
    "translation": "Kunde inte hämta emoij."
  },
  {
    "id": "app.emoji.delete.no_results",
    "translation": "Kunde inte hitta emoij att radera."
  },
  {
    "id": "app.emoji.delete.app_error",
    "translation": "Kunde inte radera emoij."
  },
  {
    "id": "app.emoji.create.internal_error",
    "translation": "Kunde inte spara emoij."
  },
  {
    "id": "api.team.update_team_member_roles.guest_and_user.app_error",
    "translation": "Felaktig uppdatering av gruppmedlem: En användare måste vara gäst eller användare, inte både och."
  },
  {
    "id": "api.team.update_restricted_domains.mismatch.app_error",
    "translation": "Begränsning av grupp till {{.Domain}} är inte tillåtet av systemkonfigurationen. Kontakta din systemadministratör."
  },
  {
    "id": "api.team.update_member_roles.not_a_member",
    "translation": "Angiven användare är inte medlem i angiven grupp."
  },
  {
    "id": "api.team.team_icon.update.app_error",
    "translation": "Ett fel uppstod vid uppdatering av teamikonen."
  },
  {
    "id": "api.team.set_team_icon.write_file.app_error",
    "translation": "Kunde inte spara teamikonen."
  },
  {
    "id": "api.team.set_team_icon.too_large.app_error",
    "translation": "Misslyckades att ladda upp gruppikon. Filen är för stor."
  },
  {
    "id": "api.team.set_team_icon.storage.app_error",
    "translation": "Misslyckades att ladda upp gruppikon. Lagringsplats för bilder är inte konfigurerat."
  },
  {
    "id": "api.team.set_team_icon.parse.app_error",
    "translation": "Gick inte att tolka multipart-formuläret."
  },
  {
    "id": "api.team.set_team_icon.open.app_error",
    "translation": "Kunde inte öppna bildfilen."
  },
  {
    "id": "api.team.set_team_icon.no_file.app_error",
    "translation": "Ingen fil under 'image' i förfrågan."
  },
  {
    "id": "api.team.set_team_icon.get_team.app_error",
    "translation": "Ett fel uppstod när team skulle hämtas."
  },
  {
    "id": "api.team.set_team_icon.encode.app_error",
    "translation": "Kunde inte koda teamikonen."
  },
  {
    "id": "api.team.set_team_icon.decode.app_error",
    "translation": "Kunde inte avkoda teamikonen."
  },
  {
    "id": "api.team.set_team_icon.array.app_error",
    "translation": "Tom 'bild'-tabell i förfrågan."
  },
  {
    "id": "api.team.search_teams.pagination_not_implemented.public_team_search",
    "translation": "Paginering är inte implementerat vid sökning av publika team."
  },
  {
    "id": "api.team.search_teams.pagination_not_implemented.private_team_search",
    "translation": "Paginering är inte implementerat vid sökning av ej publika team."
  },
  {
    "id": "api.team.remove_user_from_team.removed",
    "translation": "%v är borttagen från gruppen."
  },
  {
    "id": "api.team.remove_user_from_team.missing.app_error",
    "translation": "Användaren ser inte ut att vara en del av gruppen."
  },
  {
    "id": "api.team.remove_team_icon.get_team.app_error",
    "translation": "Ett fel uppstod när team skulle hämtas."
  },
  {
    "id": "api.team.remove_member.group_constrained.app_error",
    "translation": "Kunde inte ta bort användaren från en grupp-begränsad grupp."
  },
  {
    "id": "api.team.move_channel.success",
    "translation": "Denna kanal har flyttats till denna grupp från %v."
  },
  {
    "id": "api.team.move_channel.post.error",
    "translation": "Misslyckades att posta meddelande om att kanalen flyttat."
  },
  {
    "id": "api.team.leave.left",
    "translation": "%v lämnade gruppen."
  },
  {
    "id": "api.team.join_user_to_team.allowed_domains.app_error",
    "translation": "Användaren kan inte läggas in då domänen inte tillåts. Kontakta din systemadministratör för mer information."
  },
  {
    "id": "api.team.join_team.post_and_forget",
    "translation": "%v gick med i gruppen."
  },
  {
    "id": "api.team.is_team_creation_allowed.domain.app_error",
    "translation": "Användaren kan inte läggas in då domänen inte tillåts. Kontakta din systemadministratör för mer information."
  },
  {
    "id": "api.team.is_team_creation_allowed.disabled.app_error",
    "translation": "Möjligheten att skapa Grupp är inaktiverad. Kontakta din Systemadministratör."
  },
  {
    "id": "api.team.invite_members.no_one.app_error",
    "translation": "Finns ingen att bjuda in."
  },
  {
    "id": "api.team.invite_members.invalid_email.app_error",
    "translation": "Följande epostadresser är inte från tillåtna domäner: {{.Addresses}}. Kontakta din Systemadministratör för mer information."
  },
  {
    "id": "api.team.invite_members.disabled.app_error",
    "translation": "Inbjudan via epost är avaktiverad."
  },
  {
    "id": "api.team.invite_guests.channel_in_invalid_team.app_error",
    "translation": "De kanaler som ingår i inbjudan måste tillhöra de team som inbjudan gäller för."
  },
  {
    "id": "api.team.invate_guests_to_channels.license.error",
    "translation": "Din licens tillåter inte gäståtkomst"
  },
  {
    "id": "api.team.invate_guests_to_channels.disabled.error",
    "translation": "Gäståtkomst har inaktiverats"
  },
  {
    "id": "api.team.invalidate_all_email_invites.app_error",
    "translation": "Fel vid ogiltiggörande av e-postinbjudan."
  },
  {
    "id": "api.team.import_team.unknown_import_from.app_error",
    "translation": "Okänd importkälla."
  },
  {
    "id": "api.team.import_team.unavailable.app_error",
    "translation": "Felaktigt formaterad förfrågan: fältet filesize saknas."
  },
  {
    "id": "api.team.import_team.parse.app_error",
    "translation": "Gick inte att tolka multipart-formuläret."
  },
  {
    "id": "api.team.import_team.open.app_error",
    "translation": "Kunde inte öppna filen."
  },
  {
    "id": "api.team.import_team.no_import_from.app_error",
    "translation": "Felaktigt formaterad förfrågan. Fältet importFrom saknas."
  },
  {
    "id": "api.team.import_team.no_file.app_error",
    "translation": "Inga filer under 'fil' i förfrågan."
  },
  {
    "id": "api.team.import_team.integer.app_error",
    "translation": "Filesize är inte ett heltal."
  },
  {
    "id": "api.team.import_team.array.app_error",
    "translation": "Tom 'fil'-tabell i förfrågan."
  },
  {
    "id": "api.team.get_team_icon.read_file.app_error",
    "translation": "Kunde inte läsa filen för gruppikonen."
  },
  {
    "id": "api.team.get_team_icon.filesettings_no_driver.app_error",
    "translation": "Ogiltigt drivrutinsnamn för inställning av fil. Måste vara 'local' eller 'amazons3'."
  },
  {
    "id": "api.team.get_invite_info.not_open_team",
    "translation": "Inbjudning är ogiltigt eftersom det inte är en öppen grupp."
  },
  {
    "id": "api.team.get_all_teams.insufficient_permissions",
    "translation": "Du har inte rättigheter att lista alla team"
  },
  {
    "id": "api.team.demote_user_to_guest.license.error",
    "translation": "Din licens tillåter inte gäståtkomst"
  },
  {
    "id": "api.team.demote_user_to_guest.disabled.error",
    "translation": "Gäståtkomst har inaktiverats."
  },
  {
    "id": "api.team.add_user_to_team_from_invite.guest.app_error",
    "translation": "Gästinloggning är begränsad att ansluta till teamet med en inbjudan. Efterfråga en e-post-inbjudan från teamet."
  },
  {
    "id": "api.team.add_user_to_team.missing_parameter.app_error",
    "translation": "Parameter krävs för att lägga till användare i grupp."
  },
  {
    "id": "api.team.add_user_to_team.added",
    "translation": "%v tillagd i gruppen av %v."
  },
  {
    "id": "api.team.add_team_member.invalid_body.app_error",
    "translation": "Misslyckades att tolka förfrågan."
  },
  {
    "id": "api.team.add_members.user_denied",
    "translation": "Det här teamet hanteras via grupper. Den här användaren tillhör ingen grupp synkad till detta team."
  },
  {
    "id": "api.team.add_members.error",
    "translation": "Misslyckades att lägga till gruppmedlemmar."
  },
  {
    "id": "api.system.update_viewed_notices.failed",
    "translation": "Uppdatering av visade meddelanden misslyckades"
  },
  {
    "id": "api.system.update_notices.validating_failed",
    "translation": "Validering av produktuppdateringsmeddelanden misslyckades"
  },
  {
    "id": "api.system.update_notices.parse_failed",
    "translation": "Tolkning av produktmeddelanden misslyckades"
  },
  {
    "id": "api.system.update_notices.fetch_failed",
    "translation": "Hämtning av produktmeddelanden misslyckades"
  },
  {
    "id": "api.system.update_notices.clear_failed",
    "translation": "Misslyckade att rensa gamla produktmeddelanden"
  },
  {
    "id": "api.system.id_loaded.not_available.app_error",
    "translation": "Pushnotifiering med endast ID är inte konfigurerat eller supporterat på denna server."
  },
  {
    "id": "api.status.user_not_found.app_error",
    "translation": "Användaren hittades inte."
  },
  {
    "id": "api.slackimport.slack_import.zip.file_too_large",
    "translation": "{{.Filename}} i zip-filen är för stor för att processas i Slack import\n"
  },
  {
    "id": "api.slackimport.slack_import.zip.app_error",
    "translation": "Zip-filen med Slack-exporten kunde inte öppnas.\n"
  },
  {
    "id": "api.slackimport.slack_import.team_fail",
    "translation": "Kunde inte hitta Gruppen att importera till.\n"
  },
  {
    "id": "api.slackimport.slack_import.open.app_error",
    "translation": "Kunde inte öppna filen: {{.Filename}}.\n"
  },
  {
    "id": "api.slackimport.slack_import.notes",
    "translation": "\nAnteckningar:\n"
  },
  {
    "id": "api.slackimport.slack_import.note3",
    "translation": "- Eventuella felmeddelanden finns i systemloggen.\n"
  },
  {
    "id": "api.slackimport.slack_import.note2",
    "translation": "- Slack bot-meddelanden stöds ännu inte.\n"
  },
  {
    "id": "api.slackimport.slack_import.note1",
    "translation": "- Eventuellt har några meddelanden inte förts över på grund av att formatet inte stöds av import-funktionen.\n"
  },
  {
    "id": "api.slackimport.slack_import.log",
    "translation": "Mattermost log för Slack-import\n"
  },
  {
    "id": "api.slackimport.slack_add_users.unable_import",
    "translation": "Kunde inte importera Slack-användaren: {{.Username}}.\n"
  },
  {
    "id": "api.slackimport.slack_add_users.missing_email_address",
    "translation": "Användare {{.Username}} har ingen e-postadress i exportfilen från Slack. Sparade tillfälligt {{.Email}}. Användaren bör uppdatera e-postadressen vid första inloggningen.\n"
  },
  {
    "id": "api.slackimport.slack_add_users.merge_existing_failed",
    "translation": "Slack-användare sammanslagen med en befintlig Mattermost-användare med {{.Email}} och användarid {{.Username}}, men kunde inte läggas till i gruppen.\n"
  },
  {
    "id": "api.slackimport.slack_add_users.merge_existing",
    "translation": "Slack-användare sammanslagen med en befintlig Mattermost-användare med {{.Email}} och användarid {{.Username}}.\n"
  },
  {
    "id": "api.slackimport.slack_add_users.email_pwd",
    "translation": "Slack-användare med e-post {{.Email}} och lösenord {{.Password}} har importerats.\n"
  },
  {
    "id": "api.slackimport.slack_add_users.created",
    "translation": "\nAnvändare skapade:\n"
  },
  {
    "id": "api.slackimport.slack_add_channels.merge",
    "translation": "Slack-kanalen {{.DisplayName}} finns redan som en aktiv kanal i Mattermost. Kanalerna har slagits samman.\n"
  },
  {
    "id": "api.slackimport.slack_add_channels.import_failed",
    "translation": "Kunde inte importera Slack-kanalen {{.DisplayName}}.\n"
  },
  {
    "id": "api.slackimport.slack_add_channels.failed_to_add_user",
    "translation": "Kunde inte lägga till Slack-användaren {{.Username}} till kanalen.\n"
  },
  {
    "id": "api.slackimport.slack_add_channels.added",
    "translation": "\nKanaler tillagda:\n"
  },
  {
    "id": "api.slackimport.slack_add_bot_user.unable_import",
    "translation": "Kunde inte imortera Integrations-/Slack Bot-användaren {{.Username}}.\n"
  },
  {
    "id": "api.slackimport.slack_add_bot_user.email_pwd",
    "translation": "Integrations-/Slack Bot-Användaren med epost {{.Email}} och lösenord {{.Password}} har importerats.\n"
  },
  {
    "id": "api.server.warn_metric.number_of_teams_5.start_trial_notification_success.message",
    "translation": "Din Enterprise prova-på är nu aktiv. Gå till **Systemkonsol > Användaradministration > Behörigheter** för att aktivera Avancerade Behörigheter."
  },
  {
    "id": "api.server.warn_metric.number_of_teams_5.start_trial.notification_body",
    "translation": "Din Mattermostinstallation innehåller nu flera team. Olika Team kan ha olika sätt som samarbetet organiseras och koordineras, exempelvis hur kanaler skapas, vem som bjuda in nya teammedlemmar eller hur integrationer hanteras. Med Team Override Schemes har du möjligheten att skräddarsy användarbehörigheter inom specifika team så att deras behov kan mötas.\n\n[Läs mer om avancerade behörigheter](https://www.mattermost.com/docs-advanced-permissions-team-override/?utm_medium=product&utm_source=mattermost-advisor-bot&utm_content=advanced-permissions-team-override).\n\nGenom att klicka på Starta test godkänner du [Mattermost Software Evaluation Agreement](https://mattermost.com/software-evaluation-agreement/), [Privacy Policy](https://mattermost.com/privacy-policy/) och att ta emot mejl om produkten."
  },
  {
    "id": "api.server.warn_metric.number_of_teams_5.notification_title",
    "translation": "Använda avancerade behörigheter"
  },
  {
    "id": "api.server.warn_metric.number_of_teams_5.notification_body",
    "translation": "Din Mattermostinstallation innehåller nu flera team. Olika Team kan ha olika sätt som samarbetet organiseras och koordineras, exempelvis hur kanaler skapas, vem som bjuda in nya teammedlemmar eller hur integrationer hanteras. Med Team Override Schemes har du möjligheten att skräddarsy användarbehörigheter inom specifika team så att deras behov kan mötas.\n\n[Läs mer om avancerade behörigheter](https://www.mattermost.com/docs-advanced-permissions-team-override/?utm_medium=product&utm_source=mattermost-advisor-bot&utm_content=advanced-permissions-team-override).\n\nGenom att klicka på Kontakta oss delar du information med Mattermost Inc. och lär dig mer om uppgradering. [Läs mer](https://mattermost.com/pl/default-admin-advisory)"
  },
  {
    "id": "api.server.warn_metric.number_of_teams_5.contact_us.email_body",
    "translation": "Mattermost contact us request. I'm interested in learning more about Advanced Permissions with Team Schemes.\n"
  },
  {
    "id": "api.server.warn_metric.number_of_posts_2M.start_trial.notification_success.message",
    "translation": "Din Enterprise prova-på är nu aktiv. När du har en Elasticsearch-server tillgänglig, gå till **Systemkonsol > systemmiljö > Elasticsearch** för att konfigurera Elasticsearch."
  },
  {
    "id": "api.server.warn_metric.number_of_posts_2M.start_trial.notification_body",
    "translation": "Din Mattermost-installation innehåller en stor mängd meddelanden. Sökfunktionen i Mattermost standarddatabas kommer tappa prestanda efter ca 2,5 miljoner meddelanden. Med över 5 miljoner meddelanden kan Elasticsearch förhindra påverkande prestandaproblem, som exempelvis timeout vid sökningar och @-omnämnanden. Kontakta oss för att veta mer och låt oss hjälpa dig.\n\n[Läs mer om prestandaförbättringar](https://www.mattermost.com/docs-elasticsearch/?utm_medium=product&utm_source=mattermost-advisor-bot&utm_content=elasticsearch)\n\nGenom att klicka på Starta prova-på godkänner du [Mattermost Software Evaluation Agreement](https://mattermost.com/software-evaluation-agreement/), [Privacy Policy](https://mattermost.com/privacy-policy/) och att ta emot mejl om produkten."
  },
  {
    "id": "api.server.warn_metric.number_of_posts_2M.notification_title",
    "translation": "Förbättra prestandan"
  },
  {
    "id": "api.server.warn_metric.number_of_posts_2M.notification_body",
    "translation": "Din Mattermost-installation innehåller en stor mängd meddelanden. Sökfunktionen i Mattermost standarddatabas kommer tappa prestanda efter ca 2,5 miljoner meddelanden. Med över 5 miljoner meddelanden kan Elasticsearch förhindra påverkande prestandaproblem, som exempelvis timeout vid sökningar och @-omnämnanden. Kontakta oss för att veta mer och låt oss hjälpa dig.\n\n[Läs mer om prestandaförbättringar](https://www.mattermost.com/docs-elasticsearch/?utm_medium=product&utm_source=mattermost-advisor-bot&utm_content=elasticsearch)\n\nGenom att klicka på Kontakta oss delar du information med Mattermost Inc. och lär dig mer om uppgradering. [Läs mer](https://mattermost.com/pl/default-admin-advisory)"
  },
  {
    "id": "api.server.warn_metric.number_of_posts_2M.contact_us.email_body",
    "translation": "Mattermost contact us request. I'm interested in learning more about improving performance with Elasticsearch.\n"
  },
  {
    "id": "api.server.warn_metric.number_of_channels_50.start_trial.notification_success.message",
    "translation": "Din Enterprise prova-på är nu aktiv. Gå till **Systemkonsol > Användaradministration > Behörigheter** för att aktivera avancerade behörigheter."
  },
  {
    "id": "api.server.warn_metric.number_of_channels_50.start_trial.notification_body",
    "translation": "Kanaler ger möjlighet att förbättra kommunikation men med alla användare i Mattermost som skapar och ansluter till kanaler ökar utmaningen att hålla ordning. Med avancerade behörigheter ges du möjligheten att styra vilka användare eller roller som kan göra vad, inklusive hantera kanalinställningar och medlemmar, använda @channel eller @here för att notifiera stora mängder användare eller vem som får skapa nya webhooks.\n\n[Läs mer om hur du använder avancerade behörigheter](https://www.mattermost.com/docs-advanced-permissions/?utm_medium=product&utm_source=mattermost-advisor-bot&utm_content=advanced-permissions)\n\nGenom att klicka på Starta prova-på godkänner du [Mattermost Software Evaluation Agreement](https://mattermost.com/software-evaluation-agreement/), [Privacy Policy](https://mattermost.com/privacy-policy/) och att ta emot mejl om produkten."
  },
  {
    "id": "api.server.warn_metric.number_of_channels_50.notification_title",
    "translation": "Använd avancerade behörigheter"
  },
  {
    "id": "api.server.warn_metric.number_of_channels_50.notification_body",
    "translation": "Kanaler ger möjlighet att förbättra kommunikation men med alla användare i Mattermost som skapar och ansluter till kanaler ökar utmaningen att hålla ordning. Med avancerade behörigheter ges du möjligheten att styra vilka användare eller roller som kan göra vad, inklusive hantera kanalinställningar och medlemmar, använda @channel eller @here för att notifiera stora mängder användare eller vem som får skapa nya webhooks.\n\n[Läs mer om hur du använder avancerade behörigheter](https://www.mattermost.com/docs-advanced-permissions/?utm_medium=product&utm_source=mattermost-advisor-bot&utm_content=advanced-permissions)\n\nGenom att klicka på Kontakta oss delar du information med Mattermost Inc. och lär dig mer om uppgradering. [Läs mer](https://mattermost.com/pl/default-admin-advisory)"
  },
  {
    "id": "api.server.warn_metric.number_of_channels_50.contact_us.email_body",
    "translation": "Mattermost contact us request. I'm interested in learning more about using Advanced Permissions with System Schemes.\n"
  },
  {
    "id": "api.server.warn_metric.number_of_active_users_500.start_trial.notification_success.message",
    "translation": "Din Enterprise prova-på är nu aktiv. Gå till Systemkonsolen för att aktivera avancerade funktioner."
  },
  {
    "id": "api.server.warn_metric.number_of_active_users_500.start_trial.notification_body",
    "translation": "Mattermost rekommenderar att installationer med fler än 500 användare nyttjar funktionerna för användarhantering, klusterteknik och prestandamätning. Kontakta oss för att veta mer och berätta på vilket sätt vi kan hjälpa till.\n\nGenom att klicka på Starta prova-på godkänner du [Mattermost Software Evaluation Agreement](https://mattermost.com/software-evaluation-agreement/), [Privacy Policy](https://mattermost.com/privacy-policy/) och att ta emot mejl om produkten."
  },
  {
    "id": "api.server.warn_metric.number_of_active_users_500.notification_title",
    "translation": "Väx med Mattermost"
  },
  {
    "id": "api.server.warn_metric.number_of_active_users_500.notification_body",
    "translation": "Mattermost rekommenderar att installationer med fler än 500 användare nyttjar funktionerna för användarhantering, klusterteknik och prestandamätning. Kontakta oss för att veta mer och berätta på vilket sätt vi kan hjälpa till.\n\nGenom att klicka på Kontakta oss delar du information med Mattermost Inc. och lär dig mer om uppgradering. [Läs mer](https://mattermost.com/pl/default-admin-advisory)"
  },
  {
    "id": "api.server.warn_metric.number_of_active_users_500.contact_us.email_body",
    "translation": "Mattermost contact us request. My team now has 500 users, and I'm considering Mattermost Enterprise Edition.\n"
  },
  {
    "id": "api.server.warn_metric.number_of_active_users_300.start_trial.notification_title",
    "translation": "Skrivskyddade Informationskanaler"
  },
  {
    "id": "api.server.warn_metric.number_of_active_users_300.start_trial.notification_success.message",
    "translation": "Din Enterprise prova-på är nu aktiv. Skapa en kanal och gå till **Systemkonsol > Användaradministration > Kanaler** för att begränsa meddelanden till kanaladministratörer."
  },
  {
    "id": "api.server.warn_metric.number_of_active_users_300.start_trial.notification_body",
    "translation": "Med all kommunikation som sker i Mattermost kan det vara utmanande att veta var man hittar viktig information. Om du vill komma ut med ditt budskap till en stor publik kan du skapa read-only Informationskanaler som vem som helst kan ansluta till men där endast administratören kan posta meddelanden.\n\n[Läs mer om att skapa Informationskanaler](https://www.mattermost.com/docs-channel-moderation/?utm_medium=product&utm_source=mattermost-advisor-bot&utm_content=channel-moderation)\n\nGenom att klicka på Starta test godkänner du [Mattermost Software Evaluation Agreement](https://mattermost.com/software-evaluation-agreement/), [Privacy Policy](https://mattermost.com/privacy-policy/) och att ta emot mejl om produkten."
  },
  {
    "id": "api.server.warn_metric.number_of_active_users_300.notification_body",
    "translation": "Med all kommunikation som sker i Mattermost kan det vara utmanande att veta var man hittar viktig information. Om du vill komma ut med ditt budskap till en stor publik kan du skapa read-only Informationskanaler som vem som helst kan ansluta till men där endast administratören kan posta meddelanden.\n\n[Läs mer om att skapa Informationskanaler](https://www.mattermost.com/docs-channel-moderation/?utm_medium=product&utm_source=mattermost-advisor-bot&utm_content=channel-moderation)\n\n Genom att klicka på Kontakta oss delar du information med Mattermost Inc. och lär dig mer om uppgradering. [Läs mer](https://mattermost.com/pl/default-admin-advisory)"
  },
  {
    "id": "api.server.warn_metric.number_of_active_users_300.contact_us.email_body",
    "translation": "Mattermost contact us request. I'm interested in learning more about creating read-only Announcement Channels.\n"
  },
  {
    "id": "api.server.warn_metric.number_of_active_users_200.start_trial.notification_success.message",
    "translation": "Din Enterprise prova-på är nu aktiv. Gå till **Systemkonsol > Autentisering > SAML 2.0** för att integrera med din SAML 2.0-tjänst."
  },
  {
    "id": "api.server.warn_metric.number_of_active_users_200.start_trial.notification_body",
    "translation": "Din Mattermost-installation har nu 200 användare. När din ansluter Mattermost med din organisations single sign-on tjänst kommer dina användare kunna ansluta till Mattermost utan att ange inloggningsuppgifterna igen. Vi rekommenderar att du integrerar din SAML 2.0-tjänst med din Mattermost.server [Läs mer om integration med SAML 2.0] (https://docs.mattermost.com/deployment/sso-ldap.html?utm_medium=product&utm_source=mattermost-advisor-bot&utm_content=saml).\n\nGenom att klicka på Starta test godkänner du [Mattermost Software Evaluation Agreement](https://mattermost.com/software-evaluation-agreement/), [Privacy Policy](https://mattermost.com/privacy-policy/) och att ta emot mejl om produkten."
  },
  {
    "id": "api.server.warn_metric.number_of_active_users_200.notification_title",
    "translation": "Väx med Mattermost"
  },
  {
    "id": "api.server.warn_metric.number_of_active_users_200.notification_body",
    "translation": "Din Mattermost-installation har nu 200 användare. När din ansluter Mattermost med din organisations single sign-on tjänst kommer dina användare kunna ansluta till Mattermost utan att ange inloggningsuppgifterna igen. Vi rekommenderar att du integrerar din SAML 2.0-tjänst med din Mattermost.server [Läs mer om integration med SAML 2.0] (https://docs.mattermost.com/deployment/sso-ldap.html?utm_medium=product&utm_source=mattermost-advisor-bot&utm_content=saml).\n\nGenom att klicka på Kontakta oss kommer du dela information med Mattermost Inc. [Läs mer](https://mattermost.com/pl/default-admin-advisory)"
  },
  {
    "id": "api.server.warn_metric.number_of_active_users_200.contact_us.email_body",
    "translation": "Mattermost contact us request. My team now has 200 users, and I'm considering Mattermost Enterprise Edition.\n"
  },
  {
    "id": "api.server.warn_metric.number_of_active_users_100.start_trial.notification_success.message",
    "translation": "Din Enterprise prova-på är nu aktiv. Gå till **Systemkonsol > Autentisering > AD/LDAP** för att integrera AD/LDAP."
  },
  {
    "id": "api.server.warn_metric.number_of_active_users_100.start_trial.notification_body",
    "translation": "Din Mattermostinstallation har nu fler än 100 användare. När användarbasen växer kan kontoskapande vara tidskrävande. Vi rekommenderar att integrera din organisations Active Directory/LDAP med Mattermost så att alla med ett konto får tillgång till Mattermost.\n\n[Läs mer om integration med AD/LDAP](https://www.mattermost.com/docs-adldap/?utm_medium=product&utm_source=mattermost-advisor-bot&utm_content=adldap)\n\nGenom att klicka på Starta prova-på godkänner du [Mattermost Software Evaluation Agreement](https://mattermost.com/software-evaluation-agreement/), [Privacy Policy](https://mattermost.com/privacy-policy/) och att ta emot mejl om produkten."
  },
  {
    "id": "api.server.warn_metric.number_of_active_users_100.notification_title",
    "translation": "Väx med Mattermost"
  },
  {
    "id": "api.server.warn_metric.number_of_active_users_100.notification_body",
    "translation": "Din Mattermostinstallation har nu fler än 100 användare. När användarbasen växer kan kontoskapande vara tidskrävande. Vi rekommenderar att integrera din organisations Active Directory/LDAP med Mattermost så att alla med ett konto får tillgång till Mattermost.\n\n[Läs mer om integration med AD/LDAP](https://www.mattermost.com/docs-adldap/?utm_medium=product&utm_source=mattermost-advisor-bot&utm_content=adldap)\n\nGenom att klicka på Kontakta oss kommer du dela information med Mattermost Inc. [Läs mer](https://mattermost.com/pl/default-admin-advisory)"
  },
  {
    "id": "api.server.warn_metric.number_of_active_users_100.contact_us.email_body",
    "translation": "Mattermost contact us request. My team now has 100 users, and I'm considering Mattermost Enterprise Edition.\n"
  },
  {
    "id": "api.server.warn_metric.mfa.start_trial_notification_success.message",
    "translation": "Din Enterprise prova-på är nu aktiv. Gå till **Systemkonsol > Autentisering > MFA** för att kräva flerfaktors-autentisering."
  },
  {
    "id": "api.server.warn_metric.mfa.start_trial.notification_body",
    "translation": "Din Mattermostinstallation har flerfaktorsautentisering aktiverad som ger användaren möjlighet att säkra sitt konto med fler autentiseringslösningar utöver traditionellt lösenord. För att utöka säkerheten för hela installationen kan du kräva flerfaktorsiautentisering av alla anvädare.\n\n[Läs mer om flerfaktorsautentisering](https://www.mattermost.com/docs-multi-factor-authentication/?utm_medium=product&utm_source=mattermost-advisor-bot&utm_content=multi-factor-authentication). \n\nGenom att klicka på Starta prova-på godkänner du [Mattermost Software Evaluation Agreement](https://mattermost.com/software-evaluation-agreement/), [Privacy Policy](https://mattermost.com/privacy-policy/) och att ta emot mejl om produkten."
  },
  {
    "id": "api.server.warn_metric.mfa.notification_title",
    "translation": "Kräv flerfaktorsautentisering"
  },
  {
    "id": "api.server.warn_metric.mfa.notification_body",
    "translation": "Din Mattermostinstallation har flerfaktorsautentisering aktiverad som ger användaren möjlighet att säkra sitt konto med fler autentiseringslösningar utöver traditionellt lösenord. För att utöka säkerheten för hela installationen kan du kräva flerfaktorsiautentisering av alla anvädare.\n\n[Läs mer om flerfaktorsautentisering](https://www.mattermost.com/docs-multi-factor-authentication/?utm_medium=product&utm_source=mattermost-advisor-bot&utm_content=multi-factor-authentication). \n\nGenom att klicka på Kontakta oss kommer du dela information med Mattermost Inc. [Läs mer](https://mattermost.com/pl/default-admin-advisory)"
  },
  {
    "id": "api.server.warn_metric.mfa.contact_us.email_body",
    "translation": "Mattermost contact us request. I'm interested in learning more about enforcing Multi-Factor Authentication.\n"
  },
  {
    "id": "api.server.warn_metric.email_us",
    "translation": "E-posta oss"
  },
  {
    "id": "api.server.warn_metric.email_domain.start_trial_notification_success.message",
    "translation": "Din Enterprise prova-på är nu aktiv. Gå till **Systemkonsol > Autentisering > Gäståtkomst** för att aktivera gäst-konton."
  },
  {
    "id": "api.server.warn_metric.email_domain.start_trial.notification_body",
    "translation": "I projekt involveras ofta personer både från din organisation och från andra. Med Gäst-konton kan externa parter bli en del av ditt Mattermost-system och du kan ange vem de kan jobba tillsammans med och vad de kan se.\n\n[Läs mer om att tillåta gäst-konton](https://www.mattermost.com/docs-guest-accounts/?utm_medium=product&utm_source=mattermost-advisor-bot&utm_content=guest-accounts).\n\nGenom att klicka på Starta prova-på godkänner du [Mattermost Software Evaluation Agreement](https://mattermost.com/software-evaluation-agreement/), [Privacy Policy](https://mattermost.com/privacy-policy/) och att ta emot produktmejl."
  },
  {
    "id": "api.server.warn_metric.email_domain.notification_title",
    "translation": "Skapa Gäst-konton"
  },
  {
    "id": "api.server.warn_metric.email_domain.notification_body",
    "translation": "I projekt involveras ofta personer både från din organisation och från andra. Med Gäst-konton kan externa parter bli en del av ditt Mattermost-system och du kan ange vem de kan jobba tillsammans med och vad de kan se.\n\n[Läs mer om att tillåta gäst-konton](https://www.mattermost.com/docs-guest-accounts/?utm_medium=product&utm_source=mattermost-advisor-bot&utm_content=guest-accounts).\n\nGenom att klicka på Kontakta oss kommer du dela med dig av din information med Mattermost Inc. [Läs mer](https://mattermost.com/pl/default-admin-advisory)"
  },
  {
    "id": "api.server.warn_metric.email_domain.contact_us.email_body",
    "translation": "Mattermost contact us request. I'm interested in learning more about using Guest Accounts.\n"
  },
  {
    "id": "api.server.warn_metric.bot_response.start_trial_failure.message",
    "translation": "Prova-på-licensen kunde inte hämtas. Besök https://mattermost.com/trial/ för att be om en testlicens."
  },
  {
    "id": "api.post.deduplicate_create_post.failed_to_get",
    "translation": "Misslyckades hitta originalmeddelandet efter duplicering vid repeterande klientanrop."
  },
  {
    "id": "api.post.create_webhook_post.creating.app_error",
    "translation": "Fel vid skapande av meddelande."
  },
  {
    "id": "api.post.create_post.root_id.app_error",
    "translation": "Ogiltig RootId-parameter."
  },
  {
    "id": "api.post.create_post.channel_root_id.app_error",
    "translation": "Ogiltigt ChannelId för parametern RootId."
  },
  {
    "id": "api.post.create_post.can_not_post_to_deleted.error",
    "translation": "Det går inte att skriva meddelanden i borttagna kanaler."
  },
  {
    "id": "api.post.check_for_out_of_channel_mentions.message.one",
    "translation": "@{{.Username}} blev inte notifierade av omnämningen eftersom de inte är medlemmar i kanalen."
  },
  {
    "id": "api.post.check_for_out_of_channel_mentions.message.multiple",
    "translation": "@{{.Usernames}} och @{{.LastUsername}} blev inte notifierade av omnämningen eftersom de inte är medlemmar i kanalen."
  },
  {
    "id": "api.post.check_for_out_of_channel_groups_mentions.message.one",
    "translation": "@{{.Username}} blev inte notifierade av omnämningen eftersom de inte är medlemmar i kanalen. De kan inte läggas till i kanalen då de inte är medlemmar i den länkade gruppen. För att lägga till dem till kanalen får du lägga till dem till den länkade gruppen."
  },
  {
    "id": "api.post.check_for_out_of_channel_groups_mentions.message.multiple",
    "translation": "@{{.Usernames}} och @{{.LastUsername}} blev inte notifierade av omnämningen eftersom de inte är medlemmar i kanalen. De kan inte läggas till i kanalen då de inte är medlemmar i den länkade gruppen. För att lägga till dem till kanalen får du lägga till dem till den länkade gruppen."
  },
  {
    "id": "api.post.check_for_out_of_channel_group_users.message.none",
    "translation": "@{{.GroupName}} har inga medlemmar i detta team"
  },
  {
    "id": "api.plugin.verify_plugin.app_error",
    "translation": "Kan ej verifiera plugin-signatur."
  },
  {
    "id": "api.plugin.upload.no_file.app_error",
    "translation": "Fil saknas i anropets multipart/form."
  },
  {
    "id": "api.plugin.upload.file.app_error",
    "translation": "Kunde inte öppna filen i anropets multipart/form."
  },
  {
    "id": "api.plugin.upload.array.app_error",
    "translation": "Tom filtabellen i anropets multipart/form."
  },
  {
    "id": "api.plugin.install.download_failed.app_error",
    "translation": "Ett fel inträffade när tillägget skulle laddas ner."
  },
  {
    "id": "api.outgoing_webhook.disabled.app_error",
    "translation": "Utgående webhooks har inaktiverats av systemadministratören."
  },
  {
    "id": "api.oauth.singup_with_oauth.invalid_link.app_error",
    "translation": "Registreringslänken är ogiltig."
  },
  {
    "id": "api.oauth.singup_with_oauth.expired_link.app_error",
    "translation": "Registreringslänken är inte längre giltig."
  },
  {
    "id": "api.oauth.singup_with_oauth.disabled.app_error",
    "translation": "Funktionen för användarregistrering är avaktiverad."
  },
  {
    "id": "api.oauth.revoke_access_token.get.app_error",
    "translation": "Fel då acces-token hämtades från DB innan radering."
  },
  {
    "id": "api.oauth.revoke_access_token.del_token.app_error",
    "translation": "Fel då sessions-token raderades från databasen."
  },
  {
    "id": "api.oauth.revoke_access_token.del_session.app_error",
    "translation": "Fel då sessionen raderades från databasen."
  },
  {
    "id": "api.oauth.register_oauth_app.turn_off.app_error",
    "translation": "Systemadministratören har avaktiverat OAuth2-tjänsten."
  },
  {
    "id": "api.oauth.invalid_state_token.app_error",
    "translation": "Ogiltigt state-token."
  },
  {
    "id": "api.oauth.get_access_token.refresh_token.app_error",
    "translation": "invalid_grant: Felaktigt refresh_token."
  },
  {
    "id": "api.oauth.get_access_token.redirect_uri.app_error",
    "translation": "invalid_request: Angiven redirect_uri matchar inte aktorisationskod för redirect_uri."
  },
  {
    "id": "api.oauth.get_access_token.missing_refresh_token.app_error",
    "translation": "invalid_request: refresh_token saknas."
  },
  {
    "id": "api.oauth.get_access_token.missing_code.app_error",
    "translation": "invalid_request: Saknar kod."
  },
  {
    "id": "api.oauth.get_access_token.internal_user.app_error",
    "translation": "server_error: Internt serverfel när användardata skulle hämtas från databasen."
  },
  {
    "id": "api.oauth.get_access_token.internal_session.app_error",
    "translation": "server_error: Internt serverfel när sessionen skulle sparas i databasen."
  },
  {
    "id": "api.oauth.get_access_token.internal_saving.app_error",
    "translation": "server_error: Internt serverfel när sessions-token skulle sparas i databasen."
  },
  {
    "id": "api.oauth.get_access_token.internal.app_error",
    "translation": "server_error: Internt serverfel när databasen skulle anropas."
  },
  {
    "id": "api.oauth.get_access_token.expired_code.app_error",
    "translation": "invalid_grant: Ogiltiga eller förfallen aktorisationsnyckel."
  },
  {
    "id": "api.oauth.get_access_token.disabled.app_error",
    "translation": "Systemadministratören har avaktiverat OAuth2-tjänsten."
  },
  {
    "id": "api.oauth.get_access_token.credentials.app_error",
    "translation": "invalid_client: Ogiltiga klientuppgifter."
  },
  {
    "id": "api.oauth.get_access_token.bad_grant.app_error",
    "translation": "invalid_request: Felaktig grant_type."
  },
  {
    "id": "api.oauth.get_access_token.bad_client_secret.app_error",
    "translation": "invalid_request: Saknar client_secret."
  },
  {
    "id": "api.oauth.get_access_token.bad_client_id.app_error",
    "translation": "invalid_request: Felaktigt client_id."
  },
  {
    "id": "api.oauth.authorize_oauth.disabled.app_error",
    "translation": "Systemadministratören har avaktiverat OAuth2-tjänsten."
  },
  {
    "id": "api.oauth.allow_oauth.turn_off.app_error",
    "translation": "Systemadministratören har avaktiverat OAuth2-tjänsten."
  },
  {
    "id": "api.oauth.allow_oauth.redirect_callback.app_error",
    "translation": "invalid_request: Angiven redirect_uri matchade inte registrerad callback_url."
  },
  {
    "id": "api.migrate_to_saml.error",
    "translation": "Kunde inte migrera SAML."
  },
  {
    "id": "api.marshal_error",
    "translation": "Misslyckades att arrangera."
  },
  {
    "id": "api.license.request_trial_license.fail_get_user_count.app_error",
    "translation": "Kunde inte få en prova-på-licens, försök igen eller kontakta support@mattermost.com. Kunde inte ta fram antalet registrerade användare."
  },
  {
    "id": "api.license.request_trial_license.app_error",
    "translation": "Kunde inte få en prova-på-licens. Försök igen eller kontakta support@mattermost.com."
  },
  {
    "id": "api.license.request_renewal_link.app_error",
    "translation": "Fel då länken för licensförnyelse skulle hämtas"
  },
  {
    "id": "api.license.request-trial.bad-request.terms-not-accepted",
    "translation": "Du måste acceptera Mattermost Software Evaluation Agreement och Privacy Policy för att efterfråga en licens."
  },
  {
    "id": "api.license.request-trial.bad-request",
    "translation": "Antalet efterfrågade användare är inte korrekt."
  },
  {
    "id": "api.license.remove_expired_license.failed.error",
    "translation": "Det gick inte att skicka e-post om inaktiverad licens."
  },
  {
    "id": "api.license.client.old_format.app_error",
    "translation": "Nytt format för klientlicensen stöds ännu inte. Vänligen specificera format=old i sökförfrågan."
  },
  {
    "id": "api.license.add_license.unique_users.app_error",
    "translation": "Denna licens stödjer endast {{.Användare}} användare, när ditt system har {{.Count}} unika användare. En unik användare är samma som en unik e-postadress. Du kan se det totala antalet användare som räknas Sajt Rapporter -> Visa Statistik."
  },
  {
    "id": "api.license.add_license.save_active.app_error",
    "translation": "Aktiv licens-ID gick inte att spara på rätt sätt."
  },
  {
    "id": "api.license.add_license.save.app_error",
    "translation": "Licensen sparades inte på rätt sätt."
  },
  {
    "id": "api.license.add_license.open.app_error",
    "translation": "Kunde inte öppna licensfilen."
  },
  {
    "id": "api.license.add_license.no_file.app_error",
    "translation": "Ingen fil under 'licens' i förfrågan."
  },
  {
    "id": "api.license.add_license.invalid_count.app_error",
    "translation": "Det gick inte att räkna antal unika användare."
  },
  {
    "id": "api.license.add_license.invalid.app_error",
    "translation": "Ogiltig licensfil."
  },
  {
    "id": "api.license.add_license.expired.app_error",
    "translation": "Licensen har antingen gått ut eller ännu inte påbörjad."
  },
  {
    "id": "api.license.add_license.array.app_error",
    "translation": "Begäran innehåller en tom matris för 'licens'."
  },
  {
    "id": "api.ldap_groups.license_error",
    "translation": "din licens tillåter inte användande av LDAP-grupper"
  },
  {
    "id": "api.ldap_groups.existing_user_name_error",
    "translation": "gruppnamnet finns redan som ett användarnamn"
  },
  {
    "id": "api.ldap_groups.existing_reserved_name_error",
    "translation": "gruppnamnet finns redan som ett reserverat ord"
  },
  {
    "id": "api.ldap_groups.existing_group_name_error",
    "translation": "gruppnamnet finns redan"
  },
  {
    "id": "api.ldap_group.not_found",
    "translation": "LDAP-gruppen hittades inte"
  },
  {
    "id": "api.job.unable_to_download_job",
    "translation": "Kunde inte ladda ner jobbet"
  },
  {
    "id": "api.io_error",
    "translation": "in/ut-fel"
  },
  {
    "id": "api.invalid_channel",
    "translation": "Kanal listad i anrop hör inte till anvädaren"
  },
  {
    "id": "api.incoming_webhook.invalid_username.app_error",
    "translation": "Ogiltigt användarnamn."
  },
  {
    "id": "api.incoming_webhook.disabled.app_error",
    "translation": "Inkommande webbhooks har inaktiverats av systemadministratören."
  },
  {
    "id": "api.image.get.app_error",
    "translation": "Kan inte tolka den begärda bildens URL."
  },
  {
    "id": "api.file.write_file.app_error",
    "translation": "Det går inte att spara filen."
  },
  {
    "id": "api.file.upload_file.too_large_detailed.app_error",
    "translation": "Kunde inte ladda upp filen {{.Filename}}. Storleken {{.Length}} byte är över det tillåtna {{.Limit}} byte."
  },
  {
    "id": "api.file.upload_file.storage.app_error",
    "translation": "Gick inte att hämta bild. Lagringsplats för bilder är inte konfigurerat."
  },
  {
    "id": "api.file.upload_file.read_request.app_error",
    "translation": "Kunde inte ladda upp fil(er). Fel när data skulle tolkas eller läsas."
  },
  {
    "id": "api.file.upload_file.read_form_value.app_error",
    "translation": "Kunde inte ladda upp fil(er). Fel när data för {{.Formname}} skulle läsas."
  },
  {
    "id": "api.file.upload_file.multiple_channel_ids.app_error",
    "translation": "Kunde inte ladda upp fil(er). Flera krockande channel_ids."
  },
  {
    "id": "api.file.upload_file.large_image_detailed.app_error",
    "translation": "Storleken för {{.Filename}} ({{.Width}} x {{.Height}} pixels i bredd x höjd) är större än tillåtet."
  },
  {
    "id": "api.user.complete_switch_with_oauth.parse.app_error",
    "translation": "Kunde inte tolka autentiseringsinformationen från {{.Service}} användarobjekt."
  },
  {
    "id": "api.user.complete_switch_with_oauth.blank_email.app_error",
    "translation": "Tomt mejl."
  },
  {
    "id": "api.user.check_user_password.invalid.app_error",
    "translation": "Inloggning misslyckades pga felaktigt lösenord."
  },
  {
    "id": "api.user.check_user_mfa.bad_code.app_error",
    "translation": "Ogiltigt MFA token."
  },
  {
    "id": "api.user.check_user_login_attempts.too_many.app_error",
    "translation": "Ditt konto är låst pga för många inloggningsförsök. Återställ ditt lösenord."
  },
  {
    "id": "api.user.autocomplete_users.missing_team_id.app_error",
    "translation": "Parametern Team id krävs för autokomplettering per kanal."
  },
  {
    "id": "api.user.authorize_oauth_user.unsupported.app_error",
    "translation": "{{.Service}} SSO via OAuth 2.0 är inte tillgänglig på denna server."
  },
  {
    "id": "api.user.authorize_oauth_user.token_failed.app_error",
    "translation": "Token-förfrågan fallerade."
  },
  {
    "id": "api.user.authorize_oauth_user.service.app_error",
    "translation": "Token-förfrågan till {{.Service}} fallerade."
  },
  {
    "id": "api.user.authorize_oauth_user.response.app_error",
    "translation": "Mottog ett ogiltigt svar från OAuth service provider."
  },
  {
    "id": "api.user.authorize_oauth_user.missing.app_error",
    "translation": "Saknar access-token."
  },
  {
    "id": "api.user.authorize_oauth_user.invalid_state.app_error",
    "translation": "Ogiltigt tillstånd"
  },
  {
    "id": "api.user.authorize_oauth_user.bad_token.app_error",
    "translation": "Fel token-typ."
  },
  {
    "id": "api.user.authorize_oauth_user.bad_response.app_error",
    "translation": "Felaktigt svar på token-förfrågan."
  },
  {
    "id": "api.user.add_direct_channels_and_forget.failed.error",
    "translation": "Misslyckades att lägga till inställningar för direktmeddelande-kanaler för användare user_id={{.UserId}}, team_id={{.TeamId}}, err={{.Error}}"
  },
  {
    "id": "api.user.activate_mfa.email_and_ldap_only.app_error",
    "translation": "Flerfaktorsautentisering (MFA) är inte möjlig för denna kontotyp."
  },
  {
    "id": "api.upload.upload_data.multipart_error",
    "translation": "Misslyckades att hantera datat i multipart."
  },
  {
    "id": "api.upload.upload_data.invalid_content_type",
    "translation": "Felaktigt Content-Type i multipart-uppladdningen."
  },
  {
    "id": "api.upload.upload_data.invalid_content_length",
    "translation": "Inkorrekt Content-Length."
  },
  {
    "id": "api.upload.get_upload.forbidden.app_error",
    "translation": "Misslyckades med att hämta uppladdning."
  },
  {
    "id": "api.upgrade_to_enterprise_status.signature.app_error",
    "translation": "Mattermost kunde inte uppgradera till Enterprise Edition. Signaturen på den nedladdade filen kunde inte verifieras rätt."
  },
  {
    "id": "api.upgrade_to_enterprise_status.app_error",
    "translation": "Mattermost kunde inte uppgradera till Enterprise Edition."
  },
  {
    "id": "api.upgrade_to_enterprise.system_not_supported.app_error",
    "translation": "Mattermost kunde inte uppgradera till Enterprise Edition. Denna funktion fungerar bara på Linux-system med x86-64-arkitektur."
  },
  {
    "id": "api.upgrade_to_enterprise.invalid-user.app_error",
    "translation": "Mattermost kunde inte uppgradera till Enterprise Edition. Mattermost system-användare {{.MattermostUsername}} har inte skrivrättigheter till nödvändiga programfiler. En systemadministratör kan uppdatera filrättigheterna genom att köra kommandot nedan på den server där Mattermost är installerat:\n\n```\nchown {{.MattermostUsername}} \"{{.Path}}\"\n```\n\nEfter att filrättigheterna är ändrade, försök uppgradera Mattermost igen. När Mattermost är uppgraderad och omstartad, kom ihåg att återställa filrättigheterna med:\n\n```\nchown {{.FileUsername}} \"{{.Path}}\"\n```"
  },
  {
    "id": "api.upgrade_to_enterprise.invalid-user-and-permission.app_error",
    "translation": "Mattermost kunde inte uppgradera till Enterprise Edition. Mattermost system-användare {{.MattermostUsername}} har inte skrivrättigheter till nödvändiga programfiler. En systemadministratör kan uppdatera filrättigheterna genom att köra kommandot nedan på den server där Mattermost är installerat:\n\n```\nchown {{.MattermostUsername}} \"{{.Path}}\"\nchmod +w \"{{.Path}}\"\n```\n\nEfter att filrättigheterna är ändrade, försök uppgradera Mattermost igen. När Mattermost är uppgraderad och omstartad, kom ihåg att återställa filrättigheterna med:\n\n```\nchown {{.FileUsername}} \"{{.Path}}\"\nchmod -w \"{{.Path}}\"\n```"
  },
  {
    "id": "api.upgrade_to_enterprise.invalid-permission.app_error",
    "translation": "Mattermost kunde inte uppgradera till Enterprise Edition. Mattermost system-användare {{.MattermostUsername}} har inte skrivrättigheter till nödvändiga programfiler. En systemadministratör kan uppdatera filrättigheterna genom att köra kommandot nedan på den server där Mattermost är installerat:\n\n```\nchmod +w \"{{.Path}}\"\n```\n\nEfter att filrättigheterna är ändrade, försök uppgradera Mattermost igen. När Mattermost är uppgraderad och omstartad, kom ihåg att återställa filrättigheterna med:\n\n```\nchmod -w \"{{.Path}}\"\n```"
  },
  {
    "id": "api.upgrade_to_enterprise.generic_error.app_error",
    "translation": "Mattermost kunde inte uppgradera till Mattermost Enterprise Edition."
  },
  {
    "id": "api.upgrade_to_enterprise.app_error",
    "translation": "En uppgradering till Mattermost Enterprise Edition är redan startad."
  },
  {
    "id": "api.upgrade_to_enterprise.already-enterprise.app_error",
    "translation": "Du kan inte uppgradera då du redan kör Mattermost Enterprise Edition."
  },
  {
    "id": "api.upgrade_to_enterprise.already-done.app_error",
    "translation": "Du har redan uppgraderat till Mattermost Enterprise Edition. Starta om servern för att slutföra uppgraderingen."
  },
  {
    "id": "api.templates.welcome_subject",
    "translation": "[{{.SiteName}}] Du anslöt till {{.ServerURL}}"
  },
  {
    "id": "api.templates.welcome_body.title",
    "translation": "Välkommen till teamet"
  },
  {
    "id": "api.templates.welcome_body.info",
    "translation": "Din mejladress användes för att skapa ett konto hos Mattermost."
  },
  {
    "id": "api.templates.welcome_body.button",
    "translation": "Verifiera e-postadress"
  },
  {
    "id": "api.templates.welcome_body.app_download_info",
    "translation": "För en bättre upplevelse kan du ladda ner app för PC, Mac, iOS och Android."
  },
  {
    "id": "api.templates.warn_metric_ack.subject",
    "translation": "Mattermost Kontakta oss-begäran"
  },
  {
    "id": "api.templates.warn_metric_ack.footer",
    "translation": "Om du har fler frågor, kontakta support@mattermost.com"
  },
  {
    "id": "api.templates.warn_metric_ack.body.site_url_header",
    "translation": "Sajt-URL: "
  },
  {
    "id": "api.templates.warn_metric_ack.body.registered_users_header",
    "translation": "Totalt antal aktiva användare: "
  },
  {
    "id": "api.templates.warn_metric_ack.body.diagnostic_id_header",
    "translation": "Diagnos-id: "
  },
  {
    "id": "api.templates.warn_metric_ack.body.contact_name_header",
    "translation": "Kontakt: "
  },
  {
    "id": "api.templates.warn_metric_ack.body.contact_email_header",
    "translation": "E-post: "
  },
  {
    "id": "api.templates.verify_subject",
    "translation": "[{{.SiteName}}] Verifiera e-postadress"
  },
  {
    "id": "api.templates.verify_body.title",
    "translation": "Verifiera din mejladress"
  },
  {
    "id": "api.templates.verify_body.info",
    "translation": "Denna mejladress användes för att skapa ett konto hos Mattermost."
  },
  {
    "id": "api.templates.verify_body.button",
    "translation": "Verifiera din e-postadress"
  },
  {
    "id": "api.templates.username_change_subject",
    "translation": "[{{ .SiteName }}] Ditt användarnamn har ändrats"
  },
  {
    "id": "api.templates.username_change_body.title",
    "translation": "Du har uppdaterat ditt användarnamn"
  },
  {
    "id": "api.templates.username_change_body.info",
    "translation": "Ditt användarnamn för {{.TeamDisplayName}} har ändrats till {{.NewUsername}}."
  },
  {
    "id": "api.templates.user_access_token_subject",
    "translation": "[{{.SiteName}}] Personligt access_token lades till i ditt konto"
  },
  {
    "id": "api.templates.user_access_token_body.title",
    "translation": "Personligt access_token lades till i ditt konto"
  },
  {
    "id": "api.templates.user_access_token_body.info",
    "translation": "Ett access_token lades till i ditt konto på {{.SiteURL}}. Det kan användas för att nå {{.SiteName}} med ditt konto."
  },
  {
    "id": "api.templates.signin_change_email.subject",
    "translation": "[{{.SiteName}}] Din inloggningsmetod är uppdaterad"
  },
  {
    "id": "api.templates.signin_change_email.body.title",
    "translation": "Du har uppdaterat din inloggningsmetod"
  },
  {
    "id": "api.templates.signin_change_email.body.method_email",
    "translation": "e-post och lösenord"
  },
  {
    "id": "api.templates.signin_change_email.body.info",
    "translation": "Du har bytt inloggningsmetod till {{.Method}} på {{.SiteName}}."
  },
  {
    "id": "api.templates.reset_subject",
    "translation": "[{{ .SiteName }}] Återställ ditt lösenord"
  },
  {
    "id": "api.templates.reset_body.title",
    "translation": "Återställ ditt lösenord"
  },
  {
    "id": "api.templates.reset_body.button",
    "translation": "Återställ lösenord"
  },
  {
    "id": "api.templates.remove_expired_license.subject",
    "translation": "Mattermost Enterprise-licensen har inaktiverats."
  },
  {
    "id": "api.templates.remove_expired_license.body.title",
    "translation": "Din Enterpriselicens har upphört gälla och några funktioner kan ha stängts av. Vänligen förnya licensen nu."
  },
  {
    "id": "api.file.upload_file.large_image.app_error",
    "translation": "Filen är över maximala dimensioner och kunde inte laddas upp: {{.Filename}}"
  },
  {
    "id": "api.file.upload_file.incorrect_number_of_client_ids.app_error",
    "translation": "Kunde inte ladda upp fil(er). Har {{.NumClientIds}} client_ids för {{.NumFiles}} filer."
  },
  {
    "id": "api.file.upload_file.incorrect_channelId.app_error",
    "translation": "Kunde inte ladda upp filen. Felaktigt kanal-id: {{.channelId}}"
  },
  {
    "id": "api.file.test_connection.app_error",
    "translation": "Det går inte att komma åt fillagringen."
  },
  {
    "id": "api.file.remove_file.app_error",
    "translation": "Det går inte att ta bort filen."
  },
  {
    "id": "api.file.remove_directory.app_error",
    "translation": "Det går inte att ta bort katalogen."
  },
  {
    "id": "api.file.read_file.reading_local.app_error",
    "translation": "Stötte på ett fel vid läsning från den lokala serverns fillagring."
  },
  {
    "id": "api.file.read_file.app_error",
    "translation": "Det går inte att läsa filen."
  },
  {
    "id": "api.file.no_driver.app_error",
    "translation": "Ingen filhanterare vald."
  },
  {
    "id": "api.file.move_file.app_error",
    "translation": "Det går inte att flytta filen."
  },
  {
    "id": "api.file.list_directory.app_error",
    "translation": "Det går inte att lista katalogen."
  },
  {
    "id": "api.file.get_public_link.no_post.app_error",
    "translation": "Det gick inte få en publik länk till filen. Filen måste vara bifogad till ett inlägg som kan läsas av den aktuella användaren."
  },
  {
    "id": "api.file.get_public_link.disabled.app_error",
    "translation": "Publika länkar har inaktiverats."
  },
  {
    "id": "api.file.get_file_thumbnail.no_thumbnail.app_error",
    "translation": "Filen har ingen miniatyrbild."
  },
  {
    "id": "api.file.get_file_preview.no_preview.app_error",
    "translation": "Filen har ingen bild för förhandsgranskning."
  },
  {
    "id": "api.file.get_file.public_invalid.app_error",
    "translation": "Den publika länken verkar inte vara giltigt."
  },
  {
    "id": "api.file.file_size.app_error",
    "translation": "Det går inte att identifiera filstorleken."
  },
  {
    "id": "api.file.file_reader.app_error",
    "translation": "Kunde inte hitta lämplig filläsare."
  },
  {
    "id": "api.file.file_exists.app_error",
    "translation": "Det går inte att kontrollera om filen finns."
  },
  {
    "id": "api.file.attachments.disabled.app_error",
    "translation": "Bifogade filer har inaktiverats på denna server."
  },
  {
    "id": "api.file.append_file.app_error",
    "translation": "Det går inte att tillföra data till filen."
  },
  {
    "id": "api.emoji.upload.open.app_error",
    "translation": "Kunde inte skapa emojien. Det uppstod ett fel när den bifogade bilden skulle öppnas."
  },
  {
    "id": "api.emoji.upload.large_image.too_large.app_error",
    "translation": "Kunde inte skapa emojen. Bilden måste vara mindre än {{.MaxWidth}} i bredd och {{.MaxHeight}} i höjd."
  },
  {
    "id": "api.emoji.upload.large_image.gif_encode_error",
    "translation": "Det går inte att skapa emoji. Det uppstod ett fel när man försöker att koda GIF-bild."
  },
  {
    "id": "api.emoji.upload.large_image.gif_decode_error",
    "translation": "Det går inte att skapa emoji. Det uppstod ett fel när man försöker att avkoda GIF-bild."
  },
  {
    "id": "api.emoji.upload.large_image.encode_error",
    "translation": "Det går inte att skapa emoji. Det uppstod ett fel när man försöker att koda bilden."
  },
  {
    "id": "api.emoji.upload.large_image.decode_error",
    "translation": "Det går inte att skapa emoji. Det uppstod ett fel vid bild avkodning."
  },
  {
    "id": "api.emoji.upload.image.app_error",
    "translation": "Kunde inte skapa emoji. Filen måste vara PNG, JPEG eller GIF."
  },
  {
    "id": "api.emoji.storage.app_error",
    "translation": "Fillagring inte korrekt konfigurerad. Vänligen konfigureras för antingen S3 eller lokal server för lagring av filer."
  },
  {
    "id": "api.emoji.get_image.read.app_error",
    "translation": "Gick inte att läsa bildfil för emoji."
  },
  {
    "id": "api.emoji.get_image.decode.app_error",
    "translation": "Gick inte att avkoda bildfil för emoji."
  },
  {
    "id": "api.emoji.disabled.app_error",
    "translation": "Kommandon har inaktiverats av systemadministratören."
  },
  {
    "id": "api.emoji.create.too_large.app_error",
    "translation": "Det gick inte att skapa emoji. Bildfilen måste vara mindre än 1 MB i storlek."
  },
  {
    "id": "api.emoji.create.parse.app_error",
    "translation": "Det går inte att skapa emoji. Kunde inte förstå begäran."
  },
  {
    "id": "api.emoji.create.other_user.app_error",
    "translation": "Ogiltigt användarid."
  },
  {
    "id": "api.emoji.create.internal_error",
    "translation": "server_error: Ett internt fel uppstod när emoji skapades."
  },
  {
    "id": "api.emoji.create.duplicate.app_error",
    "translation": "Det går inte att skapa emoji. En annan emoji med samma namn redan finns."
  },
  {
    "id": "api.email_batching.send_batched_email_notification.subject",
    "translation": {
      "one": "[{{.SiteName}}] Ny notis den {{.Day}} {{.Month}} {{.Year}}",
      "other": "[{{.SiteName}}] Nya notiser den {{.Day}} {{.Month}} {{.Year}}"
    }
  },
  {
    "id": "api.email_batching.add_notification_email_to_batch.disabled.app_error",
    "translation": "Massbearbetning av e-post har inaktiverats av systemadministratören."
  },
  {
    "id": "api.email_batching.add_notification_email_to_batch.channel_full.app_error",
    "translation": "Mottagande kanal för massbearbetning av e-post är full. Vänligen öka värdet för inställningen EmailBatchingBufferSize."
  },
  {
    "id": "api.email.send_warn_metric_ack.missing_server.app_error",
    "translation": "SMTP-server är nödvändig"
  },
  {
    "id": "api.email.send_warn_metric_ack.invalid_warn_metric.app_error",
    "translation": "Kunde inte hitta varningsvärde."
  },
  {
    "id": "api.email.send_warn_metric_ack.failure.app_error",
    "translation": "Misslyckades att skicka administratörs-bekräftelsemejl"
  },
  {
    "id": "api.create_terms_of_service.empty_text.app_error",
    "translation": "Skriv in text för anpassade användningsvillkor."
  },
  {
    "id": "api.create_terms_of_service.custom_terms_of_service_disabled.app_error",
    "translation": "Funktionen för anpassade användningsvillkor är inaktiverad."
  },
  {
    "id": "api.context.token_provided.app_error",
    "translation": "Detta är ingen OAuth-session men token fanns inkluderad i query string."
  },
  {
    "id": "api.context.session_expired.app_error",
    "translation": "Ogiltig eller utgånget session, vänligen logga in igen."
  },
  {
    "id": "api.context.server_busy.app_error",
    "translation": "Serven är hårt belastad, icke-kritiska tjänster är tillfälligt otillgängliga."
  },
  {
    "id": "api.context.permissions.app_error",
    "translation": "Du har inte rätt behörigheter."
  },
  {
    "id": "api.context.mfa_required.app_error",
    "translation": "Flerfaktorauthentisering krävs på den här servern."
  },
  {
    "id": "api.context.local_origin_required.app_error",
    "translation": "Denna slutpunkt kräver en local request origin."
  },
  {
    "id": "api.context.invalid_url_param.app_error",
    "translation": "Fel eller saknad {{.Name}} parameter i request URL."
  },
  {
    "id": "api.context.invalid_token.error",
    "translation": "Ogiltig session token={{.Token}}, err={{.Error}}"
  },
  {
    "id": "api.context.invalid_param.app_error",
    "translation": "Fel {{.Name}} parameter."
  },
  {
    "id": "api.context.invalid_body_param.app_error",
    "translation": "Ogiltig eller saknad {{.Name}} i förfrågan."
  },
  {
    "id": "api.context.get_user.app_error",
    "translation": "Kunde inte få fram användaren från sessionens UserID."
  },
  {
    "id": "api.context.404.app_error",
    "translation": "Tyvärr, vi kunde inte hitta sidan."
  },
  {
    "id": "api.config.update_config.restricted_merge.app_error",
    "translation": "Misslyckades att sammanfoga konfigurationen."
  },
  {
    "id": "api.config.update_config.clear_siteurl.app_error",
    "translation": "SajtURL kan inte vara tom."
  },
  {
    "id": "api.config.patch_config.restricted_merge.app_error",
    "translation": "Misslyckades att sammanfoga givna konfigurationer."
  },
  {
    "id": "api.config.migrate_config.app_error",
    "translation": "Misslyckades att migrera konfigurationen."
  },
  {
    "id": "api.config.get_config.restricted_merge.app_error",
    "translation": "Misslyckades att sammanfoga givna konfigurationer."
  },
  {
    "id": "api.config.client.old_format.app_error",
    "translation": "Ny format för klient konfigurationen stöds ännu inte. Var vänlig och specificera format=old i sök-strängen."
  },
  {
    "id": "api.command_shrug.name",
    "translation": "rycka på axlarna"
  },
  {
    "id": "api.command_shrug.hint",
    "translation": "[meddelande]"
  },
  {
    "id": "api.command_shrug.desc",
    "translation": "Inkludera ¯\\_(ツ)_/¯ till ditt meddelande"
  },
  {
    "id": "api.command_shortcuts.unsupported.app_error",
    "translation": "Snabbkommandot stöds inte på din enhet."
  },
  {
    "id": "api.command_shortcuts.name",
    "translation": "genvägar"
  },
  {
    "id": "api.command_shortcuts.desc",
    "translation": "Visa en lista av tangentbordsgenvägar"
  },
  {
    "id": "api.command_settings.unsupported.app_error",
    "translation": "Kommandot för inställningarna stöds inte på din enhet."
  },
  {
    "id": "api.command_settings.name",
    "translation": "inställningar"
  },
  {
    "id": "api.command_settings.desc",
    "translation": "Öppna inställningar"
  },
  {
    "id": "api.command_search.unsupported.app_error",
    "translation": "Sökkommandot stöds inte på din enhet."
  },
  {
    "id": "api.command_search.name",
    "translation": "sök"
  },
  {
    "id": "api.command_search.hint",
    "translation": "[text]"
  },
  {
    "id": "api.command_search.desc",
    "translation": "Sök text i meddelande"
  },
  {
    "id": "api.command_remove.user_not_in_channel",
    "translation": "{{.Username}} är inte medlem i denna kanal."
  },
  {
    "id": "api.command_remove.permission.app_error",
    "translation": "Du har inte behörighet att ta bort användaren."
  },
  {
    "id": "api.command_remove.name",
    "translation": "ta bort"
  },
  {
    "id": "api.command_remove.missing.app_error",
    "translation": "Kunde inte hitta användaren. Kan ha blivit avstängd av Systemadministratören."
  },
  {
    "id": "api.command_remove.message.app_error",
    "translation": "Ett meddelande måste anges vid användande av kommandot /remove eller /kick."
  },
  {
    "id": "api.command_remove.hint",
    "translation": "@[användarnamn]"
  },
  {
    "id": "api.command_remove.group_constrained_user_denied",
    "translation": "Användaren kan inte tas bort från kanalen av dig eftersom de är medlem i gruppen som är länkad till denna kanal. För att at bort dem från kanalen får du ta bort dem från den länkade gruppen."
  },
  {
    "id": "api.command_remove.direct_group.app_error",
    "translation": "Du kan inte ta bort någon från en direktmeddelandekanal."
  },
  {
    "id": "api.command_remove.desc",
    "translation": "Ta bort en medlem från kanalen"
  },
  {
    "id": "api.command_open.name",
    "translation": "Öppen"
  },
  {
    "id": "api.command_online.success",
    "translation": "Du är nu ansluten"
  },
  {
    "id": "api.command_online.name",
    "translation": "uppkopplad"
  },
  {
    "id": "api.command_online.desc",
    "translation": "Sätt din status till ansluten"
  },
  {
    "id": "api.command_offline.success",
    "translation": "Du är nu nerkopplad"
  },
  {
    "id": "api.command_offline.name",
    "translation": "frånkopplad"
  },
  {
    "id": "api.command_offline.desc",
    "translation": "Sätt din status till frånkopplad"
  },
  {
    "id": "api.command_mute.success_unmute_direct_msg",
    "translation": "Denna kanal är inte längre tystad."
  },
  {
    "id": "api.command_mute.success_unmute",
    "translation": "{{.Channel}} är inte längre tystad."
  },
  {
    "id": "api.command_mute.success_mute_direct_msg",
    "translation": "Du kommer inte ta emot notifieringar för denna kanal tills tyst kanal är avaktiverad."
  },
  {
    "id": "api.command_mute.success_mute",
    "translation": "Du kommer inte ta emot notifieringar om {{.Channel}} tills tyst kanal är avaktiverad."
  },
  {
    "id": "api.command_mute.not_member.error",
    "translation": "Kunde inte tysta kanalen {{.Channel}} eftersom du inte är medlem."
  },
  {
    "id": "api.command_mute.no_channel.error",
    "translation": "Hittar ej den utpekade kanalen. Använd [channel handle](https://docs.mattermost.com/messaging/managing-channels.html#naming-a-channel) för att identifiera kanaler."
  },
  {
    "id": "api.command_mute.name",
    "translation": "tysta"
  },
  {
    "id": "api.command_mute.hint",
    "translation": "~[kanal]"
  },
  {
    "id": "api.command_mute.error",
    "translation": "Hittar ej kanalen {{.Channel}}. Använd [channel handle](https://docs.mattermost.com/messaging/managing-channels.html#naming-a-channel) för att identifiera kanaler."
  },
  {
    "id": "api.command_mute.desc",
    "translation": "Stänger av desktop, e-post och push-notifieringar för denna kanal eller den specificerade [channel]."
  },
  {
    "id": "api.command_msg.permission.app_error",
    "translation": "Du har inte behörighet att skicka direktmeddelande till den användaren."
  },
  {
    "id": "api.command_msg.name",
    "translation": "meddelande"
  },
  {
    "id": "api.command_msg.missing.app_error",
    "translation": "Hittar inte användaren."
  },
  {
    "id": "api.command_msg.hint",
    "translation": "@[username] 'meddelande'"
  },
  {
    "id": "api.command_msg.fail.app_error",
    "translation": "Ett fel uppstod när meddelande skickades till användaren."
  },
  {
    "id": "api.command_msg.dm_fail.app_error",
    "translation": "Ett fel uppstod vid skapande av ett direktmeddelande."
  },
  {
    "id": "api.command_msg.desc",
    "translation": "Skicka direktmeddelande till en användare"
  },
  {
    "id": "api.command_me.name",
    "translation": "jag"
  },
  {
    "id": "api.command_me.hint",
    "translation": "[meddelande]"
  },
  {
    "id": "api.command_me.desc",
    "translation": "Genomför en action"
  },
  {
    "id": "api.command_logout.name",
    "translation": "logga ut"
  },
  {
    "id": "api.command_logout.desc",
    "translation": "Logga ut från Mattermost"
  },
  {
    "id": "api.command_leave.name",
    "translation": "Lämna"
  },
  {
    "id": "api.command_leave.fail.app_error",
    "translation": "Ett fel uppstod när du lämnade kanalen."
  },
  {
    "id": "api.command_leave.desc",
    "translation": "Lämna nuvarande kanal"
  },
  {
    "id": "api.command_kick.name",
    "translation": "sparka"
  },
  {
    "id": "api.command_join.name",
    "translation": "gå med"
  },
  {
    "id": "api.command_join.missing.app_error",
    "translation": "Hittar inte kanalen."
  },
  {
    "id": "api.command_join.list.app_error",
    "translation": "Ett fel uppstod vid listning av kanaler."
  },
  {
    "id": "api.command_join.hint",
    "translation": "~[kanal]"
  },
  {
    "id": "api.command_join.fail.app_error",
    "translation": "Ett fel uppstod när du anslöt dig till kanalen."
  },
  {
    "id": "api.command_join.desc",
    "translation": "Gå med i den öppna kanalen"
  },
  {
    "id": "api.command_invite_people.permission.app_error",
    "translation": "Du har inte behörighet att bjuda in nya användare till servern."
  },
  {
    "id": "api.command_invite.user_not_in_team.app_error",
    "translation": "@{{.Username}} är inte medlem i teamet."
  },
  {
    "id": "api.command_invite.user_already_in_channel.app_error",
    "translation": "{{.User}} finns redan i kanalen."
  },
  {
    "id": "api.command_invite.success",
    "translation": "{{.User}} tillagd till kanalen {{.Channel}}."
  },
  {
    "id": "api.command_invite.private_channel.app_error",
    "translation": "Kunde inte hitta kanalen {{.Channel}}. Använd Channel handle för att identifiera kanaler."
  },
  {
    "id": "api.command_invite.permission.app_error",
    "translation": "Du har inte behörighet att lägga till {{.User}} i {{.Channel}}."
  },
  {
    "id": "api.command_invite.name",
    "translation": "bjud in"
  },
  {
    "id": "api.command_invite.missing_user.app_error",
    "translation": "Kunde inte hitta användaren. Kan ha blivit avstängd av Systemadministratören."
  },
  {
    "id": "api.command_invite.missing_message.app_error",
    "translation": "Saknar Användarnamn och Kanal."
  },
  {
    "id": "api.command_invite.hint",
    "translation": "@[användarnamn] ~[kanal]"
  },
  {
    "id": "api.command_invite.group_constrained_user_denied",
    "translation": "Den här kanalen hanteras av grupper.    Den här användaren tillhör inte en grupp synkad till den här kanalen."
  },
  {
    "id": "api.command_invite.fail.app_error",
    "translation": "Ett fel uppstod när du anslöt dig till kanalen."
  },
  {
    "id": "api.command_invite.directchannel.app_error",
    "translation": "Du kan inte lägga till någon till en direktmeddelandekanal."
  },
  {
    "id": "api.command_invite.desc",
    "translation": "Bjud in en användare till en kanal"
  },
  {
    "id": "api.command_invite.channel.error",
    "translation": "Hittar ej kanalen {{.Channel}}. Använd [channel handle](https://docs.mattermost.com/messaging/managing-channels.html#naming-a-channel) för att identifiera kanaler."
  },
  {
    "id": "api.command_invite.channel.app_error",
    "translation": "Fel vid hämtning av nuvarande kanal."
  },
  {
    "id": "api.command_help.name",
    "translation": "Hjälp"
  },
  {
    "id": "api.command_help.desc",
    "translation": "Visa Mattermost hjälpmeddelande"
  },
  {
    "id": "api.command_groupmsg.permission.app_error",
    "translation": "Du har inte behörigheter att skapa ett gruppmeddelande."
  },
  {
    "id": "api.command_groupmsg.name",
    "translation": "meddelande"
  },
  {
    "id": "api.command_groupmsg.min_users.app_error",
    "translation": "Gruppmeddelanden är begränsade till minst {{.MinUsers}} användare."
  },
  {
    "id": "api.command_groupmsg.max_users.app_error",
    "translation": "Gruppmeddelanden är begränsade till max {{.MaxUsers}} användare."
  },
  {
    "id": "api.command_groupmsg.invalid_user.app_error",
    "translation": {
      "one": "Hittar ej användare: {{.Users}}",
      "other": "Hittar ej användarna: {{.Users}}"
    }
  },
  {
    "id": "api.command_groupmsg.hint",
    "translation": "@[username1],@[username2] 'meddelande'"
  },
  {
    "id": "api.command_groupmsg.group_fail.app_error",
    "translation": "Ett fel uppstod vid skapande av ett direktmeddelande."
  },
  {
    "id": "api.command_groupmsg.fail.app_error",
    "translation": "Ett fel uppstod när meddelandet skickades till användaren."
  },
  {
    "id": "api.command_groupmsg.desc",
    "translation": "Skickar ett gruppmeddelande till den angivna användaren"
  },
  {
    "id": "api.command_expand_collapse.fail.app_error",
    "translation": "Ett fel uppstod när förhandsvisningen utökades."
  },
  {
    "id": "api.command_expand.success",
    "translation": "Bildlänkar öppnas och visas nu som standard"
  },
  {
    "id": "api.command_expand.name",
    "translation": "expandera"
  },
  {
    "id": "api.command_expand.desc",
    "translation": "Stäng av automatisk kollaps av bild förhandsvisningar"
  },
  {
    "id": "api.command_echo.name",
    "translation": "echo"
  },
  {
    "id": "api.command_echo.message.app_error",
    "translation": "Ett meddelande måste förses med /echo kommando."
  },
  {
    "id": "api.command_echo.hint",
    "translation": "'meddelande' [fördröjning i sekunder]"
  },
  {
    "id": "api.command_echo.high_volume.app_error",
    "translation": "För många echo-begäran, kan inte behandla förfrågan."
  },
  {
    "id": "api.command_echo.desc",
    "translation": "Echo tillbaka text från ditt konto"
  },
  {
    "id": "api.command_echo.delay.app_error",
    "translation": "Väntetider måste vara under 10000 sekunder."
  },
  {
    "id": "api.command_dnd.success",
    "translation": "Stör ej är aktiverad. Du kommer inte få notifieringar till din desktop eller mobil förens Stör ej är avaktiverad."
  },
  {
    "id": "api.command_dnd.name",
    "translation": "stör ej"
  },
  {
    "id": "api.command_dnd.desc",
    "translation": "Stör Ej avaktiverar skrivbords och mobil push-notifiering."
  },
  {
    "id": "api.command_collapse.success",
    "translation": "Bildlänkar döljs nu som standard"
  },
  {
    "id": "api.command_collapse.name",
    "translation": "dra ihop"
  },
  {
    "id": "api.command_collapse.desc",
    "translation": "Aktivera automatisk kollaps av bild förhandsvisningar"
  },
  {
    "id": "api.command_code.name",
    "translation": "kod"
  },
  {
    "id": "api.command_code.message.app_error",
    "translation": "Ett meddelande måste förses med /code kommando."
  },
  {
    "id": "api.command_code.hint",
    "translation": "[text]"
  },
  {
    "id": "api.command_code.desc",
    "translation": "Visa test som kod block"
  },
  {
    "id": "api.command_channel_rename.update_channel.app_error",
    "translation": "Fel vid uppdatering av nuvarande kanal."
  },
  {
    "id": "api.command_channel_rename.too_short.app_error",
    "translation": "Kanalens namn måste vara {{.Length}} eller fler tecken."
  },
  {
    "id": "api.command_channel_rename.too_long.app_error",
    "translation": "Kanalens namn får inte vara längre än {{.Length}} tecken."
  },
  {
    "id": "api.command_channel_rename.permission.app_error",
    "translation": "Du har inte behörighet att ändra namn på kanalen."
  },
  {
    "id": "api.command_channel_rename.name",
    "translation": "döpa om"
  },
  {
    "id": "api.command_channel_rename.message.app_error",
    "translation": "Ett meddelande måste förses med /echo kommando."
  },
  {
    "id": "api.command_channel_rename.hint",
    "translation": "[text]"
  },
  {
    "id": "api.command_channel_rename.direct_group.app_error",
    "translation": "Kan inte ändra namn på direktmeddelande-kanaler."
  },
  {
    "id": "api.command_channel_rename.desc",
    "translation": "Döpa om kanalen"
  },
  {
    "id": "api.command_channel_rename.channel.app_error",
    "translation": "Fel vid hämtning av nuvarande kanal."
  },
  {
    "id": "api.command_channel_remove.channel.app_error",
    "translation": "Fel vid hämtning av nuvarande kanal."
  },
  {
    "id": "api.command_channel_purpose.update_channel.app_error",
    "translation": "Fel vid uppdatering av kanalens syfte."
  },
  {
    "id": "api.command_channel_purpose.permission.app_error",
    "translation": "Du har inte rätt behörigheter att editera kanalens syfte."
  },
  {
    "id": "api.command_channel_purpose.name",
    "translation": "syfte"
  },
  {
    "id": "api.command_channel_purpose.message.app_error",
    "translation": "Ett meddelande måste förses med /purpose kommando."
  },
  {
    "id": "api.command_channel_purpose.hint",
    "translation": "[text]"
  },
  {
    "id": "api.command_channel_purpose.direct_group.app_error",
    "translation": "Kan inte editera syfte för direktmeddelande-kanaler. Använd /header för att sätta rubriken."
  },
  {
    "id": "api.command_channel_purpose.desc",
    "translation": "Editera kanalens syfte"
  },
  {
    "id": "api.command_channel_purpose.channel.app_error",
    "translation": "Fel vid hämtning av nuvarande kanal."
  },
  {
    "id": "api.command_channel_header.update_channel.app_error",
    "translation": "Fel vid uppdatering av kanalhuvudet."
  },
  {
    "id": "api.command_channel_header.permission.app_error",
    "translation": "Du har inte rättigheter att editera kanalens rubrik."
  },
  {
    "id": "api.command_channel_header.name",
    "translation": "rubrik"
  },
  {
    "id": "api.command_channel_header.message.app_error",
    "translation": "Ett meddelande måste förses med /header kommando."
  },
  {
    "id": "api.command_channel_header.hint",
    "translation": "[text]"
  },
  {
    "id": "api.command_channel_header.desc",
    "translation": "Editera kanalens rubrik"
  },
  {
    "id": "api.command_channel_header.channel.app_error",
    "translation": "Fel vid hämtning av nuvarande kanal."
  },
  {
    "id": "api.command_away.success",
    "translation": "Du är nu Tillfälligt borta"
  },
  {
    "id": "api.command_away.name",
    "translation": "Tillfälligt borta"
  },
  {
    "id": "api.command_away.desc",
    "translation": "Ange din status som tillfälligt borta"
  },
  {
    "id": "api.command.team_mismatch.app_error",
    "translation": "Kan inte uppdatera kommandon över flera team."
  },
  {
    "id": "api.command.invite_people.sent",
    "translation": "E-postinbjudan skickad"
  },
  {
    "id": "api.command.invite_people.no_email",
    "translation": "Vänligen ange ett eller flera giltiga e-postaddresser"
  },
  {
    "id": "api.command.invite_people.name",
    "translation": "bjuda_in_personer"
  },
  {
    "id": "api.command.invite_people.invite_off",
    "translation": "Skapande av användare har inaktiverats på denna server, ingen inbjudan har skickats"
  },
  {
    "id": "api.command.invite_people.hint",
    "translation": "[name@domain.com ...]"
  },
  {
    "id": "api.command.invite_people.fail",
    "translation": "Ett fel uppstod när e-postinbjudan skickades"
  },
  {
    "id": "api.command.invite_people.email_off",
    "translation": "E-post har inte konfigurerats, ingen inbjudan skickad"
  },
  {
    "id": "api.command.invite_people.email_invitations_off",
    "translation": "E-post inbjudan är avaktiverad, ingen inbjudan skickad"
  },
  {
    "id": "api.server.warn_metric.bot_response.notification_success.message",
    "translation": "Tack för att du kontaktar Mattermost. Vi återkommer snart till dig."
  },
  {
    "id": "api.server.warn_metric.bot_response.notification_failure.message",
    "translation": "Meddelandet kunde inte skickas."
  },
  {
    "id": "api.server.warn_metric.bot_response.notification_failure.body",
    "translation": "Eposta oss."
  },
  {
    "id": "api.server.warn_metric.bot_response.mailto_subject",
    "translation": "Mattermost Kontakta oss-förfrågan"
  },
  {
    "id": "api.server.warn_metric.bot_response.mailto_site_url_header",
    "translation": "Sajt-URL: {{.SiteUrl}}"
  },
  {
    "id": "api.server.warn_metric.bot_response.mailto_registered_users_header",
    "translation": "Totalt antal aktiva användare: {{.NoRegisteredUsers}}"
  },
  {
    "id": "api.server.warn_metric.bot_response.mailto_footer",
    "translation": "Om du har fler frågor kan du kontakta support@mattermost.com"
  },
  {
    "id": "api.server.warn_metric.bot_response.mailto_email_header",
    "translation": "E-post: {{.Email}}"
  },
  {
    "id": "api.server.warn_metric.bot_response.mailto_diagnostic_id_header",
    "translation": "Diagnostik-id: {{.DiagnosticId}}"
  },
  {
    "id": "api.server.warn_metric.bot_response.mailto_contact_header",
    "translation": "Kontakt: {{.Contact}}"
  },
  {
    "id": "api.server.start_server.starting.critical",
    "translation": "Fel vid start av server, err:%v"
  },
  {
    "id": "api.server.start_server.rate_limiting_rate_limiter",
    "translation": "Kunde inte initiera begränsningsfunktionen."
  },
  {
    "id": "api.server.start_server.rate_limiting_memory_store",
    "translation": "Kunde inte initiera begränsningsfunktionen. Kontrollera konfigurationsparametern MemoryStoreSize."
  },
  {
    "id": "api.server.start_server.forward80to443.enabled_but_listening_on_wrong_port",
    "translation": "Kan ej aktivera Forward80To443 när port %s används. Avaktivera Forward80To443 om en proxyserver används"
  },
  {
    "id": "api.server.start_server.forward80to443.disabled_while_using_lets_encrypt",
    "translation": "Forward80To443 måste vara aktiverad för att använda LetsEncrypt"
  },
  {
    "id": "api.scheme.patch_scheme.license.error",
    "translation": "Licensen tillåter inte uppdatering av behörighetsscheman"
  },
  {
    "id": "api.scheme.get_teams_for_scheme.scope.error",
    "translation": "Kan inte hitta grupp då det bifogade schemat inte är ett gruppschema."
  },
  {
    "id": "api.scheme.get_channels_for_scheme.scope.error",
    "translation": "Kan inte hitta kanalerna då det bifogade schemat inte är ett kanalschema."
  },
  {
    "id": "api.scheme.delete_scheme.license.error",
    "translation": "Licensen tillåter inte raderande av behörighetsscheman"
  },
  {
    "id": "api.scheme.create_scheme.license.error",
    "translation": "Licensen tillåter inte skapande av behörighetsscheman."
  },
  {
    "id": "api.roles.patch_roles.not_allowed_permission.error",
    "translation": "En eller flera av följande rättigheter som du försöker lägga till eller ta bort är inte det är inte tillåtet"
  },
  {
    "id": "api.roles.patch_roles.license.error",
    "translation": "Licensen ger inte tillgång till avancerade behörigheter."
  },
  {
    "id": "api.restricted_system_admin",
    "translation": "Denna åtgärd är förbjuden för en begränsad systemadministratör."
  },
  {
    "id": "api.reaction.save_reaction.user_id.app_error",
    "translation": "Du kan inte spara en kommentar för en annan användare."
  },
  {
    "id": "api.reaction.save_reaction.invalid.app_error",
    "translation": "Kommentaren är inte giltig."
  },
  {
    "id": "api.reaction.save.archived_channel.app_error",
    "translation": "Du kan inte kommentera i en arkiverad kanal."
  },
  {
    "id": "api.reaction.delete.archived_channel.app_error",
    "translation": "Du kan inte radera en kommentar i en arkiverad kanal."
  },
  {
    "id": "api.push_notifications_ack.message.parse.app_error",
    "translation": "Ett fel uppstod när ack-meddelandet till push-notifieringen skapades."
  },
  {
    "id": "api.push_notifications_ack.forward.app_error",
    "translation": "Ett fel inträffade då notifieringen skickades till notifieringstjänsten."
  },
  {
    "id": "api.push_notifications.session.expired",
    "translation": "Sessionen har utgått: Logga in för att fortsätta ta emot notifieringar. Systemadministratören har konfigurerat {{.siteName}} sessioner att gälla i {{.hoursCount}} timmar."
  },
  {
    "id": "api.push_notifications.message.parse.app_error",
    "translation": "Ett fel uppstod när meddelandet till push-notifieringen skapades."
  },
  {
    "id": "api.push_notification.id_loaded.fetch.app_error",
    "translation": "Ett fel uppstod vid hämtning av notifiering med meddelande-id."
  },
  {
    "id": "api.push_notification.id_loaded.default_message",
    "translation": "Du fick ett nytt meddelande."
  },
  {
    "id": "api.push_notification.disabled.app_error",
    "translation": "Push-notifieringar är avaktiverade på denna server."
  },
  {
    "id": "api.preference.update_preferences.update_sidebar.app_error",
    "translation": "Kunde inte uppdatera sidomenyn med de uppdaterade inställningarna"
  },
  {
    "id": "api.preference.update_preferences.set.app_error",
    "translation": "Kunde inte spara användarinställningar."
  },
  {
    "id": "api.preference.preferences_category.get.app_error",
    "translation": "Kunde ej plocka fram användarinställningar."
  },
  {
    "id": "api.preference.delete_preferences.update_sidebar.app_error",
    "translation": "Kunde inte uppdatera sidomenyn med de raderade inställningarna"
  },
  {
    "id": "api.preference.delete_preferences.delete.app_error",
    "translation": "Kunde ej radera användarinställningar."
  },
  {
    "id": "api.post_get_post_by_id.get.app_error",
    "translation": "Fick inte tag i meddelandet."
  },
  {
    "id": "api.post.update_post.system_message.app_error",
    "translation": "Kan inte uppdatera systemmeddelande."
  },
  {
    "id": "api.post.update_post.permissions_time_limit.app_error",
    "translation": "Editering av postat meddelande är endast tillåtet inom {{.timeLimit}} sekunder. Kontakta Systemadministratören för mer information."
  },
  {
    "id": "api.post.update_post.permissions_details.app_error",
    "translation": "Redan raderat id={{.PostId}}."
  },
  {
    "id": "api.post.update_post.find.app_error",
    "translation": "Vi kunde inte hitta det ursprungliga inlägget eller kommentaren att uppdatera."
  },
  {
    "id": "api.post.update_post.can_not_update_post_in_deleted.error",
    "translation": "Går ej att uppdatera ett meddelande i en raderad kanal."
  },
  {
    "id": "api.post.send_notifications_and_forget.push_message",
    "translation": "skickade ett meddelande till dig."
  },
  {
    "id": "api.post.send_notifications_and_forget.push_image_only",
    "translation": " bifogade en fil."
  },
  {
    "id": "api.post.send_notifications_and_forget.push_general_message",
    "translation": " postade ett meddelande."
  },
  {
    "id": "api.post.send_notifications_and_forget.push_explicit_mention",
    "translation": " nämnde dig."
  },
  {
    "id": "api.post.send_notification_and_forget.push_comment_on_thread",
    "translation": " kommenterade i en tråd du deltagit i."
  },
  {
    "id": "api.post.send_notification_and_forget.push_comment_on_post",
    "translation": " kommenterade ditt meddelande."
  },
  {
    "id": "api.post.send_notification_and_forget.push_channel_mention",
    "translation": " notifierade kanalen."
  },
  {
    "id": "api.post.search_posts.invalid_body.app_error",
    "translation": "Kunde inte tolka förfrågan."
  },
  {
    "id": "api.post.patch_post.can_not_update_post_in_deleted.error",
    "translation": "Går ej att uppdatera ett meddelande i en raderad kanal."
  },
  {
    "id": "api.post.link_preview_disabled.app_error",
    "translation": "Länköversikten har avaktiverats av systemadministratören."
  },
  {
    "id": "api.post.get_message_for_notification.images_sent",
    "translation": {
      "one": "{{.Count}} bild skickad: {{.Filenames}}",
      "other": "{{.Count}} bilder skickade: {{.Filenames}}"
    }
  },
  {
    "id": "api.post.get_message_for_notification.files_sent",
    "translation": {
      "one": "{{.Count}} fil skickad: {{.Filenames}}",
      "other": "{{.Count}} filer skickade: {{.Filenames}}"
    }
  },
  {
    "id": "api.post.error_get_post_id.pending",
    "translation": "Kunde inte hämta det väntande meddelandet."
  },
  {
    "id": "api.post.do_action.action_integration.app_error",
    "translation": "Fel i integration vid händelse."
  },
  {
    "id": "api.post.do_action.action_id.app_error",
    "translation": "Ogiltig action id."
  },
  {
    "id": "api.post.disabled_here",
    "translation": "@here är avaktiverad eftersom kanalen har fler än {{.Users}} användare."
  },
  {
    "id": "api.post.disabled_channel",
    "translation": "@channel är avaktiverad eftersom kanalen har fler än {{.Users}} användare."
  },
  {
    "id": "api.post.disabled_all",
    "translation": "@all är avaktiverad eftersom kanalen har fler än {{.Users}} användare."
  },
  {
    "id": "api.post.delete_post.can_not_delete_post_in_deleted.error",
    "translation": "Går ej att uppdatera ett meddelande i en raderad kanal."
  },
  {
    "id": "api.post.deduplicate_create_post.pending",
    "translation": "Avslog anropet då en annan klient gjorde samma anrop."
  },
  {
    "id": "api.command.invite_people.desc",
    "translation": "Skicka en e-postinbjudan till din Mattermost grupp"
  },
  {
    "id": "api.command.execute_command.start.app_error",
    "translation": "Inget aktiveringsord hittades."
  },
  {
    "id": "api.command.execute_command.not_found.app_error",
    "translation": "Kommandot med en utlösare av '{{.Trigger}} hittades inte. För att skicka ett meddelande som börjar med \"/\", prova att lägga till ett mellanslag i början av meddelandet."
  },
  {
    "id": "api.command.execute_command.format.app_error",
    "translation": "Aktiveringsordet saknar det inledande snedstrecket"
  },
  {
    "id": "api.command.execute_command.failed_resp.app_error",
    "translation": "Kommando med aktiveringsordet '{{.Trigger}}' retunerade svaret {{.Status}}."
  },
  {
    "id": "api.command.execute_command.failed_empty.app_error",
    "translation": "Kommando med aktiveringsordet '{{.Trigger}}' returnerade ett tomt svar."
  },
  {
    "id": "api.command.execute_command.failed.app_error",
    "translation": "Kommando med aktiveringsordet '{{.Trigger}}' misslyckades."
  },
  {
    "id": "api.command.execute_command.create_post_failed.app_error",
    "translation": "Kommandot '{{.Trigger}}' misslyckades att skicka svar. Kontakta din systemadministratör."
  },
  {
    "id": "api.command.duplicate_trigger.app_error",
    "translation": "Detta aktiveringsord är redan använt. Välj ett annat ord."
  },
  {
    "id": "api.command.disabled.app_error",
    "translation": "Kommandon har inaktiverats av systemadministratören."
  },
  {
    "id": "api.command.command_post.forbidden.app_error",
    "translation": "Angiven användare är inte medlem i angiven kanal."
  },
  {
    "id": "api.command.admin_only.app_error",
    "translation": "Integrationer är begränsat till endast administratörer."
  },
  {
    "id": "api.cloud.request_error",
    "translation": "Fel när anrop till CWS hanterades."
  },
  {
    "id": "api.cloud.license_error",
    "translation": "Din licens tillåter inte moln-anrop."
  },
  {
    "id": "api.cloud.app_error",
    "translation": "Internt fel under API-förfrågan till moln."
  },
  {
    "id": "api.channel.update_team_member_roles.scheme_role.app_error",
    "translation": "Den angivna rollen hanteras av ett schema och kan därför inte tilldelas direkt på en medlem i teamet."
  },
  {
    "id": "api.channel.update_team_member_roles.changing_guest_role.app_error",
    "translation": "Felaktig uppdatering av gruppmedlem: Du kan inte lägga till eller ta bort gäst-rollen manuellt."
  },
  {
    "id": "api.channel.update_channel_scheme.scheme_scope.error",
    "translation": "Kan inte applicera schemat på kanalen då det bifogade schemat inte är ett kanalschema."
  },
  {
    "id": "api.channel.update_channel_scheme.license.error",
    "translation": "Licensen tillåter inte uppdatering av kanalens schema"
  },
  {
    "id": "api.channel.update_channel_privacy.default_channel_error",
    "translation": "Defaultkanalen kan inte konverteras till privat."
  },
  {
    "id": "api.channel.update_channel_member_roles.scheme_role.app_error",
    "translation": "Rollen hanteras av ett schema och kan inte tillämpas direkt på en medlem i kanalen."
  },
  {
    "id": "api.channel.update_channel_member_roles.guest_and_user.app_error",
    "translation": "Felaktig uppdatering av kanalmedlemskap: Användaren måste vara gäst eller användare, inte både-och."
  },
  {
    "id": "api.channel.update_channel_member_roles.changing_guest_role.app_error",
    "translation": "Felaktig uppdatering av kanalmedlemskap: Du kan inte lägga till eller ta bort gäst-rollen manuellt."
  },
  {
    "id": "api.channel.update_channel.typechange.app_error",
    "translation": "Kanaltyp kan inte uppdateras."
  },
  {
    "id": "api.channel.update_channel.tried.app_error",
    "translation": "Försökte att utföra en ogiltig uppdatering av standardkanalen {{.Channel}}."
  },
  {
    "id": "api.channel.update_channel.deleted.app_error",
    "translation": "Kanalen har arkiverats eller tagits bort."
  },
  {
    "id": "api.channel.restore_channel.unarchived",
    "translation": "{{.Username}} o-arkiverade kanalen."
  },
  {
    "id": "api.channel.restore_channel.restored.app_error",
    "translation": "Kan inte o-arkivera kanalen. Kanalen är inte arkiverad."
  },
  {
    "id": "api.channel.rename_channel.cant_rename_group_messages.app_error",
    "translation": "Du kan inte byta namn på en gruppmeddelande-kanal."
  },
  {
    "id": "api.channel.rename_channel.cant_rename_direct_messages.app_error",
    "translation": "Du kan inte byta namn på en direktmeddelande-kanal."
  },
  {
    "id": "api.channel.remove_user_from_channel.app_error",
    "translation": "Kan inte ta bort användaren från den här kanaltypen."
  },
  {
    "id": "api.channel.remove_members.denied",
    "translation": "Följande användare kunde inte tas bort från kanalen på grund av grupprestriktioner: {{.UserIDs}}"
  },
  {
    "id": "api.channel.remove_member.removed",
    "translation": "%v vart borttagen från kanalen."
  },
  {
    "id": "api.channel.remove_member.group_constrained.app_error",
    "translation": "Kan inte ta bort en användare ur en kanal med grupp-medlemskap."
  },
  {
    "id": "api.channel.remove_channel_member.type.app_error",
    "translation": "Misslyckades med att ta bort användaren från kanalen."
  },
  {
    "id": "api.channel.remove.default.app_error",
    "translation": "Kan inte ta bort användaren från standardkanalen {{.Channel}}."
  },
  {
    "id": "api.channel.post_user_add_remove_message_and_forget.error",
    "translation": "Misslyckades att posta join/leave meddelande"
  },
  {
    "id": "api.channel.post_update_channel_header_message_and_forget.updated_to",
    "translation": "%s uppdaterade kanalens titel till: %s"
  },
  {
    "id": "api.channel.post_update_channel_header_message_and_forget.updated_from",
    "translation": "%s uppdaterade kanalens titel från: %s till: %s"
  },
  {
    "id": "api.channel.post_update_channel_header_message_and_forget.retrieve_user.error",
    "translation": "Användaren kunde inte hämtas vid uppdatering av kanalens ämne"
  },
  {
    "id": "api.channel.post_update_channel_header_message_and_forget.removed",
    "translation": "%s tog bort kanalens titel (var: %s)"
  },
  {
    "id": "api.channel.post_update_channel_header_message_and_forget.post.error",
    "translation": "Det gick inte att uppdatera kanalens huvudmeddelande"
  },
  {
    "id": "api.channel.post_update_channel_displayname_message_and_forget.updated_from",
    "translation": "%s uppdaterade kanalens titel från: %s till: %s"
  },
  {
    "id": "api.channel.post_update_channel_displayname_message_and_forget.retrieve_user.error",
    "translation": "Misslyckades med att hämta användare under uppdatering av kanalens DisplayName-fält"
  },
  {
    "id": "api.channel.post_update_channel_displayname_message_and_forget.create_post.error",
    "translation": "Det gick inte att lägga till visningsnamn i uppdateringsmeddelande"
  },
  {
    "id": "api.channel.post_channel_privacy_message.error",
    "translation": "Det gick inte att spara kanalens sekretessmeddelande."
  },
  {
    "id": "api.channel.patch_update_channel.forbidden.app_error",
    "translation": "Det gick inte att uppdatera kanalen."
  },
  {
    "id": "api.channel.patch_channel_moderations.license.error",
    "translation": "Din licens ger inte stöd att moderera kanalen"
  },
  {
    "id": "api.channel.move_channel.type.invalid",
    "translation": "Kan inte flytta kanaler med direkt eller gruppmeddelanden"
  },
  {
    "id": "api.channel.leave.left",
    "translation": "%v har lämnat den här kanalen."
  },
  {
    "id": "api.channel.leave.last_member.app_error",
    "translation": "Du är den enda medlemmen kvar, prova med att ta bort den privata gruppen istället för att lämna."
  },
  {
    "id": "api.channel.leave.direct.app_error",
    "translation": "Kan inte lämna en kanal för direktmeddelanden."
  },
  {
    "id": "api.channel.leave.default.app_error",
    "translation": "Kan inte lämna standardkanalen {{.Channel}}."
  },
  {
    "id": "api.channel.join_channel.post_and_forget",
    "translation": "%v har anslutit sig till kanalen."
  },
  {
    "id": "api.channel.join_channel.permissions.app_error",
    "translation": "Du har inte rätt behörigheter."
  },
  {
    "id": "api.channel.guest_join_channel.post_and_forget",
    "translation": "%v har anslutit sig till kanalen som gäst."
  },
  {
    "id": "api.channel.get_channel_moderations.license.error",
    "translation": "Din licens ger inte stöd för moderering i kanalen"
  },
  {
    "id": "api.channel.delete_channel.type.invalid",
    "translation": "Kunde inte ta bort meddelandet eller grupp kanalen"
  },
  {
    "id": "api.channel.delete_channel.deleted.app_error",
    "translation": "Kanalen har arkiverats eller tagits bort."
  },
  {
    "id": "api.channel.delete_channel.cannot.app_error",
    "translation": "Kan inte ta bort standardkanalen {{.Channel}}."
  },
  {
    "id": "api.channel.delete_channel.archived",
    "translation": "%v har arkiverat kanalen."
  },
  {
    "id": "api.channel.create_group.bad_user.app_error",
    "translation": "En av de angivna användarna finns inte."
  },
  {
    "id": "api.channel.create_group.bad_size.app_error",
    "translation": "Gruppmeddelanden måste innehålla minst 3 och ej fler än 8 användare."
  },
  {
    "id": "api.channel.create_direct_channel.invalid_user.app_error",
    "translation": "Ogiltigt användar-ID för skapande av direktkanal."
  },
  {
    "id": "api.channel.create_default_channels.town_square",
    "translation": "Torg"
  },
  {
    "id": "api.channel.create_default_channels.off_topic",
    "translation": "Orelevant"
  },
  {
    "id": "api.channel.create_channel.max_channel_limit.app_error",
    "translation": "Kan inte skapa mer än {{.MaxChannelsPerTeam}} kanaler för aktuellt team."
  },
  {
    "id": "api.channel.create_channel.direct_channel.app_error",
    "translation": "Måste använda createDirectChannel API tjänst för direktmeddelande skapande av kanaler."
  },
  {
    "id": "api.channel.channel_member_counts_by_group.license.error",
    "translation": "Din licens tillåter inte användande av grupper"
  },
  {
    "id": "api.channel.change_channel_privacy.public_to_private",
    "translation": "Denna kanal har konverterats till en privat kanal."
  },
  {
    "id": "api.channel.change_channel_privacy.private_to_public",
    "translation": "Denna kanal har konverterats till en offentlig kanal vilken alla gruppmedlemmar kan ansluta till."
  },
  {
    "id": "api.channel.add_user_to_channel.type.app_error",
    "translation": "Kan inte lägga till användaren till den här kanaltypen."
  },
  {
    "id": "api.channel.add_user.to.channel.failed.deleted.app_error",
    "translation": "Misslyckades att lägga till användaren till kanalen för att den har tagits bort från gruppen."
  },
  {
    "id": "api.channel.add_user.to.channel.failed.app_error",
    "translation": "Misslyckades att lägga till användaren i kanalen."
  },
  {
    "id": "api.channel.add_members.user_denied",
    "translation": "Följande användare kunde inte läggas till i kanalen på grund av grupprestriktioner: {{.UserIDs}}"
  },
  {
    "id": "api.channel.add_members.error",
    "translation": "Fel då medlemmar skulle läggas till i kanalen."
  },
  {
    "id": "api.channel.add_member.added",
    "translation": "%v tillagd i kanalen av %v."
  },
  {
    "id": "api.channel.add_guest.added",
    "translation": "%v tillagd i kanalen som gäst av %v."
  },
  {
    "id": "api.bot.teams_channels.add_message_mobile",
    "translation": "Lägg till mig i grupper och kanaler som du vill att jag ska interagera i. För att göra detta, använd webbläsare eller Mattermost skrivbordsapp."
  },
  {
    "id": "api.bot.create_disabled",
    "translation": "Bot-skapande är avstängt."
  },
  {
    "id": "api.admin.upload_brand_image.too_large.app_error",
    "translation": "Kunde inte ladda upp fil. Filen är för stor."
  },
  {
    "id": "api.admin.upload_brand_image.storage.app_error",
    "translation": "Kunde inte ladda upp bild. Lagringsplats för bilder är inte konfigurerat."
  },
  {
    "id": "api.admin.upload_brand_image.parse.app_error",
    "translation": "Gick inte att tolka multipart-formuläret."
  },
  {
    "id": "api.admin.upload_brand_image.no_file.app_error",
    "translation": "Inga filer under 'image' i begäran."
  },
  {
    "id": "api.admin.upload_brand_image.array.app_error",
    "translation": "Tom matris för 'bild' i förfrågan."
  },
  {
    "id": "api.admin.test_s3.missing_s3_bucket",
    "translation": "S3 Hink krävs"
  },
  {
    "id": "api.admin.test_email.subject",
    "translation": "Mattermost - Testar epostinställningar"
  },
  {
    "id": "api.admin.test_email.reenter_password",
    "translation": "SMTP-server, porten, eller användarnamnet är ändrat. Vänligen skriv in SMTP-lösenordet för att testa förbindelsen."
  },
  {
    "id": "api.admin.test_email.missing_server",
    "translation": "SMTP-server krävs"
  },
  {
    "id": "api.admin.test_email.body",
    "translation": "Det verkar som om Mattermost e-postinställningar är korrekta!"
  },
  {
    "id": "api.admin.saml.set_certificate_from_metadata.missing_content_type.app_error",
    "translation": "Saknar innehållstyp."
  },
  {
    "id": "api.admin.saml.set_certificate_from_metadata.invalid_content_type.app_error",
    "translation": "Ogiltigt innehållstyp."
  },
  {
    "id": "api.admin.saml.set_certificate_from_metadata.invalid_body.app_error",
    "translation": "Ogiltig certifikatstext."
  },
  {
    "id": "api.admin.saml.not_available.app_error",
    "translation": "SAML 2.0 är inte konfigurerad eller stöds inte på denna servern."
  },
  {
    "id": "api.admin.saml.metadata.app_error",
    "translation": "Ett fel uppstod när metadata för serviceleverantören byggs."
  },
  {
    "id": "api.admin.saml.invalid_xml_missing_ssoservices.app_error",
    "translation": "Saknar noden Identity Provider SSO Services i XML-datat."
  },
  {
    "id": "api.admin.saml.invalid_xml_missing_keydescriptor.app_error",
    "translation": "Saknar noden Identity Provider Key Descriptors i XML-datat."
  },
  {
    "id": "api.admin.saml.invalid_xml_missing_idpssodescriptors.app_error",
    "translation": "Saknar noden Identity Provider SSO Descriptors i XML-datat."
  },
  {
    "id": "api.admin.saml.failure_save_idp_certificate_file.app_error",
    "translation": "Kunde inte spara certifikatsfilen."
  },
  {
    "id": "api.admin.saml.failure_parse_idp_certificate.app_error",
    "translation": "Fel vid tolkning av metadata i certifikatet som tagits emot från Identity Provider."
  },
  {
    "id": "api.admin.saml.failure_get_metadata_from_idp.app_error",
    "translation": "Lyckades inte fånga metadata från Identity Provider URL."
  },
  {
    "id": "api.admin.remove_certificate.delete.app_error",
    "translation": "Ett fel uppstod när certifikatet skulle raderas."
  },
  {
    "id": "api.admin.ldap.not_available.app_error",
    "translation": "LDAP är inte tillgängligt."
  },
  {
    "id": "api.admin.get_brand_image.storage.app_error",
    "translation": "Bildlagring är inte konfigurerat."
  },
  {
    "id": "api.admin.file_read_error",
    "translation": "Fel vid läsningen av loggfilen."
  },
  {
    "id": "api.admin.delete_brand_image.storage.not_found",
    "translation": "Kunde inte radera bildfilen för eget utseende, hittades inte."
  },
  {
    "id": "api.admin.add_certificate.saving.app_error",
    "translation": "Kunder inte spara certifikatfilen."
  },
  {
    "id": "api.admin.add_certificate.parseform.app_error",
    "translation": "Fel vid läsning av multiform förfrågan"
  },
  {
    "id": "api.admin.add_certificate.open.app_error",
    "translation": "Kunde inte öppna certifikatfil."
  },
  {
    "id": "api.admin.add_certificate.no_file.app_error",
    "translation": "Ingen fil under 'certifikat' i förfrågan."
  },
  {
    "id": "api.admin.add_certificate.array.app_error",
    "translation": "Ingen fil under 'certifikat' i förfrågan."
  },
  {
    "id": "September",
    "translation": "September"
  },
  {
    "id": "October",
    "translation": "Oktober"
  },
  {
    "id": "November",
    "translation": "November"
  },
  {
    "id": "May",
    "translation": "Maj"
  },
  {
    "id": "March",
    "translation": "Mars"
  },
  {
    "id": "June",
    "translation": "Juni"
  },
  {
    "id": "July",
    "translation": "Juli"
  },
  {
    "id": "January",
    "translation": "Januari"
  },
  {
    "id": "February",
    "translation": "Februari"
  },
  {
    "id": "December",
    "translation": "December"
  },
  {
    "id": "August",
    "translation": "Augusti"
  },
  {
    "id": "April",
    "translation": "April"
  },
  {
    "id": "ent.elasticsearch.search_files.unmarshall_file_failed",
    "translation": "Kunde inte tolka sökresultatet"
  },
  {
    "id": "ent.elasticsearch.search_files.search_failed",
    "translation": "Sökningen avslutades felaktigt"
  },
  {
    "id": "ent.elasticsearch.search_files.disabled",
    "translation": "Filsökning med Elasticsearch är avstängt på servern"
  },
  {
    "id": "ent.elasticsearch.index_file.error",
    "translation": "Misslyckades att indexera filen"
  },
  {
    "id": "ent.elasticsearch.delete_user_files.error",
    "translation": "Misslyckades att radera användarfiler"
  },
  {
    "id": "ent.elasticsearch.delete_post_files.error",
    "translation": "Misslyckades att radera meddelandefiler"
  },
  {
    "id": "ent.elasticsearch.delete_file.error",
    "translation": "Misslyckades att radera fil"
  },
  {
    "id": "ent.elasticsearch.create_template_file_info_if_not_exists.template_create_failed",
    "translation": "Misslyckades att skapa Elasticsearch-mall för filer"
  },
  {
    "id": "bleveengine.stop_file_index.error",
    "translation": "Misslyckades att stänga filindexeringen."
  },
  {
    "id": "bleveengine.search_files.error",
    "translation": "Misslyckades slutföra filsökningen."
  },
  {
    "id": "bleveengine.indexer.do_job.bulk_index_files.batch_error",
    "translation": "Misslyckades att indexera batchen med filer."
  },
  {
    "id": "bleveengine.index_file.error",
    "translation": "Misslyckades att indexera filen."
  },
  {
    "id": "bleveengine.delete_user_files.error",
    "translation": "Misslyckades att radera användarens filer."
  },
  {
    "id": "bleveengine.delete_post_files.error",
    "translation": "Misslyckades att radera meddelandets filer."
  },
  {
    "id": "bleveengine.delete_files_batch.error",
    "translation": "Misslyckades att radera filen."
  },
  {
    "id": "bleveengine.delete_file.error",
    "translation": "Misslyckades att radera filen."
  },
  {
    "id": "bleveengine.create_file_index.error",
    "translation": "Fel då Bleve-index skulle skapas."
  },
  {
    "id": "api.job.unable_to_download_job.incorrect_job_type",
    "translation": "Jobbet du försöker ladda ner stöds inte för tillfället"
  },
  {
    "id": "error",
    "translation": "Fel"
  },
  {
    "id": "api.oauth.redirecting_back",
    "translation": "Omdirigerar dig tillbaka till appen."
  },
  {
    "id": "api.oauth.close_browser",
    "translation": "Du kan stänga webbläsarfliken nu."
  },
  {
    "id": "api.oauth.auth_complete",
    "translation": "Autentiseringen slutfördes"
  },
  {
    "id": "api.invalid_redirect_url",
    "translation": "En ogiltig omdirigerings-url har bilagts"
  },
  {
    "id": "api.invalid_custom_url_scheme",
    "translation": "Det bilagda anpassade url-schemat är felaktigt"
  },
  {
    "id": "api.back_to_app",
    "translation": "Tillbaka till {{.SiteName}}"
  },
  {
    "id": "api.config.update_config.not_allowed_security.app_error",
    "translation": "Att ändra {{.Name}} är inte tillåtet av säkerhetsskäl."
  },
  {
    "id": "model.reaction.is_valid.update_at.app_error",
    "translation": "\"Update at\" måste vara en giltig tid."
  },
  {
    "id": "api.user.update_user_auth.invalid_request",
    "translation": "Förfrågan saknar antingen parametern AuthData eller AuthService."
  },
  {
    "id": "api.file.file_mod_time.app_error",
    "translation": "Fel när tidpunkt för senaste ändring av filen skulle hämtas."
  },
  {
    "id": "app.user.get_threads_for_user.not_found",
    "translation": "Användartråden finns inte eller följs inte"
  },
  {
    "id": "model.config.is_valid.sql_conn_max_idle_time_milliseconds.app_error",
    "translation": "Felaktig värde Invalid connection maximum idle time for SQL settings. Måste vara ett positivt tal."
  },
  {
    "id": "api.getThreadsForUser.bad_params",
    "translation": "Använd endast en av parametrarna Before eller After för getThreadsForUser"
  },
  {
    "id": "api.unable_to_read_file_from_backend",
    "translation": "Fel när filen lästes från servern"
  },
  {
    "id": "api.unable_to_create_zip_file",
    "translation": "Fel då zip-filen skapades."
  },
  {
    "id": "api.no_license",
    "translation": "För att använda denna endpoint behövs en E10 eller E20-licens."
  },
  {
    "id": "app.export.export_attachment.copy_file.error",
    "translation": "Misslyckades kopiera fil vid export."
  },
  {
    "id": "app.export.marshal.app_error",
    "translation": "Kunde inte rangera svaret."
  },
  {
    "id": "model.config.is_valid.export.retention_days_too_low.app_error",
    "translation": "Ogiltigt värde för RetentionDays. Värdet ska vara större än 0"
  },
  {
    "id": "model.config.is_valid.export.directory.app_error",
    "translation": "Värdet för Directory ska inte vara tomt."
  },
  {
    "id": "ent.message_export.global_relay_export.deliver.unable_to_connect_smtp_server.app_error",
    "translation": "Det gick inte att ansluta till SMTP-servern"
  },
  {
    "id": "app.import.attachment.read_file_data.error",
    "translation": "Misslyckades att läsa bifogade filer vid export."
  },
  {
    "id": "app.export.export_attachment.zip_create_header.error",
    "translation": "Misslyckades att skapa zip-arkivet vid export."
  },
  {
    "id": "app.export.zip_create.error",
    "translation": "Misslyckades att lägga till filen i zip-arkivet vid export."
  },
  {
    "id": "app.export.export_attachment.mkdirall.error",
    "translation": "Misslyckades skapa katalogen vid export."
  },
  {
    "id": "app.export.export_attachment.create_file.error",
    "translation": "Misslyckades skapa filen vid export."
  },
  {
    "id": "api.export.export_not_found.app_error",
    "translation": "Det gick inte hitta export-filen."
  },
  {
    "id": "api.command_custom_status.success",
    "translation": "Din status är satt till “{{.EmojiName}} {{.StatusMessage}}”. Du kan ändra din status med status-popup i överst i kanal-sidomenyn."
  },
  {
    "id": "api.command_custom_status.name",
    "translation": "status"
  },
  {
    "id": "api.command_custom_status.hint",
    "translation": "[:emoji_name:] [status_message] eller rensa"
  },
  {
    "id": "api.command_custom_status.desc",
    "translation": "Sätt eller nollställ status"
  },
  {
    "id": "api.command_custom_status.clear.success",
    "translation": "Din status nollställdes."
  },
  {
    "id": "api.command_custom_status.clear.app_error",
    "translation": "Fel när status skulle nollställas."
  },
  {
    "id": "api.command_custom_status.app_error",
    "translation": "Fel då status skulle sättas."
  },
  {
    "id": "mfa.deactivate.app_error",
    "translation": "Kunde inte uppdatera aktiv MFA-status för användaren."
  },
  {
    "id": "mfa.activate.app_error",
    "translation": "Kunde inte uppdatera aktiv MFA-status för användaren."
  },
  {
    "id": "app.user.send_emails.app_error",
    "translation": "Inga mejl blev skickade"
  },
  {
    "id": "api.custom_status.recent_custom_statuses.delete.app_error",
    "translation": "Misslyckades att ta bort senaste status. Försök sätta status först eller kontakta systemadministratören för detaljer."
  },
  {
    "id": "api.custom_status.disabled",
    "translation": "Anpassad statusvisning har avaktiverats. Kontakta din systemadministratör för mer information."
  },
  {
    "id": "bleveengine.purge_file_index.error",
    "translation": "Misslyckades att rensa filindex."
  },
  {
    "id": "app.post.get_files_batch_for_indexing.get.app_error",
    "translation": "Det gick inte att hämta batchen av filer att indexera."
  },
  {
    "id": "ent.elasticsearch.post.get_files_batch_for_indexing.error",
    "translation": "Kunde inte få tag i filerna i batchen att indexera."
  },
  {
    "id": "api.templates.email_footer_v2",
    "translation": "© 2022 Mattermost, Inc. 530 Lytton Avenue, Second floor, Palo Alto, CA, 94301"
  },
  {
    "id": "api.templates.welcome_body.serverURL",
    "translation": "{{ .ServerURL }}."
  },
  {
    "id": "api.templates.verify_body.serverURL",
    "translation": "{{ .ServerURL }}."
  },
  {
    "id": "store.sql_file_info.search.disabled",
    "translation": "Sökning av filer är inaktiverad på denna server. Kontakta din systemadministratör."
  },
  {
    "id": "api.templates.welcome_body.subTitle2",
    "translation": "Klicka nedan för att verifiera din mejladress."
  },
  {
    "id": "api.templates.welcome_body.subTitle1",
    "translation": "Tack för att du gick med "
  },
  {
    "id": "api.templates.welcome_body.info1",
    "translation": "Om det inte var du kan du utan problem ignorera detta mejl."
  },
  {
    "id": "api.templates.welcome_body.app_download_title",
    "translation": "Ladda ner desktop och mobilapp"
  },
  {
    "id": "api.templates.welcome_body.app_download_button",
    "translation": "Ladda ner"
  },
  {
    "id": "api.templates.verify_body.subTitle2",
    "translation": "Tryck nedan för att verifiera din mejladress."
  },
  {
    "id": "api.templates.verify_body.subTitle1",
    "translation": "Tack för att du gick med "
  },
  {
    "id": "api.templates.verify_body.info1",
    "translation": "Om det inte var du kan du utan problem ignorera detta mejl."
  },
  {
    "id": "api.templates.questions_footer.title",
    "translation": "Frågor?"
  },
  {
    "id": "api.templates.questions_footer.info",
    "translation": "Behöver du hjälp eller har frågor? Mejla oss på "
  },
  {
    "id": "api.post.search_files.invalid_body.app_error",
    "translation": "Kunde inte bearbeta förfrågan."
  },
  {
    "id": "api.team.invite_guests_to_channels.invalid_body.app_error",
    "translation": "Ogiltig eller saknad text i förfrågan."
  },
  {
    "id": "api.templates.cloud_welcome_email.add_apps_info",
    "translation": "Lägg till appar till din arbetsyta"
  },
  {
    "id": "api.cloud.cws_webhook_event_missing_error",
    "translation": "Webhook-händelsen hanterades inte. Antingen saknas den eller så var den inte giltig."
  },
  {
    "id": "api.user.send_cloud_welcome_email.error",
    "translation": "Kunde inte skicka välkomstmejl till molntjänsten"
  },
  {
    "id": "api.templates.reset_body.subTitle",
    "translation": "Tryck på knappen nedan för att återställa ditt lösenord. Om du inte begärt detta kan du ignorera detta mejl."
  },
  {
    "id": "api.templates.reset_body.info",
    "translation": "Länken för lösenordsåterställning är giltig i 24 timmar."
  },
  {
    "id": "api.templates.invite_body_guest.subTitle",
    "translation": "Du är inbjuden som en gäst att samarbeta med ditt team"
  },
  {
    "id": "api.templates.invite_body_footer.title",
    "translation": "Vad är Mattermost?"
  },
  {
    "id": "api.templates.invite_body_footer.learn_more",
    "translation": "Mer information"
  },
  {
    "id": "api.templates.invite_body_footer.info",
    "translation": "Mattermost är en flexibel meddelandeplattform byggd med öppen källkod som möjliggör säkert samarbete i temaet."
  },
  {
    "id": "api.templates.invite_body.subTitle",
    "translation": "Börja samarbeta med ditt team med Mattermost"
  },
  {
    "id": "api.templates.cloud_welcome_email.title",
    "translation": "Din arbetsyta är redo!"
  },
  {
    "id": "api.templates.cloud_welcome_email.subtitle_info",
    "translation": "Gör följande steg för att bygga ditt team och få ut det mesta av din arbetsyta."
  },
  {
    "id": "api.templates.cloud_welcome_email.subtitle",
    "translation": "Konfigurera arbetsytan"
  },
  {
    "id": "api.templates.cloud_welcome_email.subject",
    "translation": "Grattis!"
  },
  {
    "id": "api.templates.cloud_welcome_email.start_questions",
    "translation": "Har du frågor om hur du börjar? Mejla oss på"
  },
  {
    "id": "api.templates.cloud_welcome_email.signin_sub_info2",
    "translation": "för bästa upplevelsen på Windows, Linux, Mac, iOS och Android."
  },
  {
    "id": "api.templates.cloud_welcome_email.signin_sub_info",
    "translation": "Anslut till din arbetsyta på vår"
  },
  {
    "id": "api.templates.cloud_welcome_email.mm_apps",
    "translation": "dator och mobilappar"
  },
  {
    "id": "api.templates.cloud_welcome_email.invite_sub_info",
    "translation": "Dela denna länk för att bjuda in andra att ansluta till {{.WorkSpace}}:"
  },
  {
    "id": "api.templates.cloud_welcome_email.invite_info",
    "translation": "Bjud in andra till din arbetsyta"
  },
  {
    "id": "api.templates.cloud_welcome_email.info2",
    "translation": "Se till att du spara länken eller skapar ett bokmärke för framtida användning."
  },
  {
    "id": "api.templates.cloud_welcome_email.info",
    "translation": "Tack för att du skapade "
  },
  {
    "id": "api.templates.cloud_welcome_email.download_mm_info",
    "translation": "Ladda ner Mattermost App"
  },
  {
    "id": "api.templates.cloud_welcome_email.button",
    "translation": "Öppna Mattermost"
  },
  {
    "id": "api.templates.cloud_welcome_email.app_market_place",
    "translation": "app marketplace."
  },
  {
    "id": "api.templates.cloud_welcome_email.add_apps_sub_info",
    "translation": "Effektivisera ditt arbete med verktyg som GitHub, Jira och Zoom. Utforska alla integrationer vi har på vår"
  },
  {
    "id": "model.user.is_valid.marshal.app_error",
    "translation": "Misslyckades att koda fältet till JSON"
  },
  {
    "id": "app.import.generate_password.app_error",
    "translation": "Fel då lösenord skapades."
  },
  {
    "id": "api.user.upload_profile_user.login_provider_attribute_set.app_error",
    "translation": "Profilbilden måste anges av användarens inloggningsförmedlare (IdP)."
  },
  {
    "id": "api.user.update_user.login_provider_attribute_set.app_error",
    "translation": "Fältet '{{.Field}}' måste anges av användarens inloggningsförmedlare (IdP)."
  },
  {
    "id": "api.user.patch_user.login_provider_attribute_set.app_error",
    "translation": "Fältet '{{.Field}}' måste anges av användarens inloggningsförmedlare (IdP)."
  },
  {
    "id": "api.channel.patch_channel_moderations.cache_invalidation.error",
    "translation": "Fel vid upplösande av cache"
  },
  {
    "id": "api.command_remote.unknown_action",
    "translation": "Okänd åtgärd `{{.Action}}`"
  },
  {
    "id": "api.command_remote.status.help",
    "translation": "Visa status för alla säkra anslutningar"
  },
  {
    "id": "api.command_remote.site_url_not_set",
    "translation": "SajtURL är inte angiven. Gör detta i systemkonsolen > Inställningar > WebServer."
  },
  {
    "id": "api.command_remote.service_not_enabled",
    "translation": "Tjänsten säker anslutning är inte aktiverad."
  },
  {
    "id": "api.command_remote.service_disabled",
    "translation": "Tjänsten säker anslutning är avaktiverad."
  },
  {
    "id": "api.command_remote.remove_remote_id.help",
    "translation": "Id på säker anslutning att ta bort."
  },
  {
    "id": "api.command_remote.remove_remote.error",
    "translation": "Kunde inte ta bort säker anslutning: {{.Error}}"
  },
  {
    "id": "api.command_remote.remove.help",
    "translation": "Tar bort en säker anslutning"
  },
  {
    "id": "api.command_remote.remotes_not_found",
    "translation": "Inga säkra anslutningar hittade."
  },
  {
    "id": "api.command_remote.remote_table_header",
    "translation": "| Säker anslutning | Visningsnamn | AnslutningsID | SajtURL | Inbjudan accepterad | Online | Senast ping  |"
  },
  {
    "id": "api.command_remote.remote_add_remove.help",
    "translation": "Lägg till/ta bort säkra anslutningar. Tillgängliga åtgärder: {{.Actions}}"
  },
  {
    "id": "api.command_remote.permission_required",
    "translation": "Du behöver behörigheten `{{.Permission}}` för att hantera säkra anslutningar."
  },
  {
    "id": "api.command_remote.name.hint",
    "translation": "Ett unikt namn för säker anslutning"
  },
  {
    "id": "api.command_remote.name.help",
    "translation": "Namn på säker anslutning"
  },
  {
    "id": "api.command_remote.name",
    "translation": "säker anslutning"
  },
  {
    "id": "api.command_remote.missing_empty",
    "translation": "Tom eller saknad `{{.Arg}}`"
  },
  {
    "id": "api.command_remote.missing_command",
    "translation": "Saknar kommando. Tillgängliga åtgärder: {{.Actions}}"
  },
  {
    "id": "api.command_remote.invite_summary",
    "translation": "Skicka följande AES256-bit krypterade inbjudan till den extern Mattermostinstansens administratören tillsammans med lösenordet. De använder sedan slash-kommandot `{{.Command}}` för att acceptera inbjudan.\n\n```\n{{.Invitation}}\n```\n\n**Säkerställ att den extern Mattermostinstansens kan nå ditt kluster på** {{.SiteURL}}"
  },
  {
    "id": "api.command_remote.invite_password.hint",
    "translation": "Lösenord som används för att kryptera inbjudan"
  },
  {
    "id": "api.command_remote.invite_password.help",
    "translation": "Lösenord för inbjudan"
  },
  {
    "id": "api.command_remote.invite.help",
    "translation": "Bjud in till en säker anslutning"
  },
  {
    "id": "api.command_remote.invitation_created",
    "translation": "Inbjudan skapad."
  },
  {
    "id": "api.command_remote.invitation.hint",
    "translation": "En krypterad inbjudan från en säker anslutning"
  },
  {
    "id": "api.command_remote.invitation.help",
    "translation": "Inbjudan från säker anslutning"
  },
  {
    "id": "api.command_remote.incorrect_password.error",
    "translation": "Kunde inte dekryptera inbjudan. Felaktigt lösenord eller skadad inbjudan: {{.Error}}"
  },
  {
    "id": "api.command_remote.hint",
    "translation": "[åtgärd]"
  },
  {
    "id": "api.command_remote.fetch_status.error",
    "translation": "Det gick inte att hämta säkra anslutningar: {{.Error}}"
  },
  {
    "id": "api.command_remote.encrypt_invitation.error",
    "translation": "Kunde inte skapa inbjudan: {{.Error}}"
  },
  {
    "id": "api.command_remote.desc",
    "translation": "Bjud in till en säker anslutning för kommunikation mellan Mattermostinstanser."
  },
  {
    "id": "api.command_remote.decode_invitation.error",
    "translation": "Kunde inte tolka inbjudan: {{.Error}}"
  },
  {
    "id": "api.command_remote.cluster_removed",
    "translation": "Säker anslutning {{.RemoteId}} {{.Result}}."
  },
  {
    "id": "api.command_remote.add_remote.error",
    "translation": "Kunde inte lägga till säker anslutning: {{.Error}}"
  },
  {
    "id": "api.command_remote.accept_invitation.error",
    "translation": "Kunde inte acceptera inbjudan: {{.Error}}"
  },
  {
    "id": "api.command_remote.accept_invitation",
    "translation": "Inbjudan accepterad och verifierad.\nSiteURL: {{.SiteURL}}"
  },
  {
    "id": "api.command_remote.accept.help",
    "translation": "Acceptera en inbjudan från en extern Mattermostinstans"
  },
  {
    "id": "api.command_share.not_shared_channel_unshare",
    "translation": "Det går inte att sluta dela en kanal som inte är delad."
  },
  {
    "id": "api.command_share.no_remote_invited",
    "translation": "Inga säkra anslutningar har blivit inbjudna till denna kanal."
  },
  {
    "id": "api.command_share.name",
    "translation": "delad kanal"
  },
  {
    "id": "api.command_share.must_specify_valid_remote",
    "translation": "Måste ange ett giltigt id till en säker anslutning att bjuda in."
  },
  {
    "id": "api.command_share.missing_action",
    "translation": "Saknar åtgärd. Tillgängliga åtgärder: {{.Actions}}"
  },
  {
    "id": "api.command_share.invite_remote.help",
    "translation": "Bjuder in en extern Mattermostinstans till den aktuella delade kanalen"
  },
  {
    "id": "api.command_share.invitation_sent",
    "translation": "Inbjudan till den säkra kanalen har skickats till `{{.Name}} {{.SiteURL}}`."
  },
  {
    "id": "api.command_share.invalid_value.error",
    "translation": "Ogiltigt värde för '{{.Arg}}': {{.Error}}"
  },
  {
    "id": "api.command_share.hint",
    "translation": "[aktivitet]"
  },
  {
    "id": "api.command_share.fetch_remote_status.error",
    "translation": "Kunde inte hämta status för säkra anslutningar: {{.Error}}."
  },
  {
    "id": "api.command_share.fetch_remote.error",
    "translation": "Fel när säkra anslutningar hämtades: {{.Error}}"
  },
  {
    "id": "api.command_share.desc",
    "translation": "Delar denna kanal med en extern Mattermostinstans."
  },
  {
    "id": "api.command_share.could_not_uninvite.error",
    "translation": "Kan inte dra tillbaka inbjudan av `{{.RemoteId}}`: {{.Error}}"
  },
  {
    "id": "api.command_share.check_channel_exist.error",
    "translation": "Fel vid kontroll om den delade kanalen finns: {{.Error}}"
  },
  {
    "id": "api.command_share.channel_status_id",
    "translation": "Status för kanalid `{{.ChannelId}}`"
  },
  {
    "id": "api.command_share.channel_status.help",
    "translation": "Visa status för den här delade kanalen"
  },
  {
    "id": "api.command_share.channel_shared",
    "translation": "Kanalen är nu delad."
  },
  {
    "id": "api.command_share.channel_remote_id_not_exists",
    "translation": "Säker anslutning för delad kanal `{{.RemoteId}}` finns inte för denna kanal."
  },
  {
    "id": "api.command_share.channel_invite_not_home.error",
    "translation": "Kan inte bjuda in en säker anslutning till en delad kanal som kommer från annat ställe."
  },
  {
    "id": "api.command_share.channel_invite.error",
    "translation": "Fel när `{{.Name}}` blev inbjuden till kanalen: {{.Error}}"
  },
  {
    "id": "api.command_share.available_actions",
    "translation": "Tillgängliga åtgärder: {{.Actions}}"
  },
  {
    "id": "sharedchannel.permalink.not_found",
    "translation": "Detta meddelande innehåller permalänkar till andra kanaler som kanske inte kommer kunna ses av användare i andra kluster."
  },
  {
    "id": "sharedchannel.cannot_deliver_post",
    "translation": "En eller flera meddelanden kunde inte bli levereras till den andra sajten {{.Remote}} eftersom den är offline. Meddelanden kommer levereras när sajten är online."
  },
  {
    "id": "app.sharedchannel.dm_channel_creation.internal_error",
    "translation": "Ett fel uppstod när en direkt delad kanal skapades."
  },
  {
    "id": "api.remote_cluster.update_not_unique.app_error",
    "translation": "En säker anslutning med samma URL finns redan."
  },
  {
    "id": "api.remote_cluster.update.app_error",
    "translation": "Ett fel uppstod vid uppdatering av den säkra anslutningen."
  },
  {
    "id": "api.remote_cluster.service_not_enabled.app_error",
    "translation": "Tjänsten för andra kluster är inte aktiverad."
  },
  {
    "id": "api.remote_cluster.save_not_unique.app_error",
    "translation": "Det säkra anslutningen har redan lagts till."
  },
  {
    "id": "api.remote_cluster.save.app_error",
    "translation": "Ett fel uppstod när uppgifterna om säker anslutnings sparades."
  },
  {
    "id": "api.remote_cluster.invalid_topic.app_error",
    "translation": "Ogiltigt ämne."
  },
  {
    "id": "api.remote_cluster.invalid_id.app_error",
    "translation": "Ogiltigt id."
  },
  {
    "id": "api.remote_cluster.get.app_error",
    "translation": "Ett fel uppstod när den säkra anslutningen skulle hämtas."
  },
  {
    "id": "api.remote_cluster.delete.app_error",
    "translation": "Ett fel uppstod när den säkra anslutningen skulle raderas."
  },
  {
    "id": "api.job.unable_to_create_job.incorrect_job_type",
    "translation": "Jobbtypen för det jobb du försöker skapa är ogiltig"
  },
  {
    "id": "api.job.retrieve.nopermissions",
    "translation": "Jobbtyperna för ett jobb som du försöker hämta innehåller inga behörigheter"
  },
  {
    "id": "api.file.test_connection_s3_bucket_does_not_exist.app_error",
    "translation": "Säkerställ att din Amazon S3 bucket är tillgänglig och kontrollera rättigheterna."
  },
  {
    "id": "api.file.test_connection_s3_auth.app_error",
    "translation": "Kunde inte ansluta till S3. Kontrollera auktorisations och autentiseringsparametrar för Amazon S3."
  },
  {
    "id": "api.context.remote_id_missing.app_error",
    "translation": "Id för säker anslutning saknas."
  },
  {
    "id": "api.context.remote_id_mismatch.app_error",
    "translation": "Id för säker anslutning stämmer inte."
  },
  {
    "id": "api.context.remote_id_invalid.app_error",
    "translation": "Kunde inte hitta id {{.RemoteId}} för säker anslutning."
  },
  {
    "id": "api.context.json_encoding.app_error",
    "translation": "Fel då JSON skulle skapas."
  },
  {
    "id": "api.context.invitation_expired.error",
    "translation": "Inbjudan är inte längre giltig."
  },
  {
    "id": "api.command_share.unshare_channel.help",
    "translation": "Slutar dela den aktuella kanalen"
  },
  {
    "id": "api.command_share.unknown_action",
    "translation": "Okänd åtgärd `{{.Action}}`. Tillgängliga åtgärder: {{.Actions}}"
  },
  {
    "id": "api.command_share.uninvite_remote_id.help",
    "translation": "Id på säker anslutning som inte ska vara inbjuden."
  },
  {
    "id": "api.command_share.uninvite_remote.help",
    "translation": "Ta bort en säker anslutning från den delade kanalen"
  },
  {
    "id": "api.command_share.shared_channel_unshare.error",
    "translation": "Det går inte att sluta dela kanalen: {{.Error}}."
  },
  {
    "id": "api.command_share.shared_channel_unavailable",
    "translation": "Kanalen är inte längre delad."
  },
  {
    "id": "api.command_share.share_read_only.hint",
    "translation": "[readonly] - 'Y' eller 'N'.  'N' som standard"
  },
  {
    "id": "api.command_share.share_read_only.help",
    "translation": "Kanalen kommer delas i läsläge"
  },
  {
    "id": "api.command_share.share_channel.error",
    "translation": "Kan inte dela kanalen: {{.Error}}"
  },
  {
    "id": "api.command_share.service_disabled",
    "translation": "Tjänsten Delade kanaler är avaktiverad."
  },
  {
    "id": "api.command_share.remote_uninvited",
    "translation": "Den säkra anslutningen `{{.RemoteId}}` är inte längre inbjuden."
  },
  {
    "id": "api.command_share.remote_table_header",
    "translation": "| Säker anslutning | SiteURL | ReadOnly | Inbjudan accepterad | Online | Senast synkroniserad |"
  },
  {
    "id": "api.command_share.remote_not_valid",
    "translation": "Du måste ange en giltig id för säker anslutning för att dra tillbaka inbjudan"
  },
  {
    "id": "api.command_share.remote_id_invalid.error",
    "translation": "Id till säker anslutning är felaktigt: {{.Error}}"
  },
  {
    "id": "api.command_share.remote_id.help",
    "translation": "Id till en existerande säker anslutning. Se `säker anslutning`-kommandot för att lägga till en säker anslutning."
  },
  {
    "id": "api.command_share.remote_already_invited",
    "translation": "Det säkra anslutningen har redan blivit inbjudet."
  },
  {
    "id": "api.command_share.permission_required",
    "translation": "Du behöver ha behörigheten `{{.Permission}}` för att hantera delade kanaler."
  },
  {
    "id": "api.error_set_first_admin_visit_marketplace_status",
    "translation": "Det gick inte att spara status för det första administratörsbesöket på marknadsplatsen från butiken."
  },
  {
    "id": "api.error_get_first_admin_visit_marketplace_status",
    "translation": "Det gick inte att hämta statusen för det första administratörsbesöket på marknadsplatsen från butiken."
  },
  {
    "id": "api.command_remote.displayname.help",
    "translation": "Visningsnamn för säker anslutning"
  },
  {
    "id": "api.command_remote.displayname.hint",
    "translation": "Ett visningsnamn för den säkra anslutningen"
  },
  {
    "id": "api.admin.saml.failure_reset_authdata_to_email.app_error",
    "translation": "Kunde inte återställa AuthData-fältet till mejl."
  },
  {
    "id": "ent.data_retention.policies.invalid_policy",
    "translation": "Policyn är felaktig."
  },
  {
    "id": "ent.data_retention.policies.internal_error",
    "translation": "Ett fel uppstod när den begärda åtgärden skulle utföras."
  },
  {
    "id": "app.user.send_auto_response.app_error",
    "translation": "Kunde inte skicka automatisk svar från användaren."
  },
  {
    "id": "api.command_channel_purpose.update_channel.max_length",
    "translation": "Angiven text överskrider max tillåtna tecken. Kanalens syfte är begränsat till {{.MaxLength}} tecken."
  },
  {
    "id": "api.command_channel_header.update_channel.max_length",
    "translation": "Angiven text överskrider max tillåtna tecken. Kanalhuvudet är begränsat till {{.MaxLength}} tecken."
  },
  {
    "id": "api.email_batching.send_batched_email_notification.title",
    "translation": {
      "one": "Du har ett nytt meddelande",
      "other": "Du har nya meddelanden"
    }
  },
  {
    "id": "api.email_batching.send_batched_email_notification.time",
    "translation": "{{.Hour}}:{{.Minute}} {{.TimeZone}}"
  },
  {
    "id": "api.email_batching.send_batched_email_notification.subTitle",
    "translation": "Nedan finns en sammanfattning av dina nya meddelanden."
  },
  {
    "id": "api.email_batching.send_batched_email_notification.messageButton",
    "translation": "Visa detta meddelande"
  },
  {
    "id": "app.notification.footer.title",
    "translation": "Vill du ändra dina inställningar för notifieringar?"
  },
  {
    "id": "app.notification.footer.infoLogin",
    "translation": "Logga in på Mattermost"
  },
  {
    "id": "app.notification.footer.info",
    "translation": " och gå till Inställningar > Notifieringar"
  },
  {
    "id": "app.notification.body.mention.title",
    "translation": "Du blev omnämnd av {{.SenderName}} i ett meddelande"
  },
  {
    "id": "app.notification.body.mention.subTitle",
    "translation": "Medan du var borta blev du omnämnd av {{.SenderName}} i kanalen {{.ChannelName}}."
  },
  {
    "id": "app.notification.body.group.title",
    "translation": "{{.SenderName}} har skickat ett nytt meddelande till dig"
  },
  {
    "id": "app.notification.body.group.subTitle",
    "translation": "Medan du var borta skickade {{.SenderName}} ett meddelande till din grupp."
  },
  {
    "id": "app.notification.body.dm.title",
    "translation": "{{.SenderName}} har skickat ett nytt meddelande till dig"
  },
  {
    "id": "app.notification.body.dm.time",
    "translation": "{{.Hour}}:{{.Minute}} {{.TimeZone}}"
  },
  {
    "id": "app.notification.body.dm.subTitle",
    "translation": "Medan du var borta skickade {{.SenderName}} ett nytt direktmeddelande till dig."
  },
  {
    "id": "api.email_batching.send_batched_email_notification.button",
    "translation": "Öppna Mattermost"
  },
  {
    "id": "api.oauth.click_redirect",
    "translation": "Om du inte blir omdirigerad automatiskt kan du klicka på <a href='{{.Link}}'>länken</a>"
  },
  {
    "id": "app.team.get_common_team_ids_for_users.app_error",
    "translation": "Det gick inte att hämta några gemensamma team-IDn."
  },
  {
    "id": "api.channel.create_channel.direct_channel.team_restricted_error",
    "translation": "En direktkanal kan inte skapas mellan användarna eftersom de inte delar ett team tillsammans."
  },
  {
    "id": "api.config.update_config.diff.app_error",
    "translation": "Kunde inte identifiera konfigurationsförändringar"
  },
  {
    "id": "api.config.patch_config.diff.app_error",
    "translation": "Kunde inte identifiera konfigurationsförändringar"
  },
  {
    "id": "app.valid_password_generic.app_error",
    "translation": "Lösenordet är inte giltigt"
  },
  {
    "id": "brand.save_brand_image.check_image_limits.app_error",
    "translation": "Kontroll av bildstorlek misslyckades. Upplösningen är för hög."
  },
  {
    "id": "api.user.upload_profile_user.check_image_limits.app_error",
    "translation": "Kontroll av bildstorlek misslyckades. Upplösningen är för hög."
  },
  {
    "id": "api.team.set_team_icon.check_image_limits.app_error",
    "translation": "Kontroll av bildstorlek misslyckades. Upplösningen är för hög."
  },
  {
    "id": "app.bot.get_warn_metrics_bot.empty_admin_list.app_error",
    "translation": "Listan med administratörer är tom."
  },
  {
    "id": "app.bot.get_system_bot.empty_admin_list.app_error",
    "translation": "Listan med administratörer är tom."
  },
  {
    "id": "app.system.system_bot.bot_displayname",
    "translation": "System"
  },
  {
    "id": "app.user.get_thread_membership_for_user.not_found",
    "translation": "Användarens trådmedlemskap finns inte"
  },
  {
    "id": "app.user.get_thread_membership_for_user.app_error",
    "translation": "Kunde inte få fram användarens trådmedlemskap"
  },
  {
    "id": "api.license.request-trial.can-start-trial.not-allowed",
    "translation": "Licensnyckeln för testperioden av Mattermost Enterprise Edition är inte längre giltig. [Kontakta Sales team] (https://mattermost.com/contact-us/) om du vill utöka testperionden."
  },
  {
    "id": "api.license.request-trial.can-start-trial.error",
    "translation": "Kunde inte kontrollera om en testperiod kan startas"
  },
  {
    "id": "ent.data_retention.run_failed.error",
    "translation": "Datagallringsjobbet misslyckades."
  },
  {
    "id": "api.user.invalidate_verify_email_tokens_parse.error",
    "translation": "Det går inte att analysera token för att göra mejlverifieringstoken ogiltiga"
  },
  {
    "id": "api.user.invalidate_verify_email_tokens_delete.error",
    "translation": "Det går inte att ta bort token för att göra mejlverifieringstoken ogiltiga"
  },
  {
    "id": "api.server.license_up_for_renewal.error_generating_link",
    "translation": "Misslyckades med att generera länken för licensförnyelse"
  },
  {
    "id": "api.license.upgrade_needed.app_error",
    "translation": "Den här funktionen kräver en uppgradering till Enterprise Edition."
  },
  {
    "id": "api.user.invalidate_verify_email_tokens.error",
    "translation": "Det går inte att hämta tokens efter typ för att göra mejlverifieringstoken ogiltiga"
  },
  {
    "id": "api.templates.license_up_for_renewal_title",
    "translation": "Din Mattermost-prenumeration ska förnyas"
  },
  {
    "id": "api.templates.license_up_for_renewal_subtitle_two",
    "translation": "Logga in på ditt kundkonto för att förnya"
  },
  {
    "id": "api.templates.license_up_for_renewal_subtitle",
    "translation": "{{.UserName}}, din prenumeration löper ut om {{.Days}} dagar. Vi hoppas att du uppskattar det flexibla och säkra teamsamarbete som Mattermost möjliggör. Förnya prenumerationen för att ditt team ska kunna fortsätta njuta av funktionerna."
  },
  {
    "id": "api.templates.license_up_for_renewal_subject",
    "translation": "Din licens ska förnyas"
  },
  {
    "id": "api.templates.license_up_for_renewal_renew_now",
    "translation": "Förnya nu"
  },
  {
    "id": "api.server.license_up_for_renewal.error_sending_email",
    "translation": "Misslyckades med att skicka e-postmeddelanden för förnyelse av licensen"
  },
  {
    "id": "app.user.store_is_empty.app_error",
    "translation": "Kontrollen av tomt användarlagring misslyckades."
  },
  {
    "id": "app.notification.body.thread.title",
    "translation": "{{.SenderName}} svarade i en tråd"
  },
  {
    "id": "api.push_notification.title.collapsed_threads",
    "translation": "Svara i {{.channelName}}"
  },
  {
    "id": "api.post.send_notification_and_forget.push_comment_on_crt_thread",
    "translation": " svarade i en tråd du följer."
  },
  {
    "id": "model.config.is_valid.collapsed_threads.autofollow.app_error",
    "translation": "ThreadAutoFollow måste aktiveras för att CollapsedThreads ska vara tillgängligt"
  },
  {
    "id": "api.config.reload_config.app_error",
    "translation": "Misslyckades med att ladda om konfigurationen."
  },
  {
    "id": "app.post.marshal.app_error",
    "translation": "Misslyckades att arrangera meddelandet."
  },
  {
    "id": "api.unmarshal_error",
    "translation": "Misslyckades att återskapa."
  },
  {
    "id": "app.notification.body.thread_gm.subTitle",
    "translation": "Medan du var frånvarande, {{.SenderName}} svarade i en tråd i din grupp."
  },
  {
    "id": "app.notification.body.thread_dm.subTitle",
    "translation": "Medan du var frånvarande, {{.SenderName}} svarade i en tråd bland dina direktmeddelanden."
  },
  {
    "id": "app.notification.body.thread_channel_full.subTitle",
    "translation": "Medan du var frånvarande, {{.SenderName}} svarade i en tråd du följer i {{.ChannelName}}."
  },
  {
    "id": "app.notification.body.thread_channel.subTitle",
    "translation": "Medan du var frånvarande, {{.SenderName}} svarade i en tråd du följer."
  },
  {
    "id": "api.push_notification.title.collapsed_threads_dm",
    "translation": "Svarade i ett direktmeddelande"
  },
  {
    "id": "api.post.send_notification_and_forget.push_comment_on_crt_thread_dm",
    "translation": " svarade i en tråd."
  },
  {
    "id": "model.session.is_valid.user_id.app_error",
    "translation": "Ogiltigt UserId-fält för sessionen."
  },
  {
    "id": "model.session.is_valid.id.app_error",
    "translation": "Ogiltigt Id-fält för sessionen."
  },
  {
    "id": "model.session.is_valid.create_at.app_error",
    "translation": "Ogiltigt CreateAt-fält för sessionen."
  },
  {
    "id": "model.user.is_valid.roles_limit.app_error",
    "translation": "Ogiltig användarroll som är längre än {{.Limit}} tecken."
  },
  {
    "id": "model.team_member.is_valid.roles_limit.app_error",
    "translation": "Ogiltig team-medlemsroll som är längre än {{.Limit}} tecken."
  },
  {
    "id": "model.session.is_valid.roles_limit.app_error",
    "translation": "Ogiltig sessionsroll som är längre än {{.Limit}} tecken."
  },
  {
    "id": "model.channel_member.is_valid.roles_limit.app_error",
    "translation": "Ogiltig kanalmedlemsroll som är längre än {{.Limit}} tecken."
  },
  {
    "id": "api.user.create_user.bad_token_email_data.app_error",
    "translation": "Mejladressen i tokenet stämmer inte med mejladressen i användardata."
  },
  {
    "id": "ent.elasticsearch.getAllTeamMembers.error",
    "translation": "Misslyckades att hämta alla teammedlemmar"
  },
  {
    "id": "ent.elasticsearch.getAllChannelMembers.error",
    "translation": "Misslyckades att hämta alla kanalmedlemmar"
  },
  {
    "id": "app.role.get_all.app_error",
    "translation": "Kunde inte hämta alla roller."
  },
  {
    "id": "api.custom_status.set_custom_statuses.update.app_error",
    "translation": "Misslyckades att uppdatera anpassad status. Lägg till emoij och/eller egen statustext."
  },
  {
    "id": "app.user.get_thread_count_for_user.app_error",
    "translation": "Det gick inte att ta fram användarens antal trådar."
  },
  {
    "id": "app.session.extend_session_expiry.app_error",
    "translation": "Kunde inte förlänga sessionens längd"
  },
  {
    "id": "api.templates.invite_body.title.reminder",
    "translation": "Påminnelse"
  },
  {
    "id": "api.user.view_archived_channels.get_users_in_channel.app_error",
    "translation": "Det går inte att hämta användare från en arkiverad kanal"
  },
  {
    "id": "api.post.posts_by_ids.invalid_body.request_error",
    "translation": "Antalet mottagna inläggs-ID:n har överskridit den maximala storleken {{.MaxLength}}"
  },
  {
    "id": "api.user.view_archived_channels.get_posts_for_channel.app_error",
    "translation": "Det går inte att hämta inlägg från en arkiverad kanal"
  },
  {
    "id": "api.license.request_renewal_link.cannot_renew_on_cws",
    "translation": "Det går inte att förnya licensen via portalen"
  },
  {
    "id": "api.user.authorize_oauth_user.saml_response_too_long.app_error",
    "translation": "SAML-svaret är för långt"
  },
  {
    "id": "app.system.complete_onboarding_request.no_first_user",
    "translation": "Onboarding kan bara slutföras av systemadministratören."
  },
  {
    "id": "app.system.complete_onboarding_request.app_error",
    "translation": "Misslyckades att tolka onboarding-anropet."
  },
  {
    "id": "Playbooks",
    "translation": "Playbooks"
  },
  {
    "id": "Channels",
    "translation": "Kanaler"
  },
  {
    "id": "Boards",
    "translation": "Boards"
  },
  {
    "id": "api.custom_groups.no_remote_id",
    "translation": "remote_id måste vara tomt för anpassade grupper"
  },
  {
    "id": "api.custom_groups.must_be_referenceable",
    "translation": "allow_reference måste vara 'true' för anpassade grupper"
  },
  {
    "id": "api.custom_groups.license_error",
    "translation": "inte licensierad för anpassade grupper"
  },
  {
    "id": "api.custom_groups.feature_disabled",
    "translation": "funktionen för anpassade grupper är inaktiverad"
  },
  {
    "id": "api.custom_groups.count_err",
    "translation": "fel när antal grupper beräknades"
  },
  {
    "id": "api.team.invite_members_to_team_and_channels.invalid_body_parsing.app_error",
    "translation": "Fel vid tolkning av förfrågan."
  },
  {
    "id": "api.team.invite_members_to_team_and_channels.invalid_body.app_error",
    "translation": "Ogiltig förfrågan."
  },
  {
    "id": "model.oauth.is_valid.mattermost_app_id.app_error",
    "translation": "MattermostAppID får ha högst 32 tecken."
  },
  {
    "id": "model.member.is_valid.emails.app_error",
    "translation": "E-postlistan är tom"
  },
  {
    "id": "model.member.is_valid.channel.app_error",
    "translation": "Kanalnamnet är inte giltigt"
  },
  {
    "id": "model.emoji.system_emoji_name.app_error",
    "translation": "Namnet krockar med ett befintligt system-emoji-namn."
  },
  {
    "id": "model.config.is_valid.elastic_search.bulk_indexing_batch_size.app_error",
    "translation": "Elasticsearch Bulk Indexing Batch Size måste vara minst {{.BatchSize}}."
  },
  {
    "id": "model.config.is_valid.bleve_search.bulk_indexing_batch_size.app_error",
    "translation": "Bleve Bulk Indexing Batch Size måste vara minst {{.BatchSize}}."
  },
  {
    "id": "model.channel.is_valid.1_or_more.app_error",
    "translation": "Namnet måste bestå av 1 eller flera gemena alfanumeriska tecken."
  },
  {
    "id": "app.user.update_thread_read_for_user_by_post.app_error",
    "translation": "Ogiltig post_id"
  },
  {
    "id": "app.system.get_onboarding_request.app_error",
    "translation": "Misslyckades att få status för slutförandet av onboarding."
  },
  {
    "id": "app.prepackged-plugin.invalid_version.app_error",
    "translation": "Den förpaketerade plugin-versionen kunde inte tolkas."
  },
  {
    "id": "app.member_count",
    "translation": "fel då antalet medlemmar skulle hämtas"
  },
  {
    "id": "app.job.get_all_jobs_by_type_and_status.app_error",
    "translation": "Det går inte att få fram alla jobb efter typ och status."
  },
  {
    "id": "app.group.crud_permission",
    "translation": "Det går inte att utföra åtgärden för den källtypen."
  },
  {
    "id": "app.custom_group.unique_name",
    "translation": "gruppnamnet är inte unikt"
  },
  {
    "id": "app.channel.get_file_count.app_error",
    "translation": "Det går inte att få fram antalet filer i kanalen"
  },
  {
    "id": "api.templates.server_inactivity_title",
    "translation": "Öka produktiviteten med dessa fantastiska funktioner"
  },
  {
    "id": "api.templates.server_inactivity_subtitle",
    "translation": "Hej {{.Name}}, vi ser att din Mattermost-server samlat lite damm. Ta en titt på några funktioner som kan hjälpa till att lätta på arbetsbördan för ditt team."
  },
  {
    "id": "api.templates.server_inactivity_subject",
    "translation": "Öppna Mattermost för att öka teamets produktivitet!"
  },
  {
    "id": "api.templates.server_inactivity_info_bullet2",
    "translation": "Hantera uppgifter med hjälp av "
  },
  {
    "id": "api.templates.server_inactivity_info_bullet1",
    "translation": "Hantera arbetsflöden med "
  },
  {
    "id": "api.templates.server_inactivity_info_bullet",
    "translation": "Gäståtkomst till specificerade "
  },
  {
    "id": "api.templates.server_inactivity_info",
    "translation": "Kom och kolla in det!"
  },
  {
    "id": "api.templates.server_inactivity_footer_disclaimer",
    "translation": "Du fick det här engångsmejlet eftersom din Mattermost-server har varit inaktiv i mer än {{.Hours}} timmar. Det här e-postmeddelandet genererades automatiskt av din Mattermost-server."
  },
  {
    "id": "api.templates.server_inactivity_button",
    "translation": "Öppna Mattermost"
  },
  {
    "id": "api.templates.invite_team_and_channels_subject",
    "translation": "[{{ .SiteName }}] {{ .SenderName }} bjöd in dig att ansluta till {{ .ChannelsLen }} kanaler i teamet {{ .TeamDisplayName }}"
  },
  {
    "id": "api.templates.invite_team_and_channels_body.title",
    "translation": "{{ .SenderName }} bjöd in dig att ansluta till {{ .ChannelsLen }} kanaler i teamet {{ .TeamDisplayName }}"
  },
  {
    "id": "api.templates.invite_team_and_channel_subject",
    "translation": "[{{ .SiteName }}] {{ .SenderName }} bjöd in dig att ansluta till kanalen {{ .ChannelName }} i teamet {{ .TeamDisplayName }}"
  },
  {
    "id": "api.templates.invite_team_and_channel_body.title",
    "translation": "{{ .SenderName }} bjöd in dig att ansluta till kanalen {{ .ChannelName }} i teamet {{ .TeamDisplayName }}"
  },
  {
    "id": "api.templates.cloud_upgrade_confirmation.title",
    "translation": "Du är nu uppgraderad!"
  },
  {
    "id": "api.templates.cloud_upgrade_confirmation.subtitle",
    "translation": "Din {{.WorkspaceName}}-arbetsyta har nu uppgraderats. Du kommer att faktureras från och med {{.Date}}"
  },
  {
    "id": "api.templates.cloud_upgrade_confirmation.subject",
    "translation": "Bekräftelse av uppgradering av Mattermost"
  },
  {
    "id": "api.team.invite_members.unable_to_send_email_with_defaults.app_error",
    "translation": "SMTP är inte konfigurerat i systemkonsolen"
  },
  {
    "id": "api.team.invite_members.unable_to_send_email.app_error",
    "translation": "Fel när e-postmeddelandet skickas"
  },
  {
    "id": "api.license_error",
    "translation": "api-anslutningspunkten kräver en licens"
  },
  {
    "id": "api.license.request_trial_license.embargoed",
    "translation": "Vi kunde inte behandla begäran på grund av begränsningar för länder med embargo. [Läs mer i vår dokumentation] (https://mattermost.com/pl/limitations-for-embargoed-countries), eller kontakta legal@mattermost.com för frågor om exportbegränsningar."
  },
  {
    "id": "api.insights.feature_disabled",
    "translation": "Insights ligger bakom en funktionsflagga som inte är aktiverad."
  },
  {
    "id": "api.getThreadsForUser.bad_only_params",
    "translation": "Parametrarna OnlyThreads och OnlyTotals för getThreadsForUser utesluter varandra"
  },
  {
    "id": "api.file.test_connection_s3_settings_nil.app_error",
    "translation": "Inställningarna för lagring av filer har odefinierade värden."
  },
  {
    "id": "api.file.test_connection_email_settings_nil.app_error",
    "translation": "Inställningarna för e-post har odefinierade värden."
  },
  {
    "id": "api.error_set_first_admin_complete_setup",
    "translation": "Fel vid försök att spara den första admin-installationen i butiken."
  },
  {
    "id": "api.error_get_first_admin_complete_setup",
    "translation": "Fel vid försöket att hämta den första administratörens kompletta installation från butiken."
  },
  {
    "id": "api.elasticsearch.test_elasticsearch_settings_nil.app_error",
    "translation": "Elasticsearch-inställningarna har odefinierade värden."
  },
  {
    "id": "api.cloud.subscription.update_error",
    "translation": "Fel vid uppdatering av prenumeration från webhook."
  },
  {
    "id": "app.recent_searches.app_error",
    "translation": "Fel när senaste sökningar skulle hämtas"
  },
  {
    "id": "api.file.cloud_upload.app_error",
    "translation": "Uppladdning via mmctl till en molninstans stöds inte. Se dokumentationen här: https://docs.mattermost.com/manage/cloud-data-export.html."
  },
  {
    "id": "app.install_integration.reached_max_limit.error",
    "translation": "Du har nått maxgränsen {{.NumIntegrations}} aktiva integrationer. Om du vill installera obegränsat antal integrationer kan du uppgradera till en av våra betal-abonnemang."
  },
  {
    "id": "app.usage.get_storage_usage.app_error",
    "translation": "Det gick inte att få fram lagringsvolym."
  },
  {
    "id": "app.teams.analytics_teams_count.app_error",
    "translation": "Det går inte att få fram antalet team"
  },
  {
    "id": "app.post.analytics_teams_count.app_error",
    "translation": "Kunde inte ta fram team-användning"
  },
  {
    "id": "api.cloud.teams_limit_reached.restore",
    "translation": "Kunde inte återställa team eftersom gränsen för antal team har uppnåtts"
  },
  {
    "id": "api.cloud.teams_limit_reached.create",
    "translation": "Kunde inte skapa nytt team eftersom gränsen för antal team har uppnåtts"
  },
  {
    "id": "model.config.is_valid.image_decoder_concurrency.app_error",
    "translation": "Ogiltig värde {{.Value}} på antal samtidiga dekoder. Måste vara ett positivt tal eller -1."
  },
  {
    "id": "app.post.get_top_threads_for_user_since.app_error",
    "translation": "Det går inte att få fram användarens topp-trådar."
  },
  {
    "id": "app.post.get_top_threads_for_team_since.app_error",
    "translation": "Det går inte att få fram teamets topp-trådar."
  },
  {
    "id": "app.insights.feature_disabled",
    "translation": "Funktionen Insights är inaktiverad."
  },
  {
    "id": "api.cloud.upgrade_plan_bot_message",
    "translation": "En medlem av {{.TeamName}} meddelar dig att uppgradera det här arbetsområdet."
  },
  {
    "id": "api.cloud.notify_admin_to_upgrade_error.already_notified",
    "translation": "Har redan notifierat systemadministratören"
  },
  {
    "id": "model.config.is_valid.amazons3_timeout.app_error",
    "translation": "Felaktigt timeoutvärde {{.Value}}. Måste vara ett positivt tal."
  },
  {
    "id": "common.parse_error_int64",
    "translation": "Kunde inte tolka värdet:{{.Value}} till int64"
  },
  {
    "id": "app.upload.upload_data.gen_info.app_error",
    "translation": "Kunde inte generera filinformation från det uppladdade datat."
  },
  {
    "id": "app.post_reminder_dm",
    "translation": "Här är en påminnelse om meddelandet från @{{.Username}}: {{.SiteURL}}/{{.TeamName}}/pl/{{.PostId}}"
  },
  {
    "id": "app.post.cloud.get.app_error",
    "translation": "Ditt abonnemang begränsar möjligheten att hämta inlägget."
  },
  {
    "id": "app.last_accessible_post.app_error",
    "translation": "Fel vid hämtning av det senaste tillgängliga inlägget"
  },
  {
    "id": "app.team.clear_cache.app_error",
    "translation": "Fel vid rensning av cache av teammedlemmar"
  },
  {
    "id": "app.post.get_top_dms_for_user_since.app_error",
    "translation": "Det går inte att få fram användarens topp-direktmeddelanden."
  },
  {
    "id": "api.command_marketplace.unsupported.app_error",
    "translation": "Kommandot Marketplace stöds inte på din enhet."
  },
  {
    "id": "api.command_marketplace.name",
    "translation": "marknadsplats"
  },
  {
    "id": "api.command_marketplace.desc",
    "translation": "Besök Marketplace"
  },
  {
    "id": "api.command_help.success",
    "translation": "Mattermost är en plattform med öppen källkod för säker kommunikation, samarbete och orkestrering av arbete över verktyg och team.\nMattermost innehåller tre viktiga verktyg:\n\n**Channels** - Håll kontakten med ditt team via 1:1 och gruppmeddelanden.\n**[Playbooks](/playbooks)** - Bygg och konfigurera repeterbara processer för att uppnå specifika och förutsägbara resultat.\n**[Boards](/boards)** - Hantera projekt och uppgifter i Kanban-struktur för att hjälpa ditt team att nå viktiga milstolpar.\n\n[Visa dokumentation och guider]({{.HelpLink}})"
<<<<<<< HEAD
=======
  },
  {
    "id": "api.templates.delinquency_30.bullet.files",
    "translation": "Filer"
  },
  {
    "id": "api.templates.delinquency_14.title",
    "translation": "Betalning ej mottagen"
  },
  {
    "id": "api.templates.delinquency_14.subtitle2",
    "translation": "Kontakta din bank eller kortutgivare för att lösa eventuella problem. Uppdatera sedan dina betalningsuppgifter vid behov."
  },
  {
    "id": "api.templates.delinquency_14.button",
    "translation": "Uppdatera betalningsinformation"
  },
  {
    "id": "api.templates.delinquency_45.subtitle2",
    "translation": "En nedgraderad arbetsyta kan få negativ påverkan på dina kritiska arbetsflöden, integrationer och andra affärskritiska aktiviteter som utförs på arbetsytan."
  },
  {
    "id": "api.templates.delinquency_45.subtitle1",
    "translation": "Vi har inte kunnat få betalt för utestående fakturor med datum {{.DelinquencyDate}}. Din arbetsyta riskerar att nedgraderas."
  },
  {
    "id": "api.templates.delinquency_45.subject",
    "translation": "OBS: Din Mattermost {{.Plan}} kommer snart att nedgraderas"
  },
  {
    "id": "api.templates.delinquency_45.button",
    "translation": "Uppdatera betalningsinformation"
  },
  {
    "id": "api.templates.delinquency_30.title",
    "translation": "Din arbetsyta kommer snart att nedgraderas"
  },
  {
    "id": "api.templates.delinquency_30.subtitle2",
    "translation": "om ingen åtgärd vidtas kommer din arbetsyta att nedgraderas och följande uppgifter kan komma att arkiveras:"
  },
  {
    "id": "api.templates.delinquency_30.subtitle1",
    "translation": "Du har fortfarande möjlighet att hålla din Mattermost {{.Plan}} aktiv, men du måste lösa problemen med betalning."
  },
  {
    "id": "api.templates.delinquency_30.subject",
    "translation": "Agera för att behålla funktionerna i Mattermost {{.Plan}}"
  },
  {
    "id": "api.templates.delinquency_30.limits_documentation",
    "translation": "Visa all dokumentation om gränsvärden."
  },
  {
    "id": "api.templates.delinquency_30.button",
    "translation": "Uppdatera betalningsinformation"
  },
  {
    "id": "api.templates.delinquency_30.bullet.plugins",
    "translation": "Aktiva plugins och integrationer"
  },
  {
    "id": "api.templates.delinquency_30.bullet.message_history",
    "translation": "Meddelandehistorik"
  },
  {
    "id": "api.templates.delinquency_30.bullet.cards",
    "translation": "Kort från dina Boards"
  },
  {
    "id": "api.templates.delinquency_14.subtitle1",
    "translation": "Vi kunde inte debitera det kreditkort som vi har registrerat. Detta innebär att din arbetsyta riskerar att nedgraderas till Cloud Starter."
  },
  {
    "id": "api.templates.delinquency_14.subject",
    "translation": "Betalningen för din Mattermost {{.Plan}} är försenad."
>>>>>>> 17130d03
  }
]<|MERGE_RESOLUTION|>--- conflicted
+++ resolved
@@ -9309,8 +9309,6 @@
   {
     "id": "api.command_help.success",
     "translation": "Mattermost är en plattform med öppen källkod för säker kommunikation, samarbete och orkestrering av arbete över verktyg och team.\nMattermost innehåller tre viktiga verktyg:\n\n**Channels** - Håll kontakten med ditt team via 1:1 och gruppmeddelanden.\n**[Playbooks](/playbooks)** - Bygg och konfigurera repeterbara processer för att uppnå specifika och förutsägbara resultat.\n**[Boards](/boards)** - Hantera projekt och uppgifter i Kanban-struktur för att hjälpa ditt team att nå viktiga milstolpar.\n\n[Visa dokumentation och guider]({{.HelpLink}})"
-<<<<<<< HEAD
-=======
   },
   {
     "id": "api.templates.delinquency_30.bullet.files",
@@ -9387,6 +9385,5 @@
   {
     "id": "api.templates.delinquency_14.subject",
     "translation": "Betalningen för din Mattermost {{.Plan}} är försenad."
->>>>>>> 17130d03
   }
 ]