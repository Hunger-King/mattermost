--- conflicted
+++ resolved
@@ -748,11 +748,7 @@
 
 func TestPushNotificationAck(t *testing.T) {
 	th := Setup(t).InitBasic()
-<<<<<<< HEAD
-	api := Init(th.App, th.Server.Router)
-=======
 	api := Init(th.Server)
->>>>>>> 929caaff
 	session, _ := th.App.GetSession(th.Client.AuthToken)
 	defer th.TearDown()
 
