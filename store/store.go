--- conflicted
+++ resolved
@@ -933,11 +933,7 @@
 	// IncrementMentions indicates whether or not the mentions count for
 	// the thread should be incremented.
 	IncrementMentions bool
-<<<<<<< HEAD
-	// UpdateFollowing indicates whether or not a membership update should be forced.
-=======
 	// UpdateFollowing indicates whether or not the following state should be changed.
->>>>>>> bf88d605
 	UpdateFollowing bool
 	// UpdateViewedTimestamp indicates whether or not the LastViewed field of the
 	// membership should be updated.
