--- conflicted
+++ resolved
@@ -452,7 +452,6 @@
 		Where(sq.Eq{"Threads.ChannelId": channelIDs}).
 		Where(sq.Eq{"ThreadMemberships.UserId": userID}).
 		ToSql()
-<<<<<<< HEAD
 
 	_, err := s.GetReplica().Select(&threadIDs, query, args...)
 	if err != nil {
@@ -472,27 +471,6 @@
 	}
 	return nil
 
-=======
-
-	_, err := s.GetReplica().Select(&threadIDs, query, args...)
-	if err != nil {
-		return errors.Wrapf(err, "failed to get thread membership with userid=%s", userID)
-	}
-
-	timestamp := model.GetMillis()
-	query, args, _ = s.getQueryBuilder().
-		Update("ThreadMemberships").
-		Where(sq.Eq{"PostId": threadIDs}).
-		Where(sq.Eq{"UserId": userID}).
-		Set("LastViewed", timestamp).
-		Set("UnreadMentions", 0).
-		ToSql()
-	if _, err := s.GetMaster().Exec(query, args...); err != nil {
-		return errors.Wrapf(err, "failed to update thread read state for user id=%s", userID)
-	}
-	return nil
-
->>>>>>> bf88d605
 }
 func (s *SqlThreadStore) MarkAllAsRead(userId, teamId string) error {
 	memberships, err := s.GetMembershipsForUser(userId, teamId)
@@ -626,11 +604,7 @@
 	// b. mention count changed
 	// c. user viewed a thread
 	if err == nil {
-<<<<<<< HEAD
-		followingNeedsUpdate := (opts.UpdateFollowing && !membership.Following || membership.Following != opts.Following)
-=======
 		followingNeedsUpdate := (opts.UpdateFollowing && (membership.Following != opts.Following))
->>>>>>> bf88d605
 		if followingNeedsUpdate || opts.IncrementMentions || opts.UpdateViewedTimestamp {
 			if followingNeedsUpdate {
 				membership.Following = opts.Following
