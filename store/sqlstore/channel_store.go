// Copyright (c) 2015-present Mattermost, Inc. All Rights Reserved.
// See LICENSE.txt for license information.

package sqlstore

import (
	"context"
	"database/sql"
	"fmt"
	"sort"
	"strconv"
	"strings"
	"time"

	sq "github.com/Masterminds/squirrel"
	"github.com/mattermost/gorp"
	"github.com/pkg/errors"

	"github.com/mattermost/mattermost-server/v5/einterfaces"
	"github.com/mattermost/mattermost-server/v5/model"
	"github.com/mattermost/mattermost-server/v5/services/cache"
	"github.com/mattermost/mattermost-server/v5/shared/mlog"
	"github.com/mattermost/mattermost-server/v5/store"
)

const (
	AllChannelMembersForUserCacheSize     = model.SESSION_CACHE_SIZE
	AllChannelMembersForUserCacheDuration = 15 * time.Minute // 15 mins

	AllChannelMembersNotifyPropsForChannelCacheSize     = model.SESSION_CACHE_SIZE
	AllChannelMembersNotifyPropsForChannelCacheDuration = 30 * time.Minute // 30 mins

	ChannelCacheDuration = 15 * time.Minute // 15 mins
)

type SqlChannelStore struct {
	*SqlStore
	metrics einterfaces.MetricsInterface
}

type channelMember struct {
	ChannelId        string
	UserId           string
	Roles            string
	LastViewedAt     int64
	MsgCount         int64
	MentionCount     int64
	NotifyProps      model.StringMap
	LastUpdateAt     int64
	SchemeUser       sql.NullBool
	SchemeAdmin      sql.NullBool
	SchemeGuest      sql.NullBool
<<<<<<< HEAD
	MsgCountRoot     int64
	MentionCountRoot sql.NullInt64
=======
	MentionCountRoot int64
	MsgCountRoot     int64
>>>>>>> 7573efe0
}

func NewChannelMemberFromModel(cm *model.ChannelMember) *channelMember {
	return &channelMember{
		ChannelId:        cm.ChannelId,
		UserId:           cm.UserId,
		Roles:            cm.ExplicitRoles,
		LastViewedAt:     cm.LastViewedAt,
		MsgCount:         cm.MsgCount,
		MentionCount:     cm.MentionCount,
<<<<<<< HEAD
		MentionCountRoot: sql.NullInt64{Valid: true, Int64: cm.MentionCountRoot},
=======
		MentionCountRoot: cm.MentionCountRoot,
>>>>>>> 7573efe0
		MsgCountRoot:     cm.MsgCountRoot,
		NotifyProps:      cm.NotifyProps,
		LastUpdateAt:     cm.LastUpdateAt,
		SchemeGuest:      sql.NullBool{Valid: true, Bool: cm.SchemeGuest},
		SchemeUser:       sql.NullBool{Valid: true, Bool: cm.SchemeUser},
		SchemeAdmin:      sql.NullBool{Valid: true, Bool: cm.SchemeAdmin},
	}
}

type channelMemberWithSchemeRoles struct {
	ChannelId                     string
	UserId                        string
	Roles                         string
	LastViewedAt                  int64
	MsgCount                      int64
	MentionCount                  int64
<<<<<<< HEAD
	MentionCountRoot              sql.NullInt64
=======
	MentionCountRoot              int64
>>>>>>> 7573efe0
	NotifyProps                   model.StringMap
	LastUpdateAt                  int64
	SchemeGuest                   sql.NullBool
	SchemeUser                    sql.NullBool
	SchemeAdmin                   sql.NullBool
	TeamSchemeDefaultGuestRole    sql.NullString
	TeamSchemeDefaultUserRole     sql.NullString
	TeamSchemeDefaultAdminRole    sql.NullString
	ChannelSchemeDefaultGuestRole sql.NullString
	ChannelSchemeDefaultUserRole  sql.NullString
	ChannelSchemeDefaultAdminRole sql.NullString
	MsgCountRoot                  int64
}

func channelMemberSliceColumns() []string {
	return []string{"ChannelId", "UserId", "Roles", "LastViewedAt", "MsgCount", "MsgCountRoot", "MentionCount", "MentionCountRoot", "NotifyProps", "LastUpdateAt", "SchemeUser", "SchemeAdmin", "SchemeGuest"}
}

func channelMemberToSlice(member *model.ChannelMember) []interface{} {
	resultSlice := []interface{}{}
	resultSlice = append(resultSlice, member.ChannelId)
	resultSlice = append(resultSlice, member.UserId)
	resultSlice = append(resultSlice, member.ExplicitRoles)
	resultSlice = append(resultSlice, member.LastViewedAt)
	resultSlice = append(resultSlice, member.MsgCount)
	resultSlice = append(resultSlice, member.MsgCountRoot)
	resultSlice = append(resultSlice, member.MentionCount)
	resultSlice = append(resultSlice, member.MentionCountRoot)
	resultSlice = append(resultSlice, model.MapToJson(member.NotifyProps))
	resultSlice = append(resultSlice, member.LastUpdateAt)
	resultSlice = append(resultSlice, member.SchemeUser)
	resultSlice = append(resultSlice, member.SchemeAdmin)
	resultSlice = append(resultSlice, member.SchemeGuest)
	return resultSlice
}

type channelMemberWithSchemeRolesList []channelMemberWithSchemeRoles

func getChannelRoles(schemeGuest, schemeUser, schemeAdmin bool, defaultTeamGuestRole, defaultTeamUserRole, defaultTeamAdminRole, defaultChannelGuestRole, defaultChannelUserRole, defaultChannelAdminRole string,
	roles []string) rolesInfo {
	result := rolesInfo{
		roles:         []string{},
		explicitRoles: []string{},
		schemeGuest:   schemeGuest,
		schemeUser:    schemeUser,
		schemeAdmin:   schemeAdmin,
	}

	// Identify any scheme derived roles that are in "Roles" field due to not yet being migrated, and exclude
	// them from ExplicitRoles field.
	for _, role := range roles {
		switch role {
		case model.CHANNEL_GUEST_ROLE_ID:
			result.schemeGuest = true
		case model.CHANNEL_USER_ROLE_ID:
			result.schemeUser = true
		case model.CHANNEL_ADMIN_ROLE_ID:
			result.schemeAdmin = true
		default:
			result.explicitRoles = append(result.explicitRoles, role)
			result.roles = append(result.roles, role)
		}
	}

	// Add any scheme derived roles that are not in the Roles field due to being Implicit from the Scheme, and add
	// them to the Roles field for backwards compatibility reasons.
	var schemeImpliedRoles []string
	if result.schemeGuest {
		if defaultChannelGuestRole != "" {
			schemeImpliedRoles = append(schemeImpliedRoles, defaultChannelGuestRole)
		} else if defaultTeamGuestRole != "" {
			schemeImpliedRoles = append(schemeImpliedRoles, defaultTeamGuestRole)
		} else {
			schemeImpliedRoles = append(schemeImpliedRoles, model.CHANNEL_GUEST_ROLE_ID)
		}
	}
	if result.schemeUser {
		if defaultChannelUserRole != "" {
			schemeImpliedRoles = append(schemeImpliedRoles, defaultChannelUserRole)
		} else if defaultTeamUserRole != "" {
			schemeImpliedRoles = append(schemeImpliedRoles, defaultTeamUserRole)
		} else {
			schemeImpliedRoles = append(schemeImpliedRoles, model.CHANNEL_USER_ROLE_ID)
		}
	}
	if result.schemeAdmin {
		if defaultChannelAdminRole != "" {
			schemeImpliedRoles = append(schemeImpliedRoles, defaultChannelAdminRole)
		} else if defaultTeamAdminRole != "" {
			schemeImpliedRoles = append(schemeImpliedRoles, defaultTeamAdminRole)
		} else {
			schemeImpliedRoles = append(schemeImpliedRoles, model.CHANNEL_ADMIN_ROLE_ID)
		}
	}
	for _, impliedRole := range schemeImpliedRoles {
		alreadyThere := false
		for _, role := range result.roles {
			if role == impliedRole {
				alreadyThere = true
				break
			}
		}
		if !alreadyThere {
			result.roles = append(result.roles, impliedRole)
		}
	}
	return result
}

func (db channelMemberWithSchemeRoles) ToModel() *model.ChannelMember {
	// Identify any system-wide scheme derived roles that are in "Roles" field due to not yet being migrated,
	// and exclude them from ExplicitRoles field.
	schemeGuest := db.SchemeGuest.Valid && db.SchemeGuest.Bool
	schemeUser := db.SchemeUser.Valid && db.SchemeUser.Bool
	schemeAdmin := db.SchemeAdmin.Valid && db.SchemeAdmin.Bool

	defaultTeamGuestRole := ""
	if db.TeamSchemeDefaultGuestRole.Valid {
		defaultTeamGuestRole = db.TeamSchemeDefaultGuestRole.String
	}

	defaultTeamUserRole := ""
	if db.TeamSchemeDefaultUserRole.Valid {
		defaultTeamUserRole = db.TeamSchemeDefaultUserRole.String
	}

	defaultTeamAdminRole := ""
	if db.TeamSchemeDefaultAdminRole.Valid {
		defaultTeamAdminRole = db.TeamSchemeDefaultAdminRole.String
	}

	defaultChannelGuestRole := ""
	if db.ChannelSchemeDefaultGuestRole.Valid {
		defaultChannelGuestRole = db.ChannelSchemeDefaultGuestRole.String
	}

	defaultChannelUserRole := ""
	if db.ChannelSchemeDefaultUserRole.Valid {
		defaultChannelUserRole = db.ChannelSchemeDefaultUserRole.String
	}

	defaultChannelAdminRole := ""
	if db.ChannelSchemeDefaultAdminRole.Valid {
		defaultChannelAdminRole = db.ChannelSchemeDefaultAdminRole.String
	}

	rolesResult := getChannelRoles(
		schemeGuest, schemeUser, schemeAdmin,
		defaultTeamGuestRole, defaultTeamUserRole, defaultTeamAdminRole,
		defaultChannelGuestRole, defaultChannelUserRole, defaultChannelAdminRole,
		strings.Fields(db.Roles),
	)
	mentionCountRoot := int64(0)
	if db.MentionCountRoot.Valid {
		mentionCountRoot = db.MentionCountRoot.Int64
	}
	return &model.ChannelMember{
		ChannelId:        db.ChannelId,
		UserId:           db.UserId,
		Roles:            strings.Join(rolesResult.roles, " "),
		LastViewedAt:     db.LastViewedAt,
		MsgCount:         db.MsgCount,
<<<<<<< HEAD
		MentionCount:     db.MentionCount,
		MentionCountRoot: mentionCountRoot,
=======
		MsgCountRoot:     db.MsgCountRoot,
		MentionCount:     db.MentionCount,
		MentionCountRoot: db.MentionCountRoot,
>>>>>>> 7573efe0
		NotifyProps:      db.NotifyProps,
		LastUpdateAt:     db.LastUpdateAt,
		SchemeAdmin:      rolesResult.schemeAdmin,
		SchemeUser:       rolesResult.schemeUser,
		SchemeGuest:      rolesResult.schemeGuest,
		ExplicitRoles:    strings.Join(rolesResult.explicitRoles, " "),
<<<<<<< HEAD
		MsgCountRoot:     db.MsgCountRoot,
=======
>>>>>>> 7573efe0
	}
}

func (db channelMemberWithSchemeRolesList) ToModel() *model.ChannelMembers {
	cms := model.ChannelMembers{}

	for _, cm := range db {
		cms = append(cms, *cm.ToModel())
	}

	return &cms
}

type allChannelMember struct {
	ChannelId                     string
	Roles                         string
	SchemeGuest                   sql.NullBool
	SchemeUser                    sql.NullBool
	SchemeAdmin                   sql.NullBool
	TeamSchemeDefaultGuestRole    sql.NullString
	TeamSchemeDefaultUserRole     sql.NullString
	TeamSchemeDefaultAdminRole    sql.NullString
	ChannelSchemeDefaultGuestRole sql.NullString
	ChannelSchemeDefaultUserRole  sql.NullString
	ChannelSchemeDefaultAdminRole sql.NullString
}

type allChannelMembers []allChannelMember

func (db allChannelMember) Process() (string, string) {
	roles := strings.Fields(db.Roles)

	// Add any scheme derived roles that are not in the Roles field due to being Implicit from the Scheme, and add
	// them to the Roles field for backwards compatibility reasons.
	var schemeImpliedRoles []string
	if db.SchemeGuest.Valid && db.SchemeGuest.Bool {
		if db.ChannelSchemeDefaultGuestRole.Valid && db.ChannelSchemeDefaultGuestRole.String != "" {
			schemeImpliedRoles = append(schemeImpliedRoles, db.ChannelSchemeDefaultGuestRole.String)
		} else if db.TeamSchemeDefaultGuestRole.Valid && db.TeamSchemeDefaultGuestRole.String != "" {
			schemeImpliedRoles = append(schemeImpliedRoles, db.TeamSchemeDefaultGuestRole.String)
		} else {
			schemeImpliedRoles = append(schemeImpliedRoles, model.CHANNEL_GUEST_ROLE_ID)
		}
	}
	if db.SchemeUser.Valid && db.SchemeUser.Bool {
		if db.ChannelSchemeDefaultUserRole.Valid && db.ChannelSchemeDefaultUserRole.String != "" {
			schemeImpliedRoles = append(schemeImpliedRoles, db.ChannelSchemeDefaultUserRole.String)
		} else if db.TeamSchemeDefaultUserRole.Valid && db.TeamSchemeDefaultUserRole.String != "" {
			schemeImpliedRoles = append(schemeImpliedRoles, db.TeamSchemeDefaultUserRole.String)
		} else {
			schemeImpliedRoles = append(schemeImpliedRoles, model.CHANNEL_USER_ROLE_ID)
		}
	}
	if db.SchemeAdmin.Valid && db.SchemeAdmin.Bool {
		if db.ChannelSchemeDefaultAdminRole.Valid && db.ChannelSchemeDefaultAdminRole.String != "" {
			schemeImpliedRoles = append(schemeImpliedRoles, db.ChannelSchemeDefaultAdminRole.String)
		} else if db.TeamSchemeDefaultAdminRole.Valid && db.TeamSchemeDefaultAdminRole.String != "" {
			schemeImpliedRoles = append(schemeImpliedRoles, db.TeamSchemeDefaultAdminRole.String)
		} else {
			schemeImpliedRoles = append(schemeImpliedRoles, model.CHANNEL_ADMIN_ROLE_ID)
		}
	}
	for _, impliedRole := range schemeImpliedRoles {
		alreadyThere := false
		for _, role := range roles {
			if role == impliedRole {
				alreadyThere = true
			}
		}
		if !alreadyThere {
			roles = append(roles, impliedRole)
		}
	}

	return db.ChannelId, strings.Join(roles, " ")
}

func (db allChannelMembers) ToMapStringString() map[string]string {
	result := make(map[string]string)

	for _, item := range db {
		key, value := item.Process()
		result[key] = value
	}

	return result
}

// publicChannel is a subset of the metadata corresponding to public channels only.
type publicChannel struct {
	Id          string `json:"id"`
	DeleteAt    int64  `json:"delete_at"`
	TeamId      string `json:"team_id"`
	DisplayName string `json:"display_name"`
	Name        string `json:"name"`
	Header      string `json:"header"`
	Purpose     string `json:"purpose"`
}

var allChannelMembersForUserCache = cache.NewLRU(cache.LRUOptions{
	Size: AllChannelMembersForUserCacheSize,
})
var allChannelMembersNotifyPropsForChannelCache = cache.NewLRU(cache.LRUOptions{
	Size: AllChannelMembersNotifyPropsForChannelCacheSize,
})
var channelByNameCache = cache.NewLRU(cache.LRUOptions{
	Size: model.CHANNEL_CACHE_SIZE,
})

func (s SqlChannelStore) ClearCaches() {
	allChannelMembersForUserCache.Purge()
	allChannelMembersNotifyPropsForChannelCache.Purge()
	channelByNameCache.Purge()

	if s.metrics != nil {
		s.metrics.IncrementMemCacheInvalidationCounter("All Channel Members for User - Purge")
		s.metrics.IncrementMemCacheInvalidationCounter("All Channel Members Notify Props for Channel - Purge")
		s.metrics.IncrementMemCacheInvalidationCounter("Channel By Name - Purge")
	}
}

func newSqlChannelStore(sqlStore *SqlStore, metrics einterfaces.MetricsInterface) store.ChannelStore {
	s := &SqlChannelStore{
		SqlStore: sqlStore,
		metrics:  metrics,
	}

	for _, db := range sqlStore.GetAllConns() {
		table := db.AddTableWithName(model.Channel{}, "Channels").SetKeys(false, "Id")
		table.ColMap("Id").SetMaxSize(26)
		table.ColMap("TeamId").SetMaxSize(26)
		table.ColMap("Type").SetMaxSize(1)
		table.ColMap("DisplayName").SetMaxSize(64)
		table.ColMap("Name").SetMaxSize(64)
		table.SetUniqueTogether("Name", "TeamId")
		table.ColMap("Header").SetMaxSize(1024)
		table.ColMap("Purpose").SetMaxSize(250)
		table.ColMap("CreatorId").SetMaxSize(26)
		table.ColMap("SchemeId").SetMaxSize(26)

		tablem := db.AddTableWithName(channelMember{}, "ChannelMembers").SetKeys(false, "ChannelId", "UserId")
		tablem.ColMap("ChannelId").SetMaxSize(26)
		tablem.ColMap("UserId").SetMaxSize(26)
		tablem.ColMap("Roles").SetMaxSize(64)
		tablem.ColMap("NotifyProps").SetMaxSize(2000)

		tablePublicChannels := db.AddTableWithName(publicChannel{}, "PublicChannels").SetKeys(false, "Id")
		tablePublicChannels.ColMap("Id").SetMaxSize(26)
		tablePublicChannels.ColMap("TeamId").SetMaxSize(26)
		tablePublicChannels.ColMap("DisplayName").SetMaxSize(64)
		tablePublicChannels.ColMap("Name").SetMaxSize(64)
		tablePublicChannels.SetUniqueTogether("Name", "TeamId")
		tablePublicChannels.ColMap("Header").SetMaxSize(1024)
		tablePublicChannels.ColMap("Purpose").SetMaxSize(250)

		tableSidebarCategories := db.AddTableWithName(model.SidebarCategory{}, "SidebarCategories").SetKeys(false, "Id")
		tableSidebarCategories.ColMap("Id").SetMaxSize(128)
		tableSidebarCategories.ColMap("UserId").SetMaxSize(26)
		tableSidebarCategories.ColMap("TeamId").SetMaxSize(26)
		tableSidebarCategories.ColMap("Sorting").SetMaxSize(64)
		tableSidebarCategories.ColMap("Type").SetMaxSize(64)
		tableSidebarCategories.ColMap("DisplayName").SetMaxSize(64)

		tableSidebarChannels := db.AddTableWithName(model.SidebarChannel{}, "SidebarChannels").SetKeys(false, "ChannelId", "UserId", "CategoryId")
		tableSidebarChannels.ColMap("ChannelId").SetMaxSize(26)
		tableSidebarChannels.ColMap("UserId").SetMaxSize(26)
		tableSidebarChannels.ColMap("CategoryId").SetMaxSize(128)
	}

	return s
}

func (s SqlChannelStore) createIndexesIfNotExists() {
	s.CreateIndexIfNotExists("idx_channels_team_id", "Channels", "TeamId")
	s.CreateIndexIfNotExists("idx_channels_name", "Channels", "Name")
	s.CreateIndexIfNotExists("idx_channels_update_at", "Channels", "UpdateAt")
	s.CreateIndexIfNotExists("idx_channels_create_at", "Channels", "CreateAt")
	s.CreateIndexIfNotExists("idx_channels_delete_at", "Channels", "DeleteAt")

	if s.DriverName() == model.DATABASE_DRIVER_POSTGRES {
		s.CreateIndexIfNotExists("idx_channels_name_lower", "Channels", "lower(Name)")
		s.CreateIndexIfNotExists("idx_channels_displayname_lower", "Channels", "lower(DisplayName)")
	}

	s.CreateIndexIfNotExists("idx_channelmembers_channel_id", "ChannelMembers", "ChannelId")
	s.CreateIndexIfNotExists("idx_channelmembers_user_id", "ChannelMembers", "UserId")

	s.CreateFullTextIndexIfNotExists("idx_channel_search_txt", "Channels", "Name, DisplayName, Purpose")

	s.CreateIndexIfNotExists("idx_publicchannels_team_id", "PublicChannels", "TeamId")
	s.CreateIndexIfNotExists("idx_publicchannels_name", "PublicChannels", "Name")
	s.CreateIndexIfNotExists("idx_publicchannels_delete_at", "PublicChannels", "DeleteAt")
	if s.DriverName() == model.DATABASE_DRIVER_POSTGRES {
		s.CreateIndexIfNotExists("idx_publicchannels_name_lower", "PublicChannels", "lower(Name)")
		s.CreateIndexIfNotExists("idx_publicchannels_displayname_lower", "PublicChannels", "lower(DisplayName)")
	}
	s.CreateFullTextIndexIfNotExists("idx_publicchannels_search_txt", "PublicChannels", "Name, DisplayName, Purpose")
	s.CreateIndexIfNotExists("idx_channels_scheme_id", "Channels", "SchemeId")
}

// MigratePublicChannels initializes the PublicChannels table with data created before this version
// of the Mattermost server kept it up-to-date.
func (s SqlChannelStore) MigratePublicChannels() error {
	if _, err := s.GetMaster().Exec(`
		INSERT INTO PublicChannels
		    (Id, DeleteAt, TeamId, DisplayName, Name, Header, Purpose)
		SELECT
		    c.Id, c.DeleteAt, c.TeamId, c.DisplayName, c.Name, c.Header, c.Purpose
		FROM
		    Channels c
		LEFT JOIN
		    PublicChannels pc ON (pc.Id = c.Id)
		WHERE
		    c.Type = 'O'
		AND pc.Id IS NULL
	`); err != nil {
		return err
	}

	return nil
}

func (s SqlChannelStore) upsertPublicChannelT(transaction *gorp.Transaction, channel *model.Channel) error {
	publicChannel := &publicChannel{
		Id:          channel.Id,
		DeleteAt:    channel.DeleteAt,
		TeamId:      channel.TeamId,
		DisplayName: channel.DisplayName,
		Name:        channel.Name,
		Header:      channel.Header,
		Purpose:     channel.Purpose,
	}

	if channel.Type != model.CHANNEL_OPEN {
		if _, err := transaction.Delete(publicChannel); err != nil {
			return errors.Wrap(err, "failed to delete public channel")
		}

		return nil
	}

	if s.DriverName() == model.DATABASE_DRIVER_MYSQL {
		// Leverage native upsert for MySQL, since RowsAffected returns 0 if the row exists
		// but no changes were made, breaking the update-then-insert paradigm below when
		// the row already exists. (Postgres 9.4 doesn't support native upsert.)
		if _, err := transaction.Exec(`
			INSERT INTO
			    PublicChannels(Id, DeleteAt, TeamId, DisplayName, Name, Header, Purpose)
			VALUES
			    (:Id, :DeleteAt, :TeamId, :DisplayName, :Name, :Header, :Purpose)
			ON DUPLICATE KEY UPDATE
			    DeleteAt = :DeleteAt,
			    TeamId = :TeamId,
			    DisplayName = :DisplayName,
			    Name = :Name,
			    Header = :Header,
			    Purpose = :Purpose;
		`, map[string]interface{}{
			"Id":          publicChannel.Id,
			"DeleteAt":    publicChannel.DeleteAt,
			"TeamId":      publicChannel.TeamId,
			"DisplayName": publicChannel.DisplayName,
			"Name":        publicChannel.Name,
			"Header":      publicChannel.Header,
			"Purpose":     publicChannel.Purpose,
		}); err != nil {
			return errors.Wrap(err, "failed to insert public channel")
		}
	} else {
		count, err := transaction.Update(publicChannel)
		if err != nil {
			return errors.Wrap(err, "failed to update public channel")
		}
		if count > 0 {
			return nil
		}

		if err := transaction.Insert(publicChannel); err != nil {
			return errors.Wrap(err, "failed to insert public channel")
		}
	}

	return nil
}

// Save writes the (non-direct) channel channel to the database.
func (s SqlChannelStore) Save(channel *model.Channel, maxChannelsPerTeam int64) (*model.Channel, error) {
	if channel.DeleteAt != 0 {
		return nil, store.NewErrInvalidInput("Channel", "DeleteAt", channel.DeleteAt)
	}

	if channel.Type == model.CHANNEL_DIRECT {
		return nil, store.NewErrInvalidInput("Channel", "Type", channel.Type)
	}

	var newChannel *model.Channel
	transaction, err := s.GetMaster().Begin()
	if err != nil {
		return nil, errors.Wrap(err, "begin_transaction")
	}
	defer finalizeTransaction(transaction)

	newChannel, err = s.saveChannelT(transaction, channel, maxChannelsPerTeam)
	if err != nil {
		return newChannel, err
	}

	// Additionally propagate the write to the PublicChannels table.
	if err = s.upsertPublicChannelT(transaction, newChannel); err != nil {
		return nil, errors.Wrap(err, "upsert_public_channel")
	}

	if err = transaction.Commit(); err != nil {
		return nil, errors.Wrap(err, "commit_transaction")
	}
	// There are cases when in case of conflict, the original channel value is returned.
	// So we return both and let the caller do the checks.
	return newChannel, err
}

func (s SqlChannelStore) CreateDirectChannel(user *model.User, otherUser *model.User, channelOptions ...model.ChannelOption) (*model.Channel, error) {
	channel := new(model.Channel)

	for _, option := range channelOptions {
		option(channel)
	}

	channel.DisplayName = ""
	channel.Name = model.GetDMNameFromIds(otherUser.Id, user.Id)

	channel.Header = ""
	channel.Type = model.CHANNEL_DIRECT
	channel.Shared = model.NewBool(user.IsRemote() || otherUser.IsRemote())
	channel.CreatorId = user.Id

	cm1 := &model.ChannelMember{
		UserId:      user.Id,
		NotifyProps: model.GetDefaultChannelNotifyProps(),
		SchemeGuest: user.IsGuest(),
		SchemeUser:  !user.IsGuest(),
	}
	cm2 := &model.ChannelMember{
		UserId:      otherUser.Id,
		NotifyProps: model.GetDefaultChannelNotifyProps(),
		SchemeGuest: otherUser.IsGuest(),
		SchemeUser:  !otherUser.IsGuest(),
	}

	return s.SaveDirectChannel(channel, cm1, cm2)
}

func (s SqlChannelStore) SaveDirectChannel(directChannel *model.Channel, member1 *model.ChannelMember, member2 *model.ChannelMember) (*model.Channel, error) {
	if directChannel.DeleteAt != 0 {
		return nil, store.NewErrInvalidInput("Channel", "DeleteAt", directChannel.DeleteAt)
	}

	if directChannel.Type != model.CHANNEL_DIRECT {
		return nil, store.NewErrInvalidInput("Channel", "Type", directChannel.Type)
	}

	transaction, err := s.GetMaster().Begin()
	if err != nil {
		return nil, errors.Wrap(err, "begin_transaction")
	}
	defer finalizeTransaction(transaction)

	directChannel.TeamId = ""
	newChannel, err := s.saveChannelT(transaction, directChannel, 0)
	if err != nil {
		return newChannel, err
	}

	// Members need new channel ID
	member1.ChannelId = newChannel.Id
	member2.ChannelId = newChannel.Id

	if member1.UserId != member2.UserId {
		_, err = s.saveMultipleMembers([]*model.ChannelMember{member1, member2})
	} else {
		_, err = s.saveMemberT(member2)
	}
	if err != nil {
		return nil, err
	}

	if err := transaction.Commit(); err != nil {
		return nil, errors.Wrap(err, "commit_transaction")
	}

	return newChannel, nil

}

func (s SqlChannelStore) saveChannelT(transaction *gorp.Transaction, channel *model.Channel, maxChannelsPerTeam int64) (*model.Channel, error) {
	if channel.Id != "" && !channel.IsShared() {
		return nil, store.NewErrInvalidInput("Channel", "Id", channel.Id)
	}

	channel.PreSave()
	if err := channel.IsValid(); err != nil { // TODO: this needs to return plain error in v6.
		return nil, err // we just pass through the error as-is for now.
	}

	if channel.Type != model.CHANNEL_DIRECT && channel.Type != model.CHANNEL_GROUP && maxChannelsPerTeam >= 0 {
		if count, err := transaction.SelectInt("SELECT COUNT(0) FROM Channels WHERE TeamId = :TeamId AND DeleteAt = 0 AND (Type = 'O' OR Type = 'P')", map[string]interface{}{"TeamId": channel.TeamId}); err != nil {
			return nil, errors.Wrapf(err, "save_channel_count: teamId=%s", channel.TeamId)
		} else if count >= maxChannelsPerTeam {
			return nil, store.NewErrLimitExceeded("channels_per_team", int(count), "teamId="+channel.TeamId)
		}
	}

	if err := transaction.Insert(channel); err != nil {
		if IsUniqueConstraintError(err, []string{"Name", "channels_name_teamid_key"}) {
			dupChannel := model.Channel{}
			s.GetMaster().SelectOne(&dupChannel, "SELECT * FROM Channels WHERE TeamId = :TeamId AND Name = :Name", map[string]interface{}{"TeamId": channel.TeamId, "Name": channel.Name})
			return &dupChannel, store.NewErrConflict("Channel", err, "id="+channel.Id)
		}
		return nil, errors.Wrapf(err, "save_channel: id=%s", channel.Id)
	}
	return channel, nil
}

// Update writes the updated channel to the database.
func (s SqlChannelStore) Update(channel *model.Channel) (*model.Channel, error) {
	transaction, err := s.GetMaster().Begin()
	if err != nil {
		return nil, errors.Wrap(err, "begin_transaction")
	}
	defer finalizeTransaction(transaction)

	updatedChannel, err := s.updateChannelT(transaction, channel)
	if err != nil {
		return nil, err
	}

	// Additionally propagate the write to the PublicChannels table.
	if err := s.upsertPublicChannelT(transaction, updatedChannel); err != nil {
		return nil, errors.Wrap(err, "upsertPublicChannelT: failed to upsert channel")
	}

	if err := transaction.Commit(); err != nil {
		return nil, errors.Wrap(err, "commit_transaction")
	}
	return updatedChannel, nil
}

func (s SqlChannelStore) updateChannelT(transaction *gorp.Transaction, channel *model.Channel) (*model.Channel, error) {
	channel.PreUpdate()

	if channel.DeleteAt != 0 {
		return nil, store.NewErrInvalidInput("Channel", "DeleteAt", channel.DeleteAt)
	}

	if err := channel.IsValid(); err != nil {
		return nil, err
	}

	count, err := transaction.Update(channel)
	if err != nil {
		if IsUniqueConstraintError(err, []string{"Name", "channels_name_teamid_key"}) {
			dupChannel := model.Channel{}
			s.GetReplica().SelectOne(&dupChannel, "SELECT * FROM Channels WHERE TeamId = :TeamId AND Name= :Name AND DeleteAt > 0", map[string]interface{}{"TeamId": channel.TeamId, "Name": channel.Name})
			if dupChannel.DeleteAt > 0 {
				return nil, store.NewErrInvalidInput("Channel", "Id", channel.Id)
			}
			return nil, store.NewErrInvalidInput("Channel", "Id", channel.Id)
		}
		return nil, errors.Wrapf(err, "failed to update channel with id=%s", channel.Id)
	}

	if count > 1 {
		return nil, fmt.Errorf("the expected number of channels to be updated is <=1 but was %d", count)
	}

	return channel, nil
}

func (s SqlChannelStore) GetChannelUnread(channelId, userId string) (*model.ChannelUnread, error) {
	var unreadChannel model.ChannelUnread
	err := s.GetReplica().SelectOne(&unreadChannel,
		`SELECT
<<<<<<< HEAD
				Channels.TeamId TeamId, Channels.Id ChannelId,
				(Channels.TotalMsgCount - ChannelMembers.MsgCount) MsgCount,
				(Channels.TotalMsgCountRoot - ChannelMembers.MsgCountRoot) MsgCountRoot,
				ChannelMembers.MentionCount MentionCount, ChannelMembers.MentionCountRoot MentionCountRoot, ChannelMembers.NotifyProps NotifyProps
=======
				Channels.TeamId TeamId, Channels.Id ChannelId, (Channels.TotalMsgCount - ChannelMembers.MsgCount) MsgCount, (Channels.TotalMsgCountRoot - ChannelMembers.MsgCountRoot) MsgCountRoot, ChannelMembers.MentionCount MentionCount, ChannelMembers.MentionCountRoot MentionCountRoot, ChannelMembers.NotifyProps NotifyProps
>>>>>>> 7573efe0
			FROM
				Channels, ChannelMembers
			WHERE
				Id = ChannelId
                AND Id = :ChannelId
                AND UserId = :UserId
                AND DeleteAt = 0`,
		map[string]interface{}{"ChannelId": channelId, "UserId": userId})

	if err != nil {
		if err == sql.ErrNoRows {
			return nil, store.NewErrNotFound("Channel", fmt.Sprintf("channelId=%s,userId=%s", channelId, userId))
		}
		return nil, errors.Wrapf(err, "failed to get Channel with channelId=%s and userId=%s", channelId, userId)
	}
	return &unreadChannel, nil
}

//nolint:unparam
func (s SqlChannelStore) InvalidateChannel(id string) {
}

func (s SqlChannelStore) InvalidateChannelByName(teamId, name string) {
	channelByNameCache.Remove(teamId + name)
	if s.metrics != nil {
		s.metrics.IncrementMemCacheInvalidationCounter("Channel by Name - Remove by TeamId and Name")
	}
}

//nolint:unparam
func (s SqlChannelStore) Get(id string, allowFromCache bool) (*model.Channel, error) {
	return s.get(id, false)
}

func (s SqlChannelStore) GetPinnedPosts(channelId string) (*model.PostList, error) {
	pl := model.NewPostList()

	var posts []*model.Post
	if _, err := s.GetReplica().Select(&posts, "SELECT *, (SELECT count(Posts.Id) FROM Posts WHERE Posts.RootId = (CASE WHEN p.RootId = '' THEN p.Id ELSE p.RootId END) AND Posts.DeleteAt = 0) as ReplyCount  FROM Posts p WHERE IsPinned = true AND ChannelId = :ChannelId AND DeleteAt = 0 ORDER BY CreateAt ASC", map[string]interface{}{"ChannelId": channelId}); err != nil {
		return nil, errors.Wrap(err, "failed to find Posts")
	}
	for _, post := range posts {
		pl.AddPost(post)
		pl.AddOrder(post.Id)
	}
	return pl, nil
}

func (s SqlChannelStore) GetFromMaster(id string) (*model.Channel, error) {
	return s.get(id, true)
}

func (s SqlChannelStore) get(id string, master bool) (*model.Channel, error) {
	var db *gorp.DbMap

	if master {
		db = s.GetMaster()
	} else {
		db = s.GetReplica()
	}

	obj, err := db.Get(model.Channel{}, id)
	if err != nil {
		return nil, errors.Wrapf(err, "failed to find channel with id = %s", id)
	}

	if obj == nil {
		return nil, store.NewErrNotFound("Channel", id)
	}

	ch := obj.(*model.Channel)
	return ch, nil
}

// Delete records the given deleted timestamp to the channel in question.
func (s SqlChannelStore) Delete(channelId string, time int64) error {
	return s.SetDeleteAt(channelId, time, time)
}

// Restore reverts a previous deleted timestamp from the channel in question.
func (s SqlChannelStore) Restore(channelId string, time int64) error {
	return s.SetDeleteAt(channelId, 0, time)
}

// SetDeleteAt records the given deleted and updated timestamp to the channel in question.
func (s SqlChannelStore) SetDeleteAt(channelId string, deleteAt, updateAt int64) error {
	defer s.InvalidateChannel(channelId)

	transaction, err := s.GetMaster().Begin()
	if err != nil {
		return errors.Wrap(err, "SetDeleteAt: begin_transaction")
	}
	defer finalizeTransaction(transaction)

	err = s.setDeleteAtT(transaction, channelId, deleteAt, updateAt)
	if err != nil {
		return errors.Wrap(err, "setDeleteAtT")
	}

	// Additionally propagate the write to the PublicChannels table.
	if _, err := transaction.Exec(`
			UPDATE
			    PublicChannels
			SET
			    DeleteAt = :DeleteAt
			WHERE
			    Id = :ChannelId
		`, map[string]interface{}{
		"DeleteAt":  deleteAt,
		"ChannelId": channelId,
	}); err != nil {
		return errors.Wrapf(err, "failed to delete public channels with id=%s", channelId)
	}

	if err := transaction.Commit(); err != nil {
		return errors.Wrapf(err, "SetDeleteAt: commit_transaction")
	}

	return nil
}

func (s SqlChannelStore) setDeleteAtT(transaction *gorp.Transaction, channelId string, deleteAt, updateAt int64) error {
	_, err := transaction.Exec("Update Channels SET DeleteAt = :DeleteAt, UpdateAt = :UpdateAt WHERE Id = :ChannelId", map[string]interface{}{"DeleteAt": deleteAt, "UpdateAt": updateAt, "ChannelId": channelId})
	if err != nil {
		return errors.Wrapf(err, "failed to delete channel with id=%s", channelId)
	}

	return nil
}

// PermanentDeleteByTeam removes all channels for the given team from the database.
func (s SqlChannelStore) PermanentDeleteByTeam(teamId string) error {
	transaction, err := s.GetMaster().Begin()
	if err != nil {
		return errors.Wrap(err, "PermanentDeleteByTeam: begin_transaction")
	}
	defer finalizeTransaction(transaction)

	if err := s.permanentDeleteByTeamtT(transaction, teamId); err != nil {
		return errors.Wrap(err, "permanentDeleteByTeamtT")
	}

	// Additionally propagate the deletions to the PublicChannels table.
	if _, err := transaction.Exec(`
			DELETE FROM
			    PublicChannels
			WHERE
			    TeamId = :TeamId
		`, map[string]interface{}{
		"TeamId": teamId,
	}); err != nil {
		return errors.Wrapf(err, "failed to delete public channels by team with teamId=%s", teamId)
	}

	if err := transaction.Commit(); err != nil {
		return errors.Wrap(err, "PermanentDeleteByTeam: commit_transaction")
	}

	return nil
}

func (s SqlChannelStore) permanentDeleteByTeamtT(transaction *gorp.Transaction, teamId string) error {
	if _, err := transaction.Exec("DELETE FROM Channels WHERE TeamId = :TeamId", map[string]interface{}{"TeamId": teamId}); err != nil {
		return errors.Wrapf(err, "failed to delete channel by team with teamId=%s", teamId)
	}

	return nil
}

// PermanentDelete removes the given channel from the database.
func (s SqlChannelStore) PermanentDelete(channelId string) error {
	transaction, err := s.GetMaster().Begin()
	if err != nil {
		return errors.Wrap(err, "PermanentDelete: begin_transaction")
	}
	defer finalizeTransaction(transaction)

	if err := s.permanentDeleteT(transaction, channelId); err != nil {
		return errors.Wrap(err, "permanentDeleteT")
	}

	// Additionally propagate the deletion to the PublicChannels table.
	if _, err := transaction.Exec(`
			DELETE FROM
			    PublicChannels
			WHERE
			    Id = :ChannelId
		`, map[string]interface{}{
		"ChannelId": channelId,
	}); err != nil {
		return errors.Wrapf(err, "failed to delete public channels with id=%s", channelId)
	}

	if err := transaction.Commit(); err != nil {
		return errors.Wrap(err, "PermanentDelete: commit_transaction")
	}

	return nil
}

func (s SqlChannelStore) permanentDeleteT(transaction *gorp.Transaction, channelId string) error {
	if _, err := transaction.Exec("DELETE FROM Channels WHERE Id = :ChannelId", map[string]interface{}{"ChannelId": channelId}); err != nil {
		return errors.Wrapf(err, "failed to delete channel with id=%s", channelId)
	}

	return nil
}

func (s SqlChannelStore) PermanentDeleteMembersByChannel(channelId string) error {
	_, err := s.GetMaster().Exec("DELETE FROM ChannelMembers WHERE ChannelId = :ChannelId", map[string]interface{}{"ChannelId": channelId})
	if err != nil {
		return errors.Wrapf(err, "failed to delete Channel with channelId=%s", channelId)
	}

	return nil
}

func (s SqlChannelStore) GetChannels(teamId string, userId string, includeDeleted bool, lastDeleteAt int) (*model.ChannelList, error) {
	query := s.getQueryBuilder().
		Select("Channels.*").
		From("Channels, ChannelMembers").
		Where(
			sq.And{
				sq.Expr("Id = ChannelId"),
				sq.Eq{"UserId": userId},
				sq.Or{
					sq.Eq{"TeamId": teamId},
					sq.Eq{"TeamId": ""},
				},
			},
		).
		OrderBy("DisplayName")

	if includeDeleted {
		if lastDeleteAt != 0 {
			// We filter by non-archived, and archived >= a timestamp.
			query = query.Where(sq.Or{
				sq.Eq{"DeleteAt": 0},
				sq.GtOrEq{"DeleteAt": lastDeleteAt},
			})
		}
		// If lastDeleteAt is not set, we include everything. That means no filter is needed.
	} else {
		// Don't include archived channels.
		query = query.Where(sq.Eq{"DeleteAt": 0})
	}

	channels := &model.ChannelList{}
	sql, args, err := query.ToSql()
	if err != nil {
		return nil, errors.Wrapf(err, "getchannels_tosql")
	}

	_, err = s.GetReplica().Select(channels, sql, args...)
	if err != nil {
		return nil, errors.Wrapf(err, "failed to get channels with TeamId=%s and UserId=%s", teamId, userId)
	}

	if len(*channels) == 0 {
		return nil, store.NewErrNotFound("Channel", "userId="+userId)
	}

	return channels, nil
}

func (s SqlChannelStore) GetAllChannels(offset, limit int, opts store.ChannelSearchOpts) (*model.ChannelListWithTeamData, error) {
	query := s.getAllChannelsQuery(opts, false)

	query = query.OrderBy("c.DisplayName, Teams.DisplayName").Limit(uint64(limit)).Offset(uint64(offset))

	queryString, args, err := query.ToSql()
	if err != nil {
		return nil, errors.Wrap(err, "failed to create query")
	}

	data := &model.ChannelListWithTeamData{}
	_, err = s.GetReplica().Select(data, queryString, args...)

	if err != nil {
		return nil, errors.Wrap(err, "failed to get all channels")
	}

	return data, nil
}

func (s SqlChannelStore) GetAllChannelsCount(opts store.ChannelSearchOpts) (int64, error) {
	query := s.getAllChannelsQuery(opts, true)

	queryString, args, err := query.ToSql()
	if err != nil {
		return 0, errors.Wrap(err, "failed to create query")
	}

	count, err := s.GetReplica().SelectInt(queryString, args...)
	if err != nil {
		return 0, errors.Wrap(err, "failed to count all channels")
	}

	return count, nil
}

func (s SqlChannelStore) getAllChannelsQuery(opts store.ChannelSearchOpts, forCount bool) sq.SelectBuilder {
	var selectStr string
	if forCount {
		selectStr = "count(c.Id)"
	} else {
		selectStr = "c.*, Teams.DisplayName AS TeamDisplayName, Teams.Name AS TeamName, Teams.UpdateAt AS TeamUpdateAt"
	}

	query := s.getQueryBuilder().
		Select(selectStr).
		From("Channels AS c").
		Where(sq.Eq{"c.Type": []string{model.CHANNEL_PRIVATE, model.CHANNEL_OPEN}})

	if !forCount {
		query = query.Join("Teams ON Teams.Id = c.TeamId")
	}

	if !opts.IncludeDeleted {
		query = query.Where(sq.Eq{"c.DeleteAt": int(0)})
	}

	if opts.NotAssociatedToGroup != "" {
		query = query.Where("c.Id NOT IN (SELECT ChannelId FROM GroupChannels WHERE GroupChannels.GroupId = ? AND GroupChannels.DeleteAt = 0)", opts.NotAssociatedToGroup)
	}

	if len(opts.ExcludeChannelNames) > 0 {
		query = query.Where(sq.NotEq{"c.Name": opts.ExcludeChannelNames})
	}

	return query
}

func (s SqlChannelStore) GetMoreChannels(teamId string, userId string, offset int, limit int) (*model.ChannelList, error) {
	channels := &model.ChannelList{}
	_, err := s.GetReplica().Select(channels, `
		SELECT
			Channels.*
		FROM
			Channels
		JOIN
			PublicChannels c ON (c.Id = Channels.Id)
		WHERE
			c.TeamId = :TeamId
		AND c.DeleteAt = 0
		AND c.Id NOT IN (
			SELECT
				c.Id
			FROM
				PublicChannels c
			JOIN
				ChannelMembers cm ON (cm.ChannelId = c.Id)
			WHERE
				c.TeamId = :TeamId
			AND cm.UserId = :UserId
			AND c.DeleteAt = 0
		)
		ORDER BY
			c.DisplayName
		LIMIT :Limit
		OFFSET :Offset
		`, map[string]interface{}{
		"TeamId": teamId,
		"UserId": userId,
		"Limit":  limit,
		"Offset": offset,
	})

	if err != nil {
		return nil, errors.Wrapf(err, "failed getting channels with teamId=%s and userId=%s", teamId, userId)
	}

	return channels, nil
}

func (s SqlChannelStore) GetPrivateChannelsForTeam(teamId string, offset int, limit int) (*model.ChannelList, error) {
	channels := &model.ChannelList{}

	builder := s.getQueryBuilder().
		Select("*").
		From("Channels").
		Where(sq.Eq{"Type": model.CHANNEL_PRIVATE, "TeamId": teamId, "DeleteAt": 0}).
		OrderBy("DisplayName").
		Limit(uint64(limit)).
		Offset(uint64(offset))

	query, args, err := builder.ToSql()
	if err != nil {
		return nil, errors.Wrap(err, "channels_tosql")
	}

	_, err = s.GetReplica().Select(channels, query, args...)
	if err != nil {
		return nil, errors.Wrapf(err, "failed to find chaneld with teamId=%s", teamId)
	}
	return channels, nil
}

func (s SqlChannelStore) GetPublicChannelsForTeam(teamId string, offset int, limit int) (*model.ChannelList, error) {
	channels := &model.ChannelList{}
	_, err := s.GetReplica().Select(channels, `
		SELECT
			Channels.*
		FROM
			Channels
		JOIN
			PublicChannels pc ON (pc.Id = Channels.Id)
		WHERE
			pc.TeamId = :TeamId
		AND pc.DeleteAt = 0
		ORDER BY pc.DisplayName
		LIMIT :Limit
		OFFSET :Offset
		`, map[string]interface{}{
		"TeamId": teamId,
		"Limit":  limit,
		"Offset": offset,
	})

	if err != nil {
		return nil, errors.Wrapf(err, "failed to find chaneld with teamId=%s", teamId)
	}

	return channels, nil
}

func (s SqlChannelStore) GetPublicChannelsByIdsForTeam(teamId string, channelIds []string) (*model.ChannelList, error) {
	props := make(map[string]interface{})
	props["teamId"] = teamId

	idQuery := ""

	for index, channelId := range channelIds {
		if idQuery != "" {
			idQuery += ", "
		}

		props["channelId"+strconv.Itoa(index)] = channelId
		idQuery += ":channelId" + strconv.Itoa(index)
	}

	data := &model.ChannelList{}
	_, err := s.GetReplica().Select(data, `
		SELECT
			Channels.*
		FROM
			Channels
		JOIN
			PublicChannels pc ON (pc.Id = Channels.Id)
		WHERE
			pc.TeamId = :teamId
		AND pc.DeleteAt = 0
		AND pc.Id IN (`+idQuery+`)
		ORDER BY pc.DisplayName
		`, props)

	if err != nil {
		return nil, errors.Wrap(err, "failed to find Channels")
	}

	if len(*data) == 0 {
		return nil, store.NewErrNotFound("Channel", fmt.Sprintf("teamId=%s, channelIds=%v", teamId, channelIds))
	}

	return data, nil
}

type channelIdWithCountAndUpdateAt struct {
	Id                string
	TotalMsgCount     int64
	TotalMsgCountRoot int64
	UpdateAt          int64
}

func (s SqlChannelStore) GetChannelCounts(teamId string, userId string) (*model.ChannelCounts, error) {
	var data []channelIdWithCountAndUpdateAt
	_, err := s.GetReplica().Select(&data, "SELECT Id, TotalMsgCount, TotalMsgCountRoot, UpdateAt FROM Channels WHERE Id IN (SELECT ChannelId FROM ChannelMembers WHERE UserId = :UserId) AND (TeamId = :TeamId OR TeamId = '') AND DeleteAt = 0 ORDER BY DisplayName", map[string]interface{}{"TeamId": teamId, "UserId": userId})

	if err != nil {
		return nil, errors.Wrapf(err, "failed to get channels count with teamId=%s and userId=%s", teamId, userId)
	}

	counts := &model.ChannelCounts{Counts: make(map[string]int64), CountsRoot: make(map[string]int64), UpdateTimes: make(map[string]int64)}
	for i := range data {
		v := data[i]
		counts.Counts[v.Id] = v.TotalMsgCount
		counts.CountsRoot[v.Id] = v.TotalMsgCountRoot
		counts.UpdateTimes[v.Id] = v.UpdateAt
	}

	return counts, nil
}

func (s SqlChannelStore) GetTeamChannels(teamId string) (*model.ChannelList, error) {
	data := &model.ChannelList{}
	_, err := s.GetReplica().Select(data, "SELECT * FROM Channels WHERE TeamId = :TeamId And Type != 'D' ORDER BY DisplayName", map[string]interface{}{"TeamId": teamId})

	if err != nil {
		return nil, errors.Wrapf(err, "failed to find Channels with teamId=%s", teamId)
	}

	if len(*data) == 0 {
		return nil, store.NewErrNotFound("Channel", fmt.Sprintf("teamId=%s", teamId))
	}

	return data, nil
}

func (s SqlChannelStore) GetByName(teamId string, name string, allowFromCache bool) (*model.Channel, error) {
	return s.getByName(teamId, name, false, allowFromCache)
}

func (s SqlChannelStore) GetByNames(teamId string, names []string, allowFromCache bool) ([]*model.Channel, error) {
	var channels []*model.Channel

	if allowFromCache {
		var misses []string
		visited := make(map[string]struct{})
		for _, name := range names {
			if _, ok := visited[name]; ok {
				continue
			}
			visited[name] = struct{}{}
			var cacheItem *model.Channel
			if err := channelByNameCache.Get(teamId+name, &cacheItem); err == nil {
				channels = append(channels, cacheItem)
			} else {
				misses = append(misses, name)
			}
		}
		names = misses
	}

	if len(names) > 0 {
		props := map[string]interface{}{}
		var namePlaceholders []string
		for _, name := range names {
			key := fmt.Sprintf("Name%v", len(namePlaceholders))
			props[key] = name
			namePlaceholders = append(namePlaceholders, ":"+key)
		}

		var query string
		if teamId == "" {
			query = `SELECT * FROM Channels WHERE Name IN (` + strings.Join(namePlaceholders, ", ") + `) AND DeleteAt = 0`
		} else {
			props["TeamId"] = teamId
			query = `SELECT * FROM Channels WHERE Name IN (` + strings.Join(namePlaceholders, ", ") + `) AND TeamId = :TeamId AND DeleteAt = 0`
		}

		var dbChannels []*model.Channel
		if _, err := s.GetReplica().Select(&dbChannels, query, props); err != nil && err != sql.ErrNoRows {
			msg := fmt.Sprintf("failed to get channels with names=%v", names)
			if teamId != "" {
				msg += fmt.Sprintf("teamId=%s", teamId)
			}
			return nil, errors.Wrap(err, msg)
		}
		for _, channel := range dbChannels {
			channelByNameCache.SetWithExpiry(teamId+channel.Name, channel, ChannelCacheDuration)
			channels = append(channels, channel)
		}
		// Not all channels are in cache. Increment aggregate miss counter.
		if s.metrics != nil {
			s.metrics.IncrementMemCacheMissCounter("Channel By Name - Aggregate")
		}
	} else {
		// All of the channel names are in cache. Increment aggregate hit counter.
		if s.metrics != nil {
			s.metrics.IncrementMemCacheHitCounter("Channel By Name - Aggregate")
		}
	}

	return channels, nil
}

func (s SqlChannelStore) GetByNameIncludeDeleted(teamId string, name string, allowFromCache bool) (*model.Channel, error) {
	return s.getByName(teamId, name, true, allowFromCache)
}

func (s SqlChannelStore) getByName(teamId string, name string, includeDeleted bool, allowFromCache bool) (*model.Channel, error) {
	var query string
	if includeDeleted {
		query = "SELECT * FROM Channels WHERE (TeamId = :TeamId OR TeamId = '') AND Name = :Name"
	} else {
		query = "SELECT * FROM Channels WHERE (TeamId = :TeamId OR TeamId = '') AND Name = :Name AND DeleteAt = 0"
	}
	channel := model.Channel{}

	if allowFromCache {
		var cacheItem *model.Channel
		if err := channelByNameCache.Get(teamId+name, &cacheItem); err == nil {
			if s.metrics != nil {
				s.metrics.IncrementMemCacheHitCounter("Channel By Name")
			}
			return cacheItem, nil
		}
		if s.metrics != nil {
			s.metrics.IncrementMemCacheMissCounter("Channel By Name")
		}
	}

	if err := s.GetReplica().SelectOne(&channel, query, map[string]interface{}{"TeamId": teamId, "Name": name}); err != nil {
		if err == sql.ErrNoRows {
			return nil, store.NewErrNotFound("Channel", fmt.Sprintf("TeamId=%s&Name=%s", teamId, name))
		}
		return nil, errors.Wrapf(err, "failed to find channel with TeamId=%s and Name=%s", teamId, name)
	}

	channelByNameCache.SetWithExpiry(teamId+name, &channel, ChannelCacheDuration)
	return &channel, nil
}

func (s SqlChannelStore) GetDeletedByName(teamId string, name string) (*model.Channel, error) {
	channel := model.Channel{}

	if err := s.GetReplica().SelectOne(&channel, "SELECT * FROM Channels WHERE (TeamId = :TeamId OR TeamId = '') AND Name = :Name AND DeleteAt != 0", map[string]interface{}{"TeamId": teamId, "Name": name}); err != nil {
		if err == sql.ErrNoRows {
			return nil, store.NewErrNotFound("Channel", fmt.Sprintf("name=%s", name))
		}
		return nil, errors.Wrapf(err, "failed to get channel by teamId=%s and name=%s", teamId, name)
	}

	return &channel, nil
}

func (s SqlChannelStore) GetDeleted(teamId string, offset int, limit int, userId string) (*model.ChannelList, error) {
	channels := &model.ChannelList{}

	query := `
		SELECT * FROM Channels
		WHERE (TeamId = :TeamId OR TeamId = '')
		AND DeleteAt != 0
		AND Type != 'P'
		UNION
			SELECT * FROM Channels
			WHERE (TeamId = :TeamId OR TeamId = '')
			AND DeleteAt != 0
			AND Type = 'P'
			AND Id IN (SELECT ChannelId FROM ChannelMembers WHERE UserId = :UserId)
		ORDER BY DisplayName LIMIT :Limit OFFSET :Offset
	`

	if _, err := s.GetReplica().Select(channels, query, map[string]interface{}{"TeamId": teamId, "Limit": limit, "Offset": offset, "UserId": userId}); err != nil {
		if err == sql.ErrNoRows {
			return nil, store.NewErrNotFound("Channel", fmt.Sprintf("TeamId=%s,UserId=%s", teamId, userId))
		}
		return nil, errors.Wrapf(err, "failed to get deleted channels with TeamId=%s and UserId=%s", teamId, userId)
	}

	return channels, nil
}

var ChannelMembersWithSchemeSelectQuery = `
	SELECT
		ChannelMembers.*,
		TeamScheme.DefaultChannelGuestRole TeamSchemeDefaultGuestRole,
		TeamScheme.DefaultChannelUserRole TeamSchemeDefaultUserRole,
		TeamScheme.DefaultChannelAdminRole TeamSchemeDefaultAdminRole,
		ChannelScheme.DefaultChannelGuestRole ChannelSchemeDefaultGuestRole,
		ChannelScheme.DefaultChannelUserRole ChannelSchemeDefaultUserRole,
		ChannelScheme.DefaultChannelAdminRole ChannelSchemeDefaultAdminRole
	FROM
		ChannelMembers
	INNER JOIN
		Channels ON ChannelMembers.ChannelId = Channels.Id
	LEFT JOIN
		Schemes ChannelScheme ON Channels.SchemeId = ChannelScheme.Id
	LEFT JOIN
		Teams ON Channels.TeamId = Teams.Id
	LEFT JOIN
		Schemes TeamScheme ON Teams.SchemeId = TeamScheme.Id
`

func (s SqlChannelStore) SaveMultipleMembers(members []*model.ChannelMember) ([]*model.ChannelMember, error) {
	for _, member := range members {
		defer s.InvalidateAllChannelMembersForUser(member.UserId)
	}

	newMembers, err := s.saveMultipleMembers(members)
	if err != nil {
		return nil, err
	}

	return newMembers, nil
}

func (s SqlChannelStore) SaveMember(member *model.ChannelMember) (*model.ChannelMember, error) {
	newMembers, err := s.SaveMultipleMembers([]*model.ChannelMember{member})
	if err != nil {
		return nil, err
	}
	return newMembers[0], nil
}

func (s SqlChannelStore) saveMultipleMembers(members []*model.ChannelMember) ([]*model.ChannelMember, error) {
	newChannelMembers := map[string]int{}
	users := map[string]bool{}
	for _, member := range members {
		if val, ok := newChannelMembers[member.ChannelId]; val < 1 || !ok {
			newChannelMembers[member.ChannelId] = 1
		} else {
			newChannelMembers[member.ChannelId]++
		}
		users[member.UserId] = true

		member.PreSave()
		if err := member.IsValid(); err != nil { // TODO: this needs to return plain error in v6.
			return nil, err
		}
	}

	channels := []string{}
	for channel := range newChannelMembers {
		channels = append(channels, channel)
	}

	defaultChannelRolesByChannel := map[string]struct {
		Id    string
		Guest sql.NullString
		User  sql.NullString
		Admin sql.NullString
	}{}

	channelRolesQuery := s.getQueryBuilder().
		Select(
			"Channels.Id as Id",
			"ChannelScheme.DefaultChannelGuestRole as Guest",
			"ChannelScheme.DefaultChannelUserRole as User",
			"ChannelScheme.DefaultChannelAdminRole as Admin",
		).
		From("Channels").
		LeftJoin("Schemes ChannelScheme ON Channels.SchemeId = ChannelScheme.Id").
		Where(sq.Eq{"Channels.Id": channels})

	channelRolesSql, channelRolesArgs, err := channelRolesQuery.ToSql()
	if err != nil {
		return nil, errors.Wrap(err, "channel_roles_tosql")
	}

	var defaultChannelsRoles []struct {
		Id    string
		Guest sql.NullString
		User  sql.NullString
		Admin sql.NullString
	}
	_, err = s.GetMaster().Select(&defaultChannelsRoles, channelRolesSql, channelRolesArgs...)
	if err != nil {
		return nil, errors.Wrap(err, "default_channel_roles_select")
	}

	for _, defaultRoles := range defaultChannelsRoles {
		defaultChannelRolesByChannel[defaultRoles.Id] = defaultRoles
	}

	defaultTeamRolesByChannel := map[string]struct {
		Id    string
		Guest sql.NullString
		User  sql.NullString
		Admin sql.NullString
	}{}

	teamRolesQuery := s.getQueryBuilder().
		Select(
			"Channels.Id as Id",
			"TeamScheme.DefaultChannelGuestRole as Guest",
			"TeamScheme.DefaultChannelUserRole as User",
			"TeamScheme.DefaultChannelAdminRole as Admin",
		).
		From("Channels").
		LeftJoin("Teams ON Teams.Id = Channels.TeamId").
		LeftJoin("Schemes TeamScheme ON Teams.SchemeId = TeamScheme.Id").
		Where(sq.Eq{"Channels.Id": channels})

	teamRolesSql, teamRolesArgs, err := teamRolesQuery.ToSql()
	if err != nil {
		return nil, errors.Wrap(err, "team_roles_tosql")
	}

	var defaultTeamsRoles []struct {
		Id    string
		Guest sql.NullString
		User  sql.NullString
		Admin sql.NullString
	}
	_, err = s.GetMaster().Select(&defaultTeamsRoles, teamRolesSql, teamRolesArgs...)
	if err != nil {
		return nil, errors.Wrap(err, "default_team_roles_select")
	}

	for _, defaultRoles := range defaultTeamsRoles {
		defaultTeamRolesByChannel[defaultRoles.Id] = defaultRoles
	}

	query := s.getQueryBuilder().Insert("ChannelMembers").Columns(channelMemberSliceColumns()...)
	for _, member := range members {
		query = query.Values(channelMemberToSlice(member)...)
	}

	sql, args, err := query.ToSql()
	if err != nil {
		return nil, errors.Wrap(err, "channel_members_tosql")
	}

	if _, err := s.GetMaster().Exec(sql, args...); err != nil {
		if IsUniqueConstraintError(err, []string{"ChannelId", "channelmembers_pkey", "PRIMARY"}) {
			return nil, store.NewErrConflict("ChannelMembers", err, "")
		}
		return nil, errors.Wrap(err, "channel_members_save")
	}

	newMembers := []*model.ChannelMember{}
	for _, member := range members {
		defaultTeamGuestRole := defaultTeamRolesByChannel[member.ChannelId].Guest.String
		defaultTeamUserRole := defaultTeamRolesByChannel[member.ChannelId].User.String
		defaultTeamAdminRole := defaultTeamRolesByChannel[member.ChannelId].Admin.String
		defaultChannelGuestRole := defaultChannelRolesByChannel[member.ChannelId].Guest.String
		defaultChannelUserRole := defaultChannelRolesByChannel[member.ChannelId].User.String
		defaultChannelAdminRole := defaultChannelRolesByChannel[member.ChannelId].Admin.String
		rolesResult := getChannelRoles(
			member.SchemeGuest, member.SchemeUser, member.SchemeAdmin,
			defaultTeamGuestRole, defaultTeamUserRole, defaultTeamAdminRole,
			defaultChannelGuestRole, defaultChannelUserRole, defaultChannelAdminRole,
			strings.Fields(member.ExplicitRoles),
		)
		newMember := *member
		newMember.SchemeGuest = rolesResult.schemeGuest
		newMember.SchemeUser = rolesResult.schemeUser
		newMember.SchemeAdmin = rolesResult.schemeAdmin
		newMember.Roles = strings.Join(rolesResult.roles, " ")
		newMember.ExplicitRoles = strings.Join(rolesResult.explicitRoles, " ")
		newMembers = append(newMembers, &newMember)
	}
	return newMembers, nil
}

func (s SqlChannelStore) saveMemberT(member *model.ChannelMember) (*model.ChannelMember, error) {
	members, err := s.saveMultipleMembers([]*model.ChannelMember{member})
	if err != nil {
		return nil, err
	}
	return members[0], nil
}

func (s SqlChannelStore) UpdateMultipleMembers(members []*model.ChannelMember) ([]*model.ChannelMember, error) {
	for _, member := range members {
		member.PreUpdate()

		if err := member.IsValid(); err != nil {
			return nil, err
		}
	}

	var transaction *gorp.Transaction
	var err error

	if transaction, err = s.GetMaster().Begin(); err != nil {
		return nil, errors.Wrap(err, "begin_transaction")
	}
	defer finalizeTransaction(transaction)

	updatedMembers := []*model.ChannelMember{}
	for _, member := range members {
		if _, err := transaction.Update(NewChannelMemberFromModel(member)); err != nil {
			return nil, errors.Wrap(err, "failed to update ChannelMember")
		}

		// TODO: Get this out of the transaction when is possible
		var dbMember channelMemberWithSchemeRoles
		if err := transaction.SelectOne(&dbMember, ChannelMembersWithSchemeSelectQuery+"WHERE ChannelMembers.ChannelId = :ChannelId AND ChannelMembers.UserId = :UserId", map[string]interface{}{"ChannelId": member.ChannelId, "UserId": member.UserId}); err != nil {
			if err == sql.ErrNoRows {
				return nil, store.NewErrNotFound("ChannelMember", fmt.Sprintf("channelId=%s, userId=%s", member.ChannelId, member.UserId))
			}
			return nil, errors.Wrapf(err, "failed to get ChannelMember with channelId=%s and userId=%s", member.ChannelId, member.UserId)
		}
		updatedMembers = append(updatedMembers, dbMember.ToModel())
	}

	if err := transaction.Commit(); err != nil {
		return nil, errors.Wrap(err, "commit_transaction")
	}
	return updatedMembers, nil
}

func (s SqlChannelStore) UpdateMember(member *model.ChannelMember) (*model.ChannelMember, error) {
	updatedMembers, err := s.UpdateMultipleMembers([]*model.ChannelMember{member})
	if err != nil {
		return nil, err
	}
	return updatedMembers[0], nil
}

func (s SqlChannelStore) GetMembers(channelId string, offset, limit int) (*model.ChannelMembers, error) {
	var dbMembers channelMemberWithSchemeRolesList
	_, err := s.GetReplica().Select(&dbMembers, ChannelMembersWithSchemeSelectQuery+"WHERE ChannelId = :ChannelId LIMIT :Limit OFFSET :Offset", map[string]interface{}{"ChannelId": channelId, "Limit": limit, "Offset": offset})
	if err != nil {
		return nil, errors.Wrapf(err, "failed to get ChannelMembers with channelId=%s", channelId)
	}

	return dbMembers.ToModel(), nil
}

func (s SqlChannelStore) GetChannelMembersTimezones(channelId string) ([]model.StringMap, error) {
	var dbMembersTimezone []model.StringMap
	_, err := s.GetReplica().Select(&dbMembersTimezone, `
		SELECT
			Users.Timezone
		FROM
			ChannelMembers
		LEFT JOIN
			Users  ON ChannelMembers.UserId = Id
		WHERE ChannelId = :ChannelId
	`, map[string]interface{}{"ChannelId": channelId})

	if err != nil {
		return nil, errors.Wrapf(err, "failed to find user timezones for users in channels with channelId=%s", channelId)
	}

	return dbMembersTimezone, nil
}

func (s SqlChannelStore) GetMember(ctx context.Context, channelId string, userId string) (*model.ChannelMember, error) {
	var dbMember channelMemberWithSchemeRoles

	if err := s.DBFromContext(ctx).SelectOne(&dbMember, ChannelMembersWithSchemeSelectQuery+"WHERE ChannelMembers.ChannelId = :ChannelId AND ChannelMembers.UserId = :UserId", map[string]interface{}{"ChannelId": channelId, "UserId": userId}); err != nil {
		if err == sql.ErrNoRows {
			return nil, store.NewErrNotFound("ChannelMember", fmt.Sprintf("channelId=%s, userId=%s", channelId, userId))
		}
		return nil, errors.Wrapf(err, "failed to get ChannelMember with channelId=%s and userId=%s", channelId, userId)
	}

	return dbMember.ToModel(), nil
}

func (s SqlChannelStore) InvalidateAllChannelMembersForUser(userId string) {
	allChannelMembersForUserCache.Remove(userId)
	allChannelMembersForUserCache.Remove(userId + "_deleted")
	if s.metrics != nil {
		s.metrics.IncrementMemCacheInvalidationCounter("All Channel Members for User - Remove by UserId")
	}
}

func (s SqlChannelStore) IsUserInChannelUseCache(userId string, channelId string) bool {
	var ids map[string]string
	if err := allChannelMembersForUserCache.Get(userId, &ids); err == nil {
		if s.metrics != nil {
			s.metrics.IncrementMemCacheHitCounter("All Channel Members for User")
		}
		if _, ok := ids[channelId]; ok {
			return true
		}
		return false
	}

	if s.metrics != nil {
		s.metrics.IncrementMemCacheMissCounter("All Channel Members for User")
	}

	ids, err := s.GetAllChannelMembersForUser(userId, true, false)
	if err != nil {
		mlog.Error("Error getting all channel members for user", mlog.Err(err))
		return false
	}

	if _, ok := ids[channelId]; ok {
		return true
	}

	return false
}

func (s SqlChannelStore) GetMemberForPost(postId string, userId string) (*model.ChannelMember, error) {
	var dbMember channelMemberWithSchemeRoles
	query := `
		SELECT
			ChannelMembers.*,
			TeamScheme.DefaultChannelGuestRole TeamSchemeDefaultGuestRole,
			TeamScheme.DefaultChannelUserRole TeamSchemeDefaultUserRole,
			TeamScheme.DefaultChannelAdminRole TeamSchemeDefaultAdminRole,
			ChannelScheme.DefaultChannelGuestRole ChannelSchemeDefaultGuestRole,
			ChannelScheme.DefaultChannelUserRole ChannelSchemeDefaultUserRole,
			ChannelScheme.DefaultChannelAdminRole ChannelSchemeDefaultAdminRole
		FROM
			ChannelMembers
		INNER JOIN
			Posts ON ChannelMembers.ChannelId = Posts.ChannelId
		INNER JOIN
			Channels ON ChannelMembers.ChannelId = Channels.Id
		LEFT JOIN
			Schemes ChannelScheme ON Channels.SchemeId = ChannelScheme.Id
		LEFT JOIN
			Teams ON Channels.TeamId = Teams.Id
		LEFT JOIN
			Schemes TeamScheme ON Teams.SchemeId = TeamScheme.Id
		WHERE
			ChannelMembers.UserId = :UserId
		AND
			Posts.Id = :PostId`
	if err := s.GetReplica().SelectOne(&dbMember, query, map[string]interface{}{"UserId": userId, "PostId": postId}); err != nil {
		return nil, errors.Wrapf(err, "failed to get ChannelMember with postId=%s and userId=%s", postId, userId)
	}
	return dbMember.ToModel(), nil
}

func (s SqlChannelStore) GetAllChannelMembersForUser(userId string, allowFromCache bool, includeDeleted bool) (map[string]string, error) {
	cache_key := userId
	if includeDeleted {
		cache_key += "_deleted"
	}
	if allowFromCache {
		var ids map[string]string
		if err := allChannelMembersForUserCache.Get(cache_key, &ids); err == nil {
			if s.metrics != nil {
				s.metrics.IncrementMemCacheHitCounter("All Channel Members for User")
			}
			return ids, nil
		}
	}

	if s.metrics != nil {
		s.metrics.IncrementMemCacheMissCounter("All Channel Members for User")
	}

	query := s.getQueryBuilder().
		Select(`
				ChannelMembers.ChannelId, ChannelMembers.Roles, ChannelMembers.SchemeGuest,
				ChannelMembers.SchemeUser, ChannelMembers.SchemeAdmin,
				TeamScheme.DefaultChannelGuestRole TeamSchemeDefaultGuestRole,
				TeamScheme.DefaultChannelUserRole TeamSchemeDefaultUserRole,
				TeamScheme.DefaultChannelAdminRole TeamSchemeDefaultAdminRole,
				ChannelScheme.DefaultChannelGuestRole ChannelSchemeDefaultGuestRole,
				ChannelScheme.DefaultChannelUserRole ChannelSchemeDefaultUserRole,
				ChannelScheme.DefaultChannelAdminRole ChannelSchemeDefaultAdminRole
		`).
		From("ChannelMembers").
		Join("Channels ON ChannelMembers.ChannelId = Channels.Id").
		LeftJoin("Schemes ChannelScheme ON Channels.SchemeId = ChannelScheme.Id").
		LeftJoin("Teams ON Channels.TeamId = Teams.Id").
		LeftJoin("Schemes TeamScheme ON Teams.SchemeId = TeamScheme.Id").
		Where(sq.Eq{"ChannelMembers.UserId": userId})
	if !includeDeleted {
		query = query.Where(sq.Eq{"Channels.DeleteAt": 0})
	}
	queryString, args, err := query.ToSql()
	if err != nil {
		return nil, errors.Wrap(err, "channel_tosql")
	}

	rows, err := s.GetReplica().Db.Query(queryString, args...)
	if err != nil {
		return nil, errors.Wrap(err, "failed to find ChannelMembers, TeamScheme and ChannelScheme data")
	}

	var data allChannelMembers
	defer rows.Close()
	for rows.Next() {
		var cm allChannelMember
		err = rows.Scan(
			&cm.ChannelId, &cm.Roles, &cm.SchemeGuest, &cm.SchemeUser,
			&cm.SchemeAdmin, &cm.TeamSchemeDefaultGuestRole, &cm.TeamSchemeDefaultUserRole,
			&cm.TeamSchemeDefaultAdminRole, &cm.ChannelSchemeDefaultGuestRole,
			&cm.ChannelSchemeDefaultUserRole, &cm.ChannelSchemeDefaultAdminRole,
		)
		if err != nil {
			return nil, errors.Wrap(err, "unable to scan columns")
		}
		data = append(data, cm)
	}
	if err = rows.Err(); err != nil {
		return nil, errors.Wrap(err, "error while iterating over rows")
	}
	ids := data.ToMapStringString()

	if allowFromCache {
		allChannelMembersForUserCache.SetWithExpiry(cache_key, ids, AllChannelMembersForUserCacheDuration)
	}
	return ids, nil
}

func (s SqlChannelStore) InvalidateCacheForChannelMembersNotifyProps(channelId string) {
	allChannelMembersNotifyPropsForChannelCache.Remove(channelId)
	if s.metrics != nil {
		s.metrics.IncrementMemCacheInvalidationCounter("All Channel Members Notify Props for Channel - Remove by ChannelId")
	}
}

type allChannelMemberNotifyProps struct {
	UserId      string
	NotifyProps model.StringMap
}

func (s SqlChannelStore) GetAllChannelMembersNotifyPropsForChannel(channelId string, allowFromCache bool) (map[string]model.StringMap, error) {
	if allowFromCache {
		var cacheItem map[string]model.StringMap
		if err := allChannelMembersNotifyPropsForChannelCache.Get(channelId, &cacheItem); err == nil {
			if s.metrics != nil {
				s.metrics.IncrementMemCacheHitCounter("All Channel Members Notify Props for Channel")
			}
			return cacheItem, nil
		}
	}

	if s.metrics != nil {
		s.metrics.IncrementMemCacheMissCounter("All Channel Members Notify Props for Channel")
	}

	var data []allChannelMemberNotifyProps
	_, err := s.GetReplica().Select(&data, `
		SELECT UserId, NotifyProps
		FROM ChannelMembers
		WHERE ChannelId = :ChannelId`, map[string]interface{}{"ChannelId": channelId})

	if err != nil {
		return nil, errors.Wrapf(err, "failed to find data from ChannelMembers with channelId=%s", channelId)
	}

	props := make(map[string]model.StringMap)
	for i := range data {
		props[data[i].UserId] = data[i].NotifyProps
	}

	allChannelMembersNotifyPropsForChannelCache.SetWithExpiry(channelId, props, AllChannelMembersNotifyPropsForChannelCacheDuration)

	return props, nil
}

//nolint:unparam
func (s SqlChannelStore) InvalidateMemberCount(channelId string) {
}

func (s SqlChannelStore) GetMemberCountFromCache(channelId string) int64 {
	count, _ := s.GetMemberCount(channelId, true)
	return count
}

//nolint:unparam
func (s SqlChannelStore) GetMemberCount(channelId string, allowFromCache bool) (int64, error) {
	count, err := s.GetReplica().SelectInt(`
		SELECT
			count(*)
		FROM
			ChannelMembers,
			Users
		WHERE
			ChannelMembers.UserId = Users.Id
			AND ChannelMembers.ChannelId = :ChannelId
			AND Users.DeleteAt = 0`, map[string]interface{}{"ChannelId": channelId})
	if err != nil {
		return 0, errors.Wrapf(err, "failed to count ChanenelMembers with channelId=%s", channelId)
	}

	return count, nil
}

// GetMemberCountsByGroup returns a slice of ChannelMemberCountByGroup for a given channel
// which contains the number of channel members for each group and optionally the number of unique timezones present for each group in the channel
func (s SqlChannelStore) GetMemberCountsByGroup(ctx context.Context, channelID string, includeTimezones bool) ([]*model.ChannelMemberCountByGroup, error) {
	selectStr := "GroupMembers.GroupId, COUNT(ChannelMembers.UserId) AS ChannelMemberCount"

	if includeTimezones {
		// Length of default timezone (len {"automaticTimezone":"","manualTimezone":"","useAutomaticTimezone":"true"})
		defaultTimezoneLength := `74`

		// Beginning and end of the value for the automatic and manual timezones respectively
		autoTimezone := `LOCATE(':', Users.Timezone) + 2`
		autoTimezoneEnd := `LOCATE(',', Users.Timezone) - LOCATE(':', Users.Timezone) - 3`
		manualTimezone := `LOCATE(',', Users.Timezone) + 19`
		manualTimezoneEnd := `LOCATE('useAutomaticTimezone', Users.Timezone) - 22 - LOCATE(',', Users.Timezone)`

		if s.DriverName() == model.DATABASE_DRIVER_POSTGRES {
			autoTimezone = `POSITION(':' IN Users.Timezone) + 2`
			autoTimezoneEnd = `POSITION(',' IN Users.Timezone) - POSITION(':' IN Users.Timezone) - 3`
			manualTimezone = `POSITION(',' IN Users.Timezone) + 19`
			manualTimezoneEnd = `POSITION('useAutomaticTimezone' IN Users.Timezone) - 22 - POSITION(',' IN Users.Timezone)`
		}

		selectStr = `
			GroupMembers.GroupId,
			COUNT(ChannelMembers.UserId) AS ChannelMemberCount,
			COUNT(DISTINCT
				(
					CASE WHEN Timezone like '%"useAutomaticTimezone":"true"}' AND LENGTH(Timezone) > ` + defaultTimezoneLength + `
					THEN
					SUBSTRING(
						Timezone
						FROM ` + autoTimezone + `
						FOR ` + autoTimezoneEnd + `
					)
					WHEN Timezone like '%"useAutomaticTimezone":"false"}' AND LENGTH(Timezone) > ` + defaultTimezoneLength + `
					THEN
						SUBSTRING(
						Timezone
						FROM ` + manualTimezone + `
						FOR ` + manualTimezoneEnd + `
					)
					END
				)
			) AS ChannelMemberTimezonesCount
		`
	}

	query := s.getQueryBuilder().
		Select(selectStr).
		From("ChannelMembers").
		Join("GroupMembers ON GroupMembers.UserId = ChannelMembers.UserId")

	if includeTimezones {
		query = query.Join("Users ON Users.Id = GroupMembers.UserId")
	}

	query = query.Where(sq.Eq{"ChannelMembers.ChannelId": channelID}).GroupBy("GroupMembers.GroupId")

	queryString, args, err := query.ToSql()
	if err != nil {
		return nil, errors.Wrap(err, "channel_tosql")
	}
	var data []*model.ChannelMemberCountByGroup
	if _, err = s.DBFromContext(ctx).Select(&data, queryString, args...); err != nil {
		return nil, errors.Wrapf(err, "failed to count ChannelMembers with channelId=%s", channelID)
	}

	return data, nil
}

//nolint:unparam
func (s SqlChannelStore) InvalidatePinnedPostCount(channelId string) {
}

//nolint:unparam
func (s SqlChannelStore) GetPinnedPostCount(channelId string, allowFromCache bool) (int64, error) {
	count, err := s.GetReplica().SelectInt(`
		SELECT count(*)
			FROM Posts
		WHERE
			IsPinned = true
			AND ChannelId = :ChannelId
			AND DeleteAt = 0`, map[string]interface{}{"ChannelId": channelId})

	if err != nil {
		return 0, errors.Wrapf(err, "failed to count pinned Posts with channelId=%s", channelId)
	}

	return count, nil
}

//nolint:unparam
func (s SqlChannelStore) InvalidateGuestCount(channelId string) {
}

//nolint:unparam
func (s SqlChannelStore) GetGuestCount(channelId string, allowFromCache bool) (int64, error) {
	count, err := s.GetReplica().SelectInt(`
		SELECT
			count(*)
		FROM
			ChannelMembers,
			Users
		WHERE
			ChannelMembers.UserId = Users.Id
			AND ChannelMembers.ChannelId = :ChannelId
			AND ChannelMembers.SchemeGuest = TRUE
			AND Users.DeleteAt = 0`, map[string]interface{}{"ChannelId": channelId})
	if err != nil {
		return 0, errors.Wrapf(err, "failed to count Guests with channelId=%s", channelId)
	}
	return count, nil
}

func (s SqlChannelStore) RemoveMembers(channelId string, userIds []string) error {
	builder := s.getQueryBuilder().
		Delete("ChannelMembers").
		Where(sq.Eq{"ChannelId": channelId}).
		Where(sq.Eq{"UserId": userIds})
	query, args, err := builder.ToSql()
	if err != nil {
		return errors.Wrap(err, "channel_tosql")
	}
	_, err = s.GetMaster().Exec(query, args...)
	if err != nil {
		return errors.Wrap(err, "failed to delete ChannelMembers")
	}

	// cleanup sidebarchannels table if the user is no longer a member of that channel
	query, args, err = s.getQueryBuilder().
		Delete("SidebarChannels").
		Where(sq.And{
			sq.Eq{"ChannelId": channelId},
			sq.Eq{"UserId": userIds},
		}).ToSql()
	if err != nil {
		return errors.Wrap(err, "channel_tosql")
	}
	_, err = s.GetMaster().Exec(query, args...)
	if err != nil {
		return errors.Wrap(err, "failed to delete SidebarChannels")
	}
	return nil
}

func (s SqlChannelStore) RemoveMember(channelId string, userId string) error {
	return s.RemoveMembers(channelId, []string{userId})
}

func (s SqlChannelStore) RemoveAllDeactivatedMembers(channelId string) error {
	query := `
		DELETE
		FROM
			ChannelMembers
		WHERE
			UserId IN (
				SELECT
					Id
				FROM
					Users
				WHERE
					Users.DeleteAt != 0
			)
		AND
			ChannelMembers.ChannelId = :ChannelId
	`

	_, err := s.GetMaster().Exec(query, map[string]interface{}{"ChannelId": channelId})
	if err != nil {
		return errors.Wrapf(err, "failed to delete ChannelMembers with channelId=%s", channelId)
	}
	return nil
}

func (s SqlChannelStore) PermanentDeleteMembersByUser(userId string) error {
	if _, err := s.GetMaster().Exec("DELETE FROM ChannelMembers WHERE UserId = :UserId", map[string]interface{}{"UserId": userId}); err != nil {
		return errors.Wrapf(err, "failed to permanent delete ChannelMembers with userId=%s", userId)
	}
	return nil
}

func (s SqlChannelStore) UpdateLastViewedAt(channelIds []string, userId string, updateThreads bool) (map[string]int64, error) {
	var threadsToUpdate []string
	now := model.GetMillis()
	if updateThreads {
		var err error
		threadsToUpdate, err = s.Thread().CollectThreadsWithNewerReplies(userId, channelIds, now)
		if err != nil {
			return nil, err
		}
	}

	keys, props := MapStringsToQueryParams(channelIds, "Channel")
	props["UserId"] = userId

	var lastPostAtTimes []struct {
		Id                string
		LastPostAt        int64
		TotalMsgCount     int64
		TotalMsgCountRoot int64
	}

	query := `SELECT Id, LastPostAt, TotalMsgCount, TotalMsgCountRoot FROM Channels WHERE Id IN ` + keys
	// TODO: use a CTE for mysql too when version 8 becomes the minimum supported version.
	if s.DriverName() == model.DATABASE_DRIVER_POSTGRES {
		query = `WITH c AS ( ` + query + `),
	updated AS (
	UPDATE
		ChannelMembers cm
	SET
		MentionCount = 0,
		MentionCountRoot = 0,
		MsgCount = greatest(cm.MsgCount, c.TotalMsgCount),
		MsgCountRoot = greatest(cm.MsgCountRoot, c.TotalMsgCountRoot),
		LastViewedAt = greatest(cm.LastViewedAt, c.LastPostAt),
		LastUpdateAt = greatest(cm.LastViewedAt, c.LastPostAt)
	FROM c
		WHERE cm.UserId = :UserId
		AND c.Id=cm.ChannelId
)
	SELECT Id, LastPostAt FROM c`
	}

	_, err := s.GetMaster().Select(&lastPostAtTimes, query, props)
	if err != nil {
		return nil, errors.Wrapf(err, "failed to find ChannelMembers data with userId=%s and channelId in %v", userId, channelIds)
	}

	if len(lastPostAtTimes) == 0 {
		return nil, store.NewErrInvalidInput("Channel", "Id", fmt.Sprintf("%v", channelIds))
	}

	times := map[string]int64{}
	if s.DriverName() == model.DATABASE_DRIVER_POSTGRES {
		for _, t := range lastPostAtTimes {
			times[t.Id] = t.LastPostAt
		}
		if updateThreads {
			s.Thread().UpdateUnreadsByChannel(userId, threadsToUpdate, now, true)
		}
		return times, nil
	}

	msgCountQuery := ""
	msgCountQueryRoot := ""
	lastViewedQuery := ""

	for index, t := range lastPostAtTimes {
		times[t.Id] = t.LastPostAt

		props["msgCount"+strconv.Itoa(index)] = t.TotalMsgCount
		msgCountQuery += fmt.Sprintf("WHEN :channelId%d THEN GREATEST(MsgCount, :msgCount%d) ", index, index)

		props["msgCountRoot"+strconv.Itoa(index)] = t.TotalMsgCountRoot
		msgCountQueryRoot += fmt.Sprintf("WHEN :channelId%d THEN GREATEST(MsgCountRoot, :msgCountRoot%d) ", index, index)

		props["lastViewed"+strconv.Itoa(index)] = t.LastPostAt
		lastViewedQuery += fmt.Sprintf("WHEN :channelId%d THEN GREATEST(LastViewedAt, :lastViewed%d) ", index, index)

		props["channelId"+strconv.Itoa(index)] = t.Id
	}

	updateQuery := `UPDATE
			ChannelMembers
		SET
			MentionCount = 0,
			MentionCountRoot = 0,
			MsgCount = CASE ChannelId ` + msgCountQuery + ` END,
			MsgCountRoot = CASE ChannelId ` + msgCountQueryRoot + ` END,
			LastViewedAt = CASE ChannelId ` + lastViewedQuery + ` END,
			LastUpdateAt = LastViewedAt
		WHERE
				UserId = :UserId
				AND ChannelId IN ` + keys

	if _, err := s.GetMaster().Exec(updateQuery, props); err != nil {
		return nil, errors.Wrapf(err, "failed to update ChannelMembers with userId=%s and channelId in %v", userId, channelIds)
	}

	if updateThreads {
		s.Thread().UpdateUnreadsByChannel(userId, threadsToUpdate, now, true)
	}
	return times, nil
}

// CountPostsAfter returns the number of posts in the given channel created after but not including the given timestamp. If given a non-empty user ID, only counts posts made by that user.
func (s SqlChannelStore) CountPostsAfter(channelId string, timestamp int64, userId string) (int, int, error) {
	joinLeavePostTypes := []string{
		// These types correspond to the ones checked by Post.IsJoinLeaveMessage
		model.POST_JOIN_LEAVE,
		model.POST_ADD_REMOVE,
		model.POST_JOIN_CHANNEL,
		model.POST_LEAVE_CHANNEL,
		model.POST_JOIN_TEAM,
		model.POST_LEAVE_TEAM,
		model.POST_ADD_TO_CHANNEL,
		model.POST_REMOVE_FROM_CHANNEL,
		model.POST_ADD_TO_TEAM,
		model.POST_REMOVE_FROM_TEAM,
	}
	query := s.getQueryBuilder().Select("count(*)").From("Posts").Where(sq.Eq{"ChannelId": channelId}).Where(sq.Gt{"CreateAt": timestamp}).Where(sq.NotEq{"Type": joinLeavePostTypes}).Where(sq.Eq{"DeleteAt": 0})

	if userId != "" {
		query = query.Where(sq.Eq{"UserId": userId})
<<<<<<< HEAD
	}
	sql, args, _ := query.ToSql()

	unread, err := s.GetReplica().SelectInt(sql, args...)
	if err != nil {
		return 0, 0, errors.Wrap(err, "failed to count Posts")
	}
	sql2, args2, _ := query.Where(sq.Eq{"RootId": ""}).ToSql()

	unreadRoot, err := s.GetReplica().SelectInt(sql2, args2...)
	if err != nil {
		return 0, 0, errors.Wrap(err, "failed to count root Posts")
	}
=======
	}
	sql, args, _ := query.ToSql()

	unread, err := s.GetReplica().SelectInt(sql, args...)
	if err != nil {
		return 0, 0, errors.Wrap(err, "failed to count Posts")
	}
	sql2, args2, _ := query.Where(sq.Eq{"RootId": ""}).ToSql()

	unreadRoot, err := s.GetReplica().SelectInt(sql2, args2...)
	if err != nil {
		return 0, 0, errors.Wrap(err, "failed to count root Posts")
	}
>>>>>>> 7573efe0
	return int(unread), int(unreadRoot), nil
}

// UpdateLastViewedAtPost updates a ChannelMember as if the user last read the channel at the time of the given post.
// If the provided mentionCount is -1, the given post and all posts after it are considered to be mentions. Returns
// an updated model.ChannelUnreadAt that can be returned to the client.
func (s SqlChannelStore) UpdateLastViewedAtPost(unreadPost *model.Post, userID string, mentionCount, mentionCountRoot int, updateThreads bool) (*model.ChannelUnreadAt, error) {
	var threadsToUpdate []string
	unreadDate := unreadPost.CreateAt - 1
	if updateThreads {
		var err error
		threadsToUpdate, err = s.Thread().CollectThreadsWithNewerReplies(userID, []string{unreadPost.ChannelId}, unreadDate)
		if err != nil {
			return nil, err
		}
	}

	unread, unreadRoot, err := s.CountPostsAfter(unreadPost.ChannelId, unreadDate, "")
	if err != nil {
		return nil, err
	}

	params := map[string]interface{}{
		"mentions":        mentionCount,
		"mentionsRoot":    mentionCountRoot,
		"unreadCount":     unread,
		"unreadCountRoot": unreadRoot,
		"lastViewedAt":    unreadDate,
		"userId":          userID,
		"channelId":       unreadPost.ChannelId,
		"updatedAt":       model.GetMillis(),
	}

	// msg count uses the value from channels to prevent counting on older channels where no. of messages can be high.
	// we only count the unread which will be a lot less in 99% cases
	setUnreadQuery := `
	UPDATE
		ChannelMembers
	SET
		MentionCount = :mentions,
		MentionCountRoot = :mentionsRoot,
		MsgCount = (SELECT TotalMsgCount FROM Channels WHERE ID = :channelId) - :unreadCount,
		MsgCountRoot = (SELECT TotalMsgCountRoot FROM Channels WHERE ID = :channelId) - :unreadCountRoot,
		LastViewedAt = :lastViewedAt,
		LastUpdateAt = :updatedAt
	WHERE
		UserId = :userId
		AND ChannelId = :channelId
	`
	_, err = s.GetMaster().Exec(setUnreadQuery, params)
	if err != nil {
		return nil, errors.Wrap(err, "failed to update ChannelMembers")
	}

	chanUnreadQuery := `
	SELECT
		c.TeamId TeamId,
		cm.UserId UserId,
		cm.ChannelId ChannelId,
		cm.MsgCount MsgCount,
		cm.MsgCountRoot MsgCountRoot,
		cm.MentionCount MentionCount,
		cm.MentionCountRoot MentionCountRoot,
		cm.LastViewedAt LastViewedAt,
		cm.NotifyProps NotifyProps
	FROM
		ChannelMembers cm
	LEFT JOIN Channels c ON c.Id=cm.ChannelId
	WHERE
		cm.UserId = :userId
		AND cm.channelId = :channelId
		AND c.DeleteAt = 0
	`
	result := &model.ChannelUnreadAt{}
	if err = s.GetMaster().SelectOne(result, chanUnreadQuery, params); err != nil {
		return nil, errors.Wrapf(err, "failed to get ChannelMember with channelId=%s", unreadPost.ChannelId)
	}

	if updateThreads {
		s.Thread().UpdateUnreadsByChannel(userID, threadsToUpdate, unreadDate, true)
	}
	return result, nil
}

func (s SqlChannelStore) IncrementMentionCount(channelId string, userId string, updateThreads, isRoot bool) error {
	now := model.GetMillis()
	var threadsToUpdate []string
	if updateThreads {
		var err error
		threadsToUpdate, err = s.Thread().CollectThreadsWithNewerReplies(userId, []string{channelId}, now)
		if err != nil {
			return err
		}
	}
	rootInc := 0
	if isRoot {
		rootInc = 1
	}
	_, err := s.GetMaster().Exec(
		`UPDATE
			ChannelMembers
		SET
			MentionCount = MentionCount + 1,
			MentionCountRoot = MentionCountRoot + :RootInc,
			LastUpdateAt = :LastUpdateAt
		WHERE
			UserId = :UserId
			AND ChannelId = :ChannelId`,
		map[string]interface{}{"ChannelId": channelId, "UserId": userId, "LastUpdateAt": now, "RootInc": rootInc})
	if err != nil {
		return errors.Wrapf(err, "failed to Update ChannelMembers with channelId=%s and userId=%s", channelId, userId)
	}
	if updateThreads {
		s.Thread().UpdateUnreadsByChannel(userId, threadsToUpdate, now, false)
	}
	return nil
}

func (s SqlChannelStore) GetAll(teamId string) ([]*model.Channel, error) {
	var data []*model.Channel
	_, err := s.GetReplica().Select(&data, "SELECT * FROM Channels WHERE TeamId = :TeamId AND Type != 'D' ORDER BY Name", map[string]interface{}{"TeamId": teamId})

	if err != nil {
		return nil, errors.Wrapf(err, "failed to find Channels with teamId=%s", teamId)
	}

	return data, nil
}

func (s SqlChannelStore) GetChannelsByIds(channelIds []string, includeDeleted bool) ([]*model.Channel, error) {
	keys, params := MapStringsToQueryParams(channelIds, "Channel")
	query := `SELECT * FROM Channels WHERE Id IN ` + keys + ` ORDER BY Name`
	if !includeDeleted {
		query = `SELECT * FROM Channels WHERE DeleteAt=0 AND Id IN ` + keys + ` ORDER BY Name`
	}

	var channels []*model.Channel
	_, err := s.GetReplica().Select(&channels, query, params)

	if err != nil {
		return nil, errors.Wrap(err, "failed to find Channels")
	}
	return channels, nil
}

func (s SqlChannelStore) GetForPost(postId string) (*model.Channel, error) {
	channel := &model.Channel{}
	if err := s.GetReplica().SelectOne(
		channel,
		`SELECT
			Channels.*
		FROM
			Channels,
			Posts
		WHERE
			Channels.Id = Posts.ChannelId
			AND Posts.Id = :PostId`, map[string]interface{}{"PostId": postId}); err != nil {
		return nil, errors.Wrapf(err, "failed to get Channel with postId=%s", postId)

	}
	return channel, nil
}

func (s SqlChannelStore) AnalyticsTypeCount(teamId string, channelType string) (int64, error) {
	query := "SELECT COUNT(Id) AS Value FROM Channels WHERE Type = :ChannelType"

	if teamId != "" {
		query += " AND TeamId = :TeamId"
	}

	value, err := s.GetReplica().SelectInt(query, map[string]interface{}{"TeamId": teamId, "ChannelType": channelType})
	if err != nil {
		return int64(0), errors.Wrap(err, "failed to count Channels")
	}
	return value, nil
}

func (s SqlChannelStore) AnalyticsDeletedTypeCount(teamId string, channelType string) (int64, error) {
	query := "SELECT COUNT(Id) AS Value FROM Channels WHERE Type = :ChannelType AND DeleteAt > 0"

	if teamId != "" {
		query += " AND TeamId = :TeamId"
	}

	v, err := s.GetReplica().SelectInt(query, map[string]interface{}{"TeamId": teamId, "ChannelType": channelType})
	if err != nil {
		return 0, errors.Wrapf(err, "failed to count Channels with teamId=%s and channelType=%s", teamId, channelType)
	}

	return v, nil
}

func (s SqlChannelStore) GetMembersForUser(teamId string, userId string) (*model.ChannelMembers, error) {
	var dbMembers channelMemberWithSchemeRolesList
	_, err := s.GetReplica().Select(&dbMembers, ChannelMembersWithSchemeSelectQuery+"WHERE ChannelMembers.UserId = :UserId AND (Teams.Id = :TeamId OR Teams.Id = '' OR Teams.Id IS NULL)", map[string]interface{}{"TeamId": teamId, "UserId": userId})
	if err != nil {
		return nil, errors.Wrapf(err, "failed to find ChannelMembers data with teamId=%s and userId=%s", teamId, userId)
	}

	return dbMembers.ToModel(), nil
}

func (s SqlChannelStore) GetMembersForUserWithPagination(teamId, userId string, page, perPage int) (*model.ChannelMembers, error) {
	var dbMembers channelMemberWithSchemeRolesList
	offset := page * perPage
	_, err := s.GetReplica().Select(&dbMembers, ChannelMembersWithSchemeSelectQuery+"WHERE ChannelMembers.UserId = :UserId Limit :Limit Offset :Offset", map[string]interface{}{"TeamId": teamId, "UserId": userId, "Limit": perPage, "Offset": offset})

	if err != nil {
		return nil, errors.Wrapf(err, "failed to find ChannelMembers data with teamId=%s and userId=%s", teamId, userId)
	}

	return dbMembers.ToModel(), nil
}

func (s SqlChannelStore) AutocompleteInTeam(teamId string, term string, includeDeleted bool) (*model.ChannelList, error) {
	deleteFilter := "AND Channels.DeleteAt = 0"
	if includeDeleted {
		deleteFilter = ""
	}

	queryFormat := `
		SELECT
			Channels.*
		FROM
			Channels
		JOIN
			PublicChannels c ON (c.Id = Channels.Id)
		WHERE
			Channels.TeamId = :TeamId
			` + deleteFilter + `
			%v
		LIMIT ` + strconv.Itoa(model.CHANNEL_SEARCH_DEFAULT_LIMIT)

	var channels model.ChannelList

	if likeClause, likeTerm := s.buildLIKEClause(term, "c.Name, c.DisplayName, c.Purpose"); likeClause == "" {
		if _, err := s.GetReplica().Select(&channels, fmt.Sprintf(queryFormat, ""), map[string]interface{}{"TeamId": teamId}); err != nil {
			return nil, errors.Wrapf(err, "failed to find Channels with term='%s'", term)
		}
	} else {
		// Using a UNION results in index_merge and fulltext queries and is much faster than the ref
		// query you would get using an OR of the LIKE and full-text clauses.
		fulltextClause, fulltextTerm := s.buildFulltextClause(term, "c.Name, c.DisplayName, c.Purpose")
		likeQuery := fmt.Sprintf(queryFormat, "AND "+likeClause)
		fulltextQuery := fmt.Sprintf(queryFormat, "AND "+fulltextClause)
		query := fmt.Sprintf("(%v) UNION (%v) LIMIT 50", likeQuery, fulltextQuery)

		if _, err := s.GetReplica().Select(&channels, query, map[string]interface{}{"TeamId": teamId, "LikeTerm": likeTerm, "FulltextTerm": fulltextTerm}); err != nil {
			return nil, errors.Wrapf(err, "failed to find Channels with term='%s'", term)
		}
	}

	sort.Slice(channels, func(a, b int) bool {
		return strings.ToLower(channels[a].DisplayName) < strings.ToLower(channels[b].DisplayName)
	})
	return &channels, nil
}

func (s SqlChannelStore) AutocompleteInTeamForSearch(teamId string, userId string, term string, includeDeleted bool) (*model.ChannelList, error) {
	deleteFilter := "AND DeleteAt = 0"
	if includeDeleted {
		deleteFilter = ""
	}

	queryFormat := `
		SELECT
			C.*
		FROM
			Channels AS C
		JOIN
			ChannelMembers AS CM ON CM.ChannelId = C.Id
		WHERE
			(C.TeamId = :TeamId OR (C.TeamId = '' AND C.Type = 'G'))
			AND CM.UserId = :UserId
			` + deleteFilter + `
			%v
		LIMIT 50`

	var channels model.ChannelList

	if likeClause, likeTerm := s.buildLIKEClause(term, "Name, DisplayName, Purpose"); likeClause == "" {
		if _, err := s.GetReplica().Select(&channels, fmt.Sprintf(queryFormat, ""), map[string]interface{}{"TeamId": teamId, "UserId": userId}); err != nil {
			return nil, errors.Wrapf(err, "failed to find Channels with term='%s'", term)
		}
	} else {
		// Using a UNION results in index_merge and fulltext queries and is much faster than the ref
		// query you would get using an OR of the LIKE and full-text clauses.
		fulltextClause, fulltextTerm := s.buildFulltextClause(term, "Name, DisplayName, Purpose")
		likeQuery := fmt.Sprintf(queryFormat, "AND "+likeClause)
		fulltextQuery := fmt.Sprintf(queryFormat, "AND "+fulltextClause)
		query := fmt.Sprintf("(%v) UNION (%v) LIMIT 50", likeQuery, fulltextQuery)

		if _, err := s.GetReplica().Select(&channels, query, map[string]interface{}{"TeamId": teamId, "UserId": userId, "LikeTerm": likeTerm, "FulltextTerm": fulltextTerm}); err != nil {
			return nil, errors.Wrapf(err, "failed to find Channels with term='%s'", term)
		}
	}

	directChannels, err := s.autocompleteInTeamForSearchDirectMessages(userId, term)
	if err != nil {
		return nil, err
	}

	channels = append(channels, directChannels...)

	sort.Slice(channels, func(a, b int) bool {
		return strings.ToLower(channels[a].DisplayName) < strings.ToLower(channels[b].DisplayName)
	})
	return &channels, nil
}

func (s SqlChannelStore) autocompleteInTeamForSearchDirectMessages(userId string, term string) ([]*model.Channel, error) {
	queryFormat := `
			SELECT
				C.*,
				OtherUsers.Username as DisplayName
			FROM
				Channels AS C
			JOIN
				ChannelMembers AS CM ON CM.ChannelId = C.Id
			INNER JOIN (
				SELECT
					ICM.ChannelId AS ChannelId, IU.Username AS Username
				FROM
					Users as IU
				JOIN
					ChannelMembers AS ICM ON ICM.UserId = IU.Id
				WHERE
					IU.Id != :UserId
					%v
				) AS OtherUsers ON OtherUsers.ChannelId = C.Id
			WHERE
			    C.Type = 'D'
				AND CM.UserId = :UserId
			LIMIT 50`

	var channels model.ChannelList

	if likeClause, likeTerm := s.buildLIKEClause(term, "IU.Username, IU.Nickname"); likeClause == "" {
		if _, err := s.GetReplica().Select(&channels, fmt.Sprintf(queryFormat, ""), map[string]interface{}{"UserId": userId}); err != nil {
			return nil, errors.Wrapf(err, "failed to find Channels with term='%s'", term)
		}
	} else {
		query := fmt.Sprintf(queryFormat, "AND "+likeClause)

		if _, err := s.GetReplica().Select(&channels, query, map[string]interface{}{"UserId": userId, "LikeTerm": likeTerm}); err != nil {
			return nil, errors.Wrapf(err, "failed to find Channels with term='%s'", term)
		}
	}

	return channels, nil
}

func (s SqlChannelStore) SearchInTeam(teamId string, term string, includeDeleted bool) (*model.ChannelList, error) {
	deleteFilter := "AND c.DeleteAt = 0"
	if includeDeleted {
		deleteFilter = ""
	}

	return s.performSearch(`
		SELECT
			Channels.*
		FROM
			Channels
		JOIN
			PublicChannels c ON (c.Id = Channels.Id)
		WHERE
			c.TeamId = :TeamId
			`+deleteFilter+`
			SEARCH_CLAUSE
		ORDER BY c.DisplayName
		LIMIT 100
		`, term, map[string]interface{}{
		"TeamId": teamId,
	})
}

func (s SqlChannelStore) SearchArchivedInTeam(teamId string, term string, userId string) (*model.ChannelList, error) {
	publicChannels, publicErr := s.performSearch(`
		SELECT
			Channels.*
		FROM
			Channels
		JOIN
			Channels c ON (c.Id = Channels.Id)
		WHERE
			c.TeamId = :TeamId
			SEARCH_CLAUSE
			AND c.DeleteAt != 0
			AND c.Type != 'P'
		ORDER BY c.DisplayName
		LIMIT 100
		`, term, map[string]interface{}{
		"TeamId": teamId,
		"UserId": userId,
	})

	privateChannels, privateErr := s.performSearch(`
		SELECT
			Channels.*
		FROM
			Channels
		JOIN
			Channels c ON (c.Id = Channels.Id)
		WHERE
			c.TeamId = :TeamId
			SEARCH_CLAUSE
			AND c.DeleteAt != 0
			AND c.Type = 'P'
			AND c.Id IN (SELECT ChannelId FROM ChannelMembers WHERE UserId = :UserId)
		ORDER BY c.DisplayName
		LIMIT 100
		`, term, map[string]interface{}{
		"TeamId": teamId,
		"UserId": userId,
	})

	outputErr := publicErr
	if privateErr != nil {
		outputErr = privateErr
	}

	if outputErr != nil {
		return nil, outputErr
	}

	output := *publicChannels
	output = append(output, *privateChannels...)

	return &output, nil
}

func (s SqlChannelStore) SearchForUserInTeam(userId string, teamId string, term string, includeDeleted bool) (*model.ChannelList, error) {
	deleteFilter := "AND c.DeleteAt = 0"
	if includeDeleted {
		deleteFilter = ""
	}

	return s.performSearch(`
		SELECT
			Channels.*
		FROM
			Channels
		JOIN
			PublicChannels c ON (c.Id = Channels.Id)
        JOIN
            ChannelMembers cm ON (c.Id = cm.ChannelId)
		WHERE
			c.TeamId = :TeamId
        AND
            cm.UserId = :UserId
			`+deleteFilter+`
			SEARCH_CLAUSE
		ORDER BY c.DisplayName
		LIMIT 100
		`, term, map[string]interface{}{
		"TeamId": teamId,
		"UserId": userId,
	})
}

func (s SqlChannelStore) channelSearchQuery(term string, opts store.ChannelSearchOpts, countQuery bool) sq.SelectBuilder {
	var limit int
	if opts.PerPage != nil {
		limit = *opts.PerPage
	} else {
		limit = 100
	}

	var selectStr string
	if countQuery {
		selectStr = "count(*)"
	} else {
		selectStr = "c.*, t.DisplayName AS TeamDisplayName, t.Name AS TeamName, t.UpdateAt as TeamUpdateAt"
	}

	query := s.getQueryBuilder().
		Select(selectStr).
		From("Channels AS c").
		Join("Teams AS t ON t.Id = c.TeamId")

	// don't bother ordering or limiting if we're just getting the count
	if !countQuery {
		query = query.
			OrderBy("c.DisplayName, t.DisplayName").
			Limit(uint64(limit))
	}
	if opts.Deleted {
		query = query.Where(sq.NotEq{"c.DeleteAt": int(0)})
	} else if !opts.IncludeDeleted {
		query = query.Where(sq.Eq{"c.DeleteAt": int(0)})
	}

	if opts.IsPaginated() && !countQuery {
		query = query.Offset(uint64(*opts.Page * *opts.PerPage))
	}

	likeClause, likeTerm := s.buildLIKEClause(term, "c.Name, c.DisplayName, c.Purpose")
	if likeTerm != "" {
		likeClause = strings.ReplaceAll(likeClause, ":LikeTerm", "?")
		fulltextClause, fulltextTerm := s.buildFulltextClause(term, "c.Name, c.DisplayName, c.Purpose")
		fulltextClause = strings.ReplaceAll(fulltextClause, ":FulltextTerm", "?")
		query = query.Where(sq.Or{
			sq.Expr(likeClause, likeTerm, likeTerm, likeTerm), // Keep the number of likeTerms same as the number
			// of columns (c.Name, c.DisplayName, c.Purpose)
			sq.Expr(fulltextClause, fulltextTerm),
		})
	}

	if len(opts.ExcludeChannelNames) > 0 {
		query = query.Where(sq.NotEq{"c.Name": opts.ExcludeChannelNames})
	}

	if opts.NotAssociatedToGroup != "" {
		query = query.Where("c.Id NOT IN (SELECT ChannelId FROM GroupChannels WHERE GroupChannels.GroupId = ? AND GroupChannels.DeleteAt = 0)", opts.NotAssociatedToGroup)
	}

	if len(opts.TeamIds) > 0 {
		query = query.Where(sq.Eq{"c.TeamId": opts.TeamIds})
	}

	if opts.GroupConstrained {
		query = query.Where(sq.Eq{"c.GroupConstrained": true})
	} else if opts.ExcludeGroupConstrained {
		query = query.Where(sq.Or{
			sq.NotEq{"c.GroupConstrained": true},
			sq.Eq{"c.GroupConstrained": nil},
		})
	}

	if opts.Public && !opts.Private {
		query = query.Where(sq.Eq{"c.Type": model.CHANNEL_OPEN})
	} else if opts.Private && !opts.Public {
		query = query.Where(sq.Eq{"c.Type": model.CHANNEL_PRIVATE})
	} else {
		query = query.Where(sq.Or{
			sq.Eq{"c.Type": model.CHANNEL_OPEN},
			sq.Eq{"c.Type": model.CHANNEL_PRIVATE},
		})
	}

	return query
}

func (s SqlChannelStore) SearchAllChannels(term string, opts store.ChannelSearchOpts) (*model.ChannelListWithTeamData, int64, error) {
	queryString, args, err := s.channelSearchQuery(term, opts, false).ToSql()
	if err != nil {
		return nil, 0, errors.Wrap(err, "channel_tosql")
	}
	var channels model.ChannelListWithTeamData
	if _, err = s.GetReplica().Select(&channels, queryString, args...); err != nil {
		return nil, 0, errors.Wrapf(err, "failed to find Channels with term='%s'", term)
	}

	var totalCount int64

	// only query a 2nd time for the count if the results are being requested paginated.
	if opts.IsPaginated() {
		queryString, args, err = s.channelSearchQuery(term, opts, true).ToSql()
		if err != nil {
			return nil, 0, errors.Wrap(err, "channel_tosql")
		}
		if totalCount, err = s.GetReplica().SelectInt(queryString, args...); err != nil {
			return nil, 0, errors.Wrapf(err, "failed to find Channels with term='%s'", term)
		}
	} else {
		totalCount = int64(len(channels))
	}

	return &channels, totalCount, nil
}

func (s SqlChannelStore) SearchMore(userId string, teamId string, term string) (*model.ChannelList, error) {
	return s.performSearch(`
		SELECT
			Channels.*
		FROM
			Channels
		JOIN
			PublicChannels c ON (c.Id = Channels.Id)
		WHERE
			c.TeamId = :TeamId
		AND c.DeleteAt = 0
		AND c.Id NOT IN (
			SELECT
				c.Id
			FROM
				PublicChannels c
			JOIN
				ChannelMembers cm ON (cm.ChannelId = c.Id)
			WHERE
				c.TeamId = :TeamId
			AND cm.UserId = :UserId
			AND c.DeleteAt = 0
			)
		SEARCH_CLAUSE
		ORDER BY c.DisplayName
		LIMIT 100
		`, term, map[string]interface{}{
		"TeamId": teamId,
		"UserId": userId,
	})
}

func (s SqlChannelStore) buildLIKEClause(term string, searchColumns string) (likeClause, likeTerm string) {
	likeTerm = sanitizeSearchTerm(term, "*")

	if likeTerm == "" {
		return
	}

	// Prepare the LIKE portion of the query.
	var searchFields []string
	for _, field := range strings.Split(searchColumns, ", ") {
		if s.DriverName() == model.DATABASE_DRIVER_POSTGRES {
			searchFields = append(searchFields, fmt.Sprintf("lower(%s) LIKE lower(%s) escape '*'", field, ":LikeTerm"))
		} else {
			searchFields = append(searchFields, fmt.Sprintf("%s LIKE %s escape '*'", field, ":LikeTerm"))
		}
	}

	likeClause = fmt.Sprintf("(%s)", strings.Join(searchFields, " OR "))
	likeTerm = wildcardSearchTerm(likeTerm)
	return
}

func (s SqlChannelStore) buildFulltextClause(term string, searchColumns string) (fulltextClause, fulltextTerm string) {
	// Copy the terms as we will need to prepare them differently for each search type.
	fulltextTerm = term

	// These chars must be treated as spaces in the fulltext query.
	for _, c := range spaceFulltextSearchChar {
		fulltextTerm = strings.Replace(fulltextTerm, c, " ", -1)
	}

	// Prepare the FULLTEXT portion of the query.
	if s.DriverName() == model.DATABASE_DRIVER_POSTGRES {
		fulltextTerm = strings.Replace(fulltextTerm, "|", "", -1)

		splitTerm := strings.Fields(fulltextTerm)
		for i, t := range strings.Fields(fulltextTerm) {
			if i == len(splitTerm)-1 {
				splitTerm[i] = t + ":*"
			} else {
				splitTerm[i] = t + ":* &"
			}
		}

		fulltextTerm = strings.Join(splitTerm, " ")

		fulltextClause = fmt.Sprintf("((to_tsvector('english', %s)) @@ to_tsquery('english', :FulltextTerm))", convertMySQLFullTextColumnsToPostgres(searchColumns))
	} else if s.DriverName() == model.DATABASE_DRIVER_MYSQL {
		splitTerm := strings.Fields(fulltextTerm)
		for i, t := range strings.Fields(fulltextTerm) {
			splitTerm[i] = "+" + t + "*"
		}

		fulltextTerm = strings.Join(splitTerm, " ")

		fulltextClause = fmt.Sprintf("MATCH(%s) AGAINST (:FulltextTerm IN BOOLEAN MODE)", searchColumns)
	}

	return
}

func (s SqlChannelStore) performSearch(searchQuery string, term string, parameters map[string]interface{}) (*model.ChannelList, error) {
	likeClause, likeTerm := s.buildLIKEClause(term, "c.Name, c.DisplayName, c.Purpose")
	if likeTerm == "" {
		// If the likeTerm is empty after preparing, then don't bother searching.
		searchQuery = strings.Replace(searchQuery, "SEARCH_CLAUSE", "", 1)
	} else {
		parameters["LikeTerm"] = likeTerm
		fulltextClause, fulltextTerm := s.buildFulltextClause(term, "c.Name, c.DisplayName, c.Purpose")
		parameters["FulltextTerm"] = fulltextTerm
		searchQuery = strings.Replace(searchQuery, "SEARCH_CLAUSE", "AND ("+likeClause+" OR "+fulltextClause+")", 1)
	}

	var channels model.ChannelList

	if _, err := s.GetReplica().Select(&channels, searchQuery, parameters); err != nil {
		return nil, errors.Wrapf(err, "failed to find Channels with term='%s'", term)
	}

	return &channels, nil
}

func (s SqlChannelStore) getSearchGroupChannelsQuery(userId, term string, isPostgreSQL bool) (string, map[string]interface{}) {
	var query, baseLikeClause string
	if isPostgreSQL {
		baseLikeClause = "ARRAY_TO_STRING(ARRAY_AGG(u.Username), ', ') LIKE %s"
		query = `
            SELECT
                *
            FROM
                Channels
            WHERE
                Id IN (
                    SELECT
                        cc.Id
                    FROM (
                        SELECT
                            c.Id
                        FROM
                            Channels c
                        JOIN
                            ChannelMembers cm on c.Id = cm.ChannelId
                        JOIN
                            Users u on u.Id = cm.UserId
                        WHERE
                            c.Type = 'G'
                        AND
                            u.Id = :UserId
                        GROUP BY
                            c.Id
                    ) cc
                    JOIN
                        ChannelMembers cm on cc.Id = cm.ChannelId
                    JOIN
                        Users u on u.Id = cm.UserId
                    GROUP BY
                        cc.Id
                    HAVING
                        %s
                    LIMIT
                        ` + strconv.Itoa(model.CHANNEL_SEARCH_DEFAULT_LIMIT) + `
                )`
	} else {
		baseLikeClause = "GROUP_CONCAT(u.Username SEPARATOR ', ') LIKE %s"
		query = `
            SELECT
                cc.*
            FROM (
                SELECT
                    c.*
                FROM
                    Channels c
                JOIN
                    ChannelMembers cm on c.Id = cm.ChannelId
                JOIN
                    Users u on u.Id = cm.UserId
                WHERE
                    c.Type = 'G'
                AND
                    u.Id = :UserId
                GROUP BY
                    c.Id
            ) cc
            JOIN
                ChannelMembers cm on cc.Id = cm.ChannelId
            JOIN
                Users u on u.Id = cm.UserId
            GROUP BY
                cc.Id
            HAVING
                %s
            LIMIT
                ` + strconv.Itoa(model.CHANNEL_SEARCH_DEFAULT_LIMIT)
	}

	var likeClauses []string
	args := map[string]interface{}{"UserId": userId}
	terms := strings.Split(strings.ToLower(strings.Trim(term, " ")), " ")

	for idx, term := range terms {
		argName := fmt.Sprintf("Term%v", idx)
		term = sanitizeSearchTerm(term, "\\")
		likeClauses = append(likeClauses, fmt.Sprintf(baseLikeClause, ":"+argName))
		args[argName] = "%" + term + "%"
	}

	query = fmt.Sprintf(query, strings.Join(likeClauses, " AND "))
	return query, args
}

func (s SqlChannelStore) SearchGroupChannels(userId, term string) (*model.ChannelList, error) {
	isPostgreSQL := s.DriverName() == model.DATABASE_DRIVER_POSTGRES
	queryString, args := s.getSearchGroupChannelsQuery(userId, term, isPostgreSQL)

	var groupChannels model.ChannelList
	if _, err := s.GetReplica().Select(&groupChannels, queryString, args); err != nil {
		return nil, errors.Wrapf(err, "failed to find Channels with term='%s' and userId=%s", term, userId)
	}
	return &groupChannels, nil
}

func (s SqlChannelStore) GetMembersByIds(channelId string, userIds []string) (*model.ChannelMembers, error) {
	var dbMembers channelMemberWithSchemeRolesList

	keys, props := MapStringsToQueryParams(userIds, "User")
	props["ChannelId"] = channelId

	if _, err := s.GetReplica().Select(&dbMembers, ChannelMembersWithSchemeSelectQuery+"WHERE ChannelMembers.ChannelId = :ChannelId AND ChannelMembers.UserId IN "+keys, props); err != nil {
		return nil, errors.Wrapf(err, "failed to find ChannelMembers with channelId=%s and userId in %v", channelId, userIds)
	}

	return dbMembers.ToModel(), nil
}

func (s SqlChannelStore) GetMembersByChannelIds(channelIds []string, userId string) (*model.ChannelMembers, error) {
	var dbMembers channelMemberWithSchemeRolesList

	keys, props := MapStringsToQueryParams(channelIds, "Channel")
	props["UserId"] = userId

	if _, err := s.GetReplica().Select(&dbMembers, ChannelMembersWithSchemeSelectQuery+"WHERE ChannelMembers.UserId = :UserId AND ChannelMembers.ChannelId IN "+keys, props); err != nil {
		return nil, errors.Wrapf(err, "failed to find ChannelMembers with userId=%s and channelId in %v", userId, channelIds)
	}

	return dbMembers.ToModel(), nil
}

func (s SqlChannelStore) GetChannelsByScheme(schemeId string, offset int, limit int) (model.ChannelList, error) {
	var channels model.ChannelList
	_, err := s.GetReplica().Select(&channels, "SELECT * FROM Channels WHERE SchemeId = :SchemeId ORDER BY DisplayName LIMIT :Limit OFFSET :Offset", map[string]interface{}{"SchemeId": schemeId, "Offset": offset, "Limit": limit})
	if err != nil {
		return nil, errors.Wrapf(err, "failed to find Channels with schemeId=%s", schemeId)
	}
	return channels, nil
}

// This function does the Advanced Permissions Phase 2 migration for ChannelMember objects. It performs the migration
// in batches as a single transaction per batch to ensure consistency but to also minimise execution time to avoid
// causing unnecessary table locks. **THIS FUNCTION SHOULD NOT BE USED FOR ANY OTHER PURPOSE.** Executing this function
// *after* the new Schemes functionality has been used on an installation will have unintended consequences.
func (s SqlChannelStore) MigrateChannelMembers(fromChannelId string, fromUserId string) (map[string]string, error) {
	var transaction *gorp.Transaction
	var err error

	if transaction, err = s.GetMaster().Begin(); err != nil {
		return nil, errors.Wrap(err, "begin_transaction")
	}
	defer finalizeTransaction(transaction)

	var channelMembers []channelMember
	if _, err := transaction.Select(&channelMembers, "SELECT * from ChannelMembers WHERE (ChannelId, UserId) > (:FromChannelId, :FromUserId) ORDER BY ChannelId, UserId LIMIT 100", map[string]interface{}{"FromChannelId": fromChannelId, "FromUserId": fromUserId}); err != nil {
		return nil, errors.Wrap(err, "failed to find ChannelMembers")
	}

	if len(channelMembers) == 0 {
		// No more channel members in query result means that the migration has finished.
		return nil, nil
	}

	for i := range channelMembers {
		member := channelMembers[i]
		roles := strings.Fields(member.Roles)
		var newRoles []string
		if !member.SchemeAdmin.Valid {
			member.SchemeAdmin = sql.NullBool{Bool: false, Valid: true}
		}
		if !member.SchemeUser.Valid {
			member.SchemeUser = sql.NullBool{Bool: false, Valid: true}
		}
		if !member.SchemeGuest.Valid {
			member.SchemeGuest = sql.NullBool{Bool: false, Valid: true}
		}
		for _, role := range roles {
			if role == model.CHANNEL_ADMIN_ROLE_ID {
				member.SchemeAdmin = sql.NullBool{Bool: true, Valid: true}
			} else if role == model.CHANNEL_USER_ROLE_ID {
				member.SchemeUser = sql.NullBool{Bool: true, Valid: true}
			} else if role == model.CHANNEL_GUEST_ROLE_ID {
				member.SchemeGuest = sql.NullBool{Bool: true, Valid: true}
			} else {
				newRoles = append(newRoles, role)
			}
		}
		member.Roles = strings.Join(newRoles, " ")

		if _, err := transaction.Update(&member); err != nil {
			return nil, errors.Wrap(err, "failed to update ChannelMember")
		}

	}

	if err := transaction.Commit(); err != nil {
		return nil, errors.Wrap(err, "commit_transaction")
	}

	data := make(map[string]string)
	data["ChannelId"] = channelMembers[len(channelMembers)-1].ChannelId
	data["UserId"] = channelMembers[len(channelMembers)-1].UserId
	return data, nil
}

func (s SqlChannelStore) ResetAllChannelSchemes() error {
	transaction, err := s.GetMaster().Begin()
	if err != nil {
		return errors.Wrap(err, "begin_transaction")
	}
	defer finalizeTransaction(transaction)

	err = s.resetAllChannelSchemesT(transaction)
	if err != nil {
		return err
	}

	if err := transaction.Commit(); err != nil {
		return errors.Wrap(err, "commit_transaction")
	}

	return nil
}

func (s SqlChannelStore) resetAllChannelSchemesT(transaction *gorp.Transaction) error {
	if _, err := transaction.Exec("UPDATE Channels SET SchemeId=''"); err != nil {
		return errors.Wrap(err, "failed to update Channels")
	}

	return nil
}

func (s SqlChannelStore) ClearAllCustomRoleAssignments() error {
	builtInRoles := model.MakeDefaultRoles()
	lastUserId := strings.Repeat("0", 26)
	lastChannelId := strings.Repeat("0", 26)

	for {
		var transaction *gorp.Transaction
		var err error

		if transaction, err = s.GetMaster().Begin(); err != nil {
			return errors.Wrap(err, "begin_transaction")
		}

		var channelMembers []*channelMember
		if _, err := transaction.Select(&channelMembers, "SELECT * from ChannelMembers WHERE (ChannelId, UserId) > (:ChannelId, :UserId) ORDER BY ChannelId, UserId LIMIT 1000", map[string]interface{}{"ChannelId": lastChannelId, "UserId": lastUserId}); err != nil {
			finalizeTransaction(transaction)
			return errors.Wrap(err, "failed to find ChannelMembers")
		}

		if len(channelMembers) == 0 {
			finalizeTransaction(transaction)
			break
		}

		for _, member := range channelMembers {
			lastUserId = member.UserId
			lastChannelId = member.ChannelId

			var newRoles []string

			for _, role := range strings.Fields(member.Roles) {
				for name := range builtInRoles {
					if name == role {
						newRoles = append(newRoles, role)
						break
					}
				}
			}

			newRolesString := strings.Join(newRoles, " ")
			if newRolesString != member.Roles {
				if _, err := transaction.Exec("UPDATE ChannelMembers SET Roles = :Roles WHERE UserId = :UserId AND ChannelId = :ChannelId", map[string]interface{}{"Roles": newRolesString, "ChannelId": member.ChannelId, "UserId": member.UserId}); err != nil {
					finalizeTransaction(transaction)
					return errors.Wrap(err, "failed to update ChannelMembers")
				}
			}
		}

		if err := transaction.Commit(); err != nil {
			finalizeTransaction(transaction)
			return errors.Wrap(err, "commit_transaction")
		}
	}

	return nil
}

func (s SqlChannelStore) GetAllChannelsForExportAfter(limit int, afterId string) ([]*model.ChannelForExport, error) {
	var channels []*model.ChannelForExport
	if _, err := s.GetReplica().Select(&channels, `
		SELECT
			Channels.*,
			Teams.Name as TeamName,
			Schemes.Name as SchemeName
		FROM Channels
		INNER JOIN
			Teams ON Channels.TeamId = Teams.Id
		LEFT JOIN
			Schemes ON Channels.SchemeId = Schemes.Id
		WHERE
			Channels.Id > :AfterId
			AND Channels.Type IN ('O', 'P')
		ORDER BY
			Id
		LIMIT :Limit`,
		map[string]interface{}{"AfterId": afterId, "Limit": limit}); err != nil {
		return nil, errors.Wrap(err, "failed to find Channels for export")
	}

	return channels, nil
}

func (s SqlChannelStore) GetChannelMembersForExport(userId string, teamId string) ([]*model.ChannelMemberForExport, error) {
	var members []*model.ChannelMemberForExport
	_, err := s.GetReplica().Select(&members, `
		SELECT
			ChannelMembers.ChannelId,
			ChannelMembers.UserId,
			ChannelMembers.Roles,
			ChannelMembers.LastViewedAt,
			ChannelMembers.MsgCount,
			ChannelMembers.MentionCount,
			ChannelMembers.MentionCountRoot,
			ChannelMembers.NotifyProps,
			ChannelMembers.LastUpdateAt,
			ChannelMembers.SchemeUser,
			ChannelMembers.SchemeAdmin,
			(ChannelMembers.SchemeGuest IS NOT NULL AND ChannelMembers.SchemeGuest) as SchemeGuest,
			Channels.Name as ChannelName
		FROM
			ChannelMembers
		INNER JOIN
			Channels ON ChannelMembers.ChannelId = Channels.Id
		WHERE
			ChannelMembers.UserId = :UserId
			AND Channels.TeamId = :TeamId
			AND Channels.DeleteAt = 0`,
		map[string]interface{}{"TeamId": teamId, "UserId": userId})

	if err != nil {
		return nil, errors.Wrap(err, "failed to find Channels for export")
	}

	return members, nil
}

func (s SqlChannelStore) GetAllDirectChannelsForExportAfter(limit int, afterId string) ([]*model.DirectChannelForExport, error) {
	var directChannelsForExport []*model.DirectChannelForExport
	query := s.getQueryBuilder().
		Select("Channels.*").
		From("Channels").
		Where(sq.And{
			sq.Gt{"Channels.Id": afterId},
			sq.Eq{"Channels.DeleteAt": int(0)},
			sq.Eq{"Channels.Type": []string{"D", "G"}},
		}).
		OrderBy("Channels.Id").
		Limit(uint64(limit))

	queryString, args, err := query.ToSql()
	if err != nil {
		return nil, errors.Wrap(err, "channel_tosql")
	}

	if _, err = s.GetReplica().Select(&directChannelsForExport, queryString, args...); err != nil {
		return nil, errors.Wrap(err, "failed to find direct Channels for export")
	}

	var channelIds []string
	for _, channel := range directChannelsForExport {
		channelIds = append(channelIds, channel.Id)
	}
	query = s.getQueryBuilder().
		Select("u.Username as Username, ChannelId, UserId, cm.Roles as Roles, LastViewedAt, MsgCount, MentionCount, MentionCountRoot, cm.NotifyProps as NotifyProps, LastUpdateAt, SchemeUser, SchemeAdmin, (SchemeGuest IS NOT NULL AND SchemeGuest) as SchemeGuest").
		From("ChannelMembers cm").
		Join("Users u ON ( u.Id = cm.UserId )").
		Where(sq.And{
			sq.Eq{"cm.ChannelId": channelIds},
			sq.Eq{"u.DeleteAt": int(0)},
		})

	queryString, args, err = query.ToSql()
	if err != nil {
		return nil, errors.Wrap(err, "channel_tosql")
	}

	var channelMembers []*model.ChannelMemberForExport
	if _, err := s.GetReplica().Select(&channelMembers, queryString, args...); err != nil {
		return nil, errors.Wrap(err, "failed to find ChannelMembers")
	}

	// Populate each channel with its members
	dmChannelsMap := make(map[string]*model.DirectChannelForExport)
	for _, channel := range directChannelsForExport {
		channel.Members = &[]string{}
		dmChannelsMap[channel.Id] = channel
	}
	for _, member := range channelMembers {
		members := dmChannelsMap[member.ChannelId].Members
		*members = append(*members, member.Username)
	}

	return directChannelsForExport, nil
}

func (s SqlChannelStore) GetChannelsBatchForIndexing(startTime, endTime int64, limit int) ([]*model.Channel, error) {
	query :=
		`SELECT
			 *
		 FROM
			 Channels
		 WHERE
			 Type = 'O'
		 AND
			 CreateAt >= :StartTime
		 AND
			 CreateAt < :EndTime
		 ORDER BY
			 CreateAt
		 LIMIT
			 :NumChannels`

	var channels []*model.Channel
	_, err := s.GetSearchReplica().Select(&channels, query, map[string]interface{}{"StartTime": startTime, "EndTime": endTime, "NumChannels": limit})
	if err != nil {
		return nil, errors.Wrap(err, "failed to find Channels")
	}

	return channels, nil
}

func (s SqlChannelStore) UserBelongsToChannels(userId string, channelIds []string) (bool, error) {
	query := s.getQueryBuilder().
		Select("Count(*)").
		From("ChannelMembers").
		Where(sq.And{
			sq.Eq{"UserId": userId},
			sq.Eq{"ChannelId": channelIds},
		})

	queryString, args, err := query.ToSql()
	if err != nil {
		return false, errors.Wrap(err, "channel_tosql")
	}
	c, err := s.GetReplica().SelectInt(queryString, args...)
	if err != nil {
		return false, errors.Wrap(err, "failed to count ChannelMembers")
	}
	return c > 0, nil
}

func (s SqlChannelStore) UpdateMembersRole(channelID string, userIDs []string) error {
	sql := fmt.Sprintf(`
		UPDATE
			ChannelMembers
		SET
			SchemeAdmin = CASE WHEN UserId IN ('%s') THEN
				TRUE
			ELSE
				FALSE
			END
		WHERE
			ChannelId = :ChannelId
			AND (SchemeGuest = false OR SchemeGuest IS NULL)
			`, strings.Join(userIDs, "', '"))

	if _, err := s.GetMaster().Exec(sql, map[string]interface{}{"ChannelId": channelID}); err != nil {
		return errors.Wrap(err, "failed to update ChannelMembers")
	}

	return nil
}

func (s SqlChannelStore) GroupSyncedChannelCount() (int64, error) {
	query := s.getQueryBuilder().Select("COUNT(*)").From("Channels").Where(sq.Eq{"GroupConstrained": true, "DeleteAt": 0})

	sql, args, err := query.ToSql()
	if err != nil {
		return 0, errors.Wrap(err, "channel_tosql")
	}

	count, err := s.GetReplica().SelectInt(sql, args...)
	if err != nil {
		return 0, errors.Wrap(err, "failed to count Channels")
	}

	return count, nil
}

// SetShared sets the Shared flag true/false
func (s SqlChannelStore) SetShared(channelId string, shared bool) error {
	squery, args, err := s.getQueryBuilder().
		Update("Channels").
		Set("Shared", shared).
		Where(sq.Eq{"Id": channelId}).
		ToSql()
	if err != nil {
		return errors.Wrap(err, "channel_set_shared_tosql")
	}

	result, err := s.GetMaster().Exec(squery, args...)
	if err != nil {
		return errors.Wrap(err, "failed to update `Shared` for Channels")
	}

	count, err := result.RowsAffected()
	if err != nil {
		return errors.Wrap(err, "failed to determine rows affected")
	}
	if count == 0 {
		return fmt.Errorf("id not found: %s", channelId)
	}
	return nil
}

// GetTeamForChannel returns the team for a given channelID.
func (s SqlChannelStore) GetTeamForChannel(channelID string) (*model.Team, error) {
	nestedQ, nestedArgs, err := s.getQueryBuilder().Select("TeamId").From("Channels").Where(sq.Eq{"Id": channelID}).ToSql()
	if err != nil {
		return nil, errors.Wrap(err, "get_team_for_channel_nested_tosql")
	}
	query, args, err := s.getQueryBuilder().
		Select("*").
		From("Teams").Where(sq.Expr("Id = ("+nestedQ+")", nestedArgs...)).ToSql()
	if err != nil {
		return nil, errors.Wrap(err, "get_team_for_channel_tosql")
	}

	team := model.Team{}
	err = s.GetReplica().SelectOne(&team, query, args...)
	if err != nil {
		if err == sql.ErrNoRows {
			return nil, store.NewErrNotFound("Team", fmt.Sprintf("channel_id=%s", channelID))
		}
		return nil, errors.Wrapf(err, "failed to find team with channel_id=%s", channelID)
	}
	return &team, nil
}<|MERGE_RESOLUTION|>--- conflicted
+++ resolved
@@ -50,13 +50,8 @@
 	SchemeUser       sql.NullBool
 	SchemeAdmin      sql.NullBool
 	SchemeGuest      sql.NullBool
-<<<<<<< HEAD
-	MsgCountRoot     int64
-	MentionCountRoot sql.NullInt64
-=======
 	MentionCountRoot int64
 	MsgCountRoot     int64
->>>>>>> 7573efe0
 }
 
 func NewChannelMemberFromModel(cm *model.ChannelMember) *channelMember {
@@ -67,11 +62,7 @@
 		LastViewedAt:     cm.LastViewedAt,
 		MsgCount:         cm.MsgCount,
 		MentionCount:     cm.MentionCount,
-<<<<<<< HEAD
-		MentionCountRoot: sql.NullInt64{Valid: true, Int64: cm.MentionCountRoot},
-=======
 		MentionCountRoot: cm.MentionCountRoot,
->>>>>>> 7573efe0
 		MsgCountRoot:     cm.MsgCountRoot,
 		NotifyProps:      cm.NotifyProps,
 		LastUpdateAt:     cm.LastUpdateAt,
@@ -88,11 +79,7 @@
 	LastViewedAt                  int64
 	MsgCount                      int64
 	MentionCount                  int64
-<<<<<<< HEAD
-	MentionCountRoot              sql.NullInt64
-=======
 	MentionCountRoot              int64
->>>>>>> 7573efe0
 	NotifyProps                   model.StringMap
 	LastUpdateAt                  int64
 	SchemeGuest                   sql.NullBool
@@ -245,34 +232,21 @@
 		defaultChannelGuestRole, defaultChannelUserRole, defaultChannelAdminRole,
 		strings.Fields(db.Roles),
 	)
-	mentionCountRoot := int64(0)
-	if db.MentionCountRoot.Valid {
-		mentionCountRoot = db.MentionCountRoot.Int64
-	}
 	return &model.ChannelMember{
 		ChannelId:        db.ChannelId,
 		UserId:           db.UserId,
 		Roles:            strings.Join(rolesResult.roles, " "),
 		LastViewedAt:     db.LastViewedAt,
 		MsgCount:         db.MsgCount,
-<<<<<<< HEAD
-		MentionCount:     db.MentionCount,
-		MentionCountRoot: mentionCountRoot,
-=======
 		MsgCountRoot:     db.MsgCountRoot,
 		MentionCount:     db.MentionCount,
 		MentionCountRoot: db.MentionCountRoot,
->>>>>>> 7573efe0
 		NotifyProps:      db.NotifyProps,
 		LastUpdateAt:     db.LastUpdateAt,
 		SchemeAdmin:      rolesResult.schemeAdmin,
 		SchemeUser:       rolesResult.schemeUser,
 		SchemeGuest:      rolesResult.schemeGuest,
 		ExplicitRoles:    strings.Join(rolesResult.explicitRoles, " "),
-<<<<<<< HEAD
-		MsgCountRoot:     db.MsgCountRoot,
-=======
->>>>>>> 7573efe0
 	}
 }
 
@@ -754,14 +728,10 @@
 	var unreadChannel model.ChannelUnread
 	err := s.GetReplica().SelectOne(&unreadChannel,
 		`SELECT
-<<<<<<< HEAD
 				Channels.TeamId TeamId, Channels.Id ChannelId,
 				(Channels.TotalMsgCount - ChannelMembers.MsgCount) MsgCount,
 				(Channels.TotalMsgCountRoot - ChannelMembers.MsgCountRoot) MsgCountRoot,
 				ChannelMembers.MentionCount MentionCount, ChannelMembers.MentionCountRoot MentionCountRoot, ChannelMembers.NotifyProps NotifyProps
-=======
-				Channels.TeamId TeamId, Channels.Id ChannelId, (Channels.TotalMsgCount - ChannelMembers.MsgCount) MsgCount, (Channels.TotalMsgCountRoot - ChannelMembers.MsgCountRoot) MsgCountRoot, ChannelMembers.MentionCount MentionCount, ChannelMembers.MentionCountRoot MentionCountRoot, ChannelMembers.NotifyProps NotifyProps
->>>>>>> 7573efe0
 			FROM
 				Channels, ChannelMembers
 			WHERE
@@ -2220,7 +2190,6 @@
 
 	if userId != "" {
 		query = query.Where(sq.Eq{"UserId": userId})
-<<<<<<< HEAD
 	}
 	sql, args, _ := query.ToSql()
 
@@ -2234,21 +2203,6 @@
 	if err != nil {
 		return 0, 0, errors.Wrap(err, "failed to count root Posts")
 	}
-=======
-	}
-	sql, args, _ := query.ToSql()
-
-	unread, err := s.GetReplica().SelectInt(sql, args...)
-	if err != nil {
-		return 0, 0, errors.Wrap(err, "failed to count Posts")
-	}
-	sql2, args2, _ := query.Where(sq.Eq{"RootId": ""}).ToSql()
-
-	unreadRoot, err := s.GetReplica().SelectInt(sql2, args2...)
-	if err != nil {
-		return 0, 0, errors.Wrap(err, "failed to count root Posts")
-	}
->>>>>>> 7573efe0
 	return int(unread), int(unreadRoot), nil
 }
 
