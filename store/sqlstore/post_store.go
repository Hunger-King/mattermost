// Copyright (c) 2015-present Mattermost, Inc. All Rights Reserved.
// See LICENSE.txt for license information.

package sqlstore

import (
	"database/sql"
	"fmt"
	"regexp"
	"strconv"
	"strings"
	"sync"

	sq "github.com/Masterminds/squirrel"
	"github.com/mattermost/gorp"
	"github.com/pkg/errors"

	"github.com/mattermost/mattermost-server/v5/einterfaces"
	"github.com/mattermost/mattermost-server/v5/mlog"
	"github.com/mattermost/mattermost-server/v5/model"
	"github.com/mattermost/mattermost-server/v5/store"
	"github.com/mattermost/mattermost-server/v5/store/searchlayer"
	"github.com/mattermost/mattermost-server/v5/utils"
)

type SqlPostStore struct {
<<<<<<< HEAD
	*SqlSupplier
=======
	*SqlStore
>>>>>>> 837b818b
	metrics           einterfaces.MetricsInterface
	maxPostSizeOnce   sync.Once
	maxPostSizeCached int
}

func (s *SqlPostStore) ClearCaches() {
}

func postSliceColumns() []string {
	return []string{"Id", "CreateAt", "UpdateAt", "EditAt", "DeleteAt", "IsPinned", "UserId", "ChannelId", "RootId", "ParentId", "OriginalId", "Message", "Type", "Props", "Hashtags", "Filenames", "FileIds", "HasReactions"}
}

func postToSlice(post *model.Post) []interface{} {
	return []interface{}{
		post.Id,
		post.CreateAt,
		post.UpdateAt,
		post.EditAt,
		post.DeleteAt,
		post.IsPinned,
		post.UserId,
		post.ChannelId,
		post.RootId,
		post.ParentId,
		post.OriginalId,
		post.Message,
		post.Type,
		model.StringInterfaceToJson(post.Props),
		post.Hashtags,
		model.ArrayToJson(post.Filenames),
		model.ArrayToJson(post.FileIds),
		post.HasReactions,
	}
}

<<<<<<< HEAD
func newSqlPostStore(sqlSupplier *SqlSupplier, metrics einterfaces.MetricsInterface) store.PostStore {
=======
func newSqlPostStore(sqlStore *SqlStore, metrics einterfaces.MetricsInterface) store.PostStore {
>>>>>>> 837b818b
	s := &SqlPostStore{
		SqlSupplier:       sqlSupplier,
		metrics:           metrics,
		maxPostSizeCached: model.POST_MESSAGE_MAX_RUNES_V1,
	}

	for _, db := range sqlSupplier.GetAllConns() {
		table := db.AddTableWithName(model.Post{}, "Posts").SetKeys(false, "Id")
		table.ColMap("Id").SetMaxSize(26)
		table.ColMap("UserId").SetMaxSize(26)
		table.ColMap("ChannelId").SetMaxSize(26)
		table.ColMap("RootId").SetMaxSize(26)
		table.ColMap("ParentId").SetMaxSize(26)
		table.ColMap("OriginalId").SetMaxSize(26)
		table.ColMap("Message").SetMaxSize(model.POST_MESSAGE_MAX_BYTES_V2)
		table.ColMap("Type").SetMaxSize(26)
		table.ColMap("Hashtags").SetMaxSize(1000)
		table.ColMap("Props").SetMaxSize(8000)
		table.ColMap("Filenames").SetMaxSize(model.POST_FILENAMES_MAX_RUNES)
		table.ColMap("FileIds").SetMaxSize(300)
	}

	return s
}

func (s *SqlPostStore) createIndexesIfNotExists() {
	s.CreateIndexIfNotExists("idx_posts_update_at", "Posts", "UpdateAt")
	s.CreateIndexIfNotExists("idx_posts_create_at", "Posts", "CreateAt")
	s.CreateIndexIfNotExists("idx_posts_delete_at", "Posts", "DeleteAt")
	s.CreateIndexIfNotExists("idx_posts_channel_id", "Posts", "ChannelId")
	s.CreateIndexIfNotExists("idx_posts_root_id", "Posts", "RootId")
	s.CreateIndexIfNotExists("idx_posts_user_id", "Posts", "UserId")
	s.CreateIndexIfNotExists("idx_posts_is_pinned", "Posts", "IsPinned")

	s.CreateCompositeIndexIfNotExists("idx_posts_channel_id_update_at", "Posts", []string{"ChannelId", "UpdateAt"})
	s.CreateCompositeIndexIfNotExists("idx_posts_channel_id_delete_at_create_at", "Posts", []string{"ChannelId", "DeleteAt", "CreateAt"})

	s.CreateFullTextIndexIfNotExists("idx_posts_message_txt", "Posts", "Message")
	s.CreateFullTextIndexIfNotExists("idx_posts_hashtags_txt", "Posts", "Hashtags")
}

func (s *SqlPostStore) SaveMultiple(posts []*model.Post) ([]*model.Post, int, error) {
	channelNewPosts := make(map[string]int)
	maxDateNewPosts := make(map[string]int64)
	rootIds := make(map[string]int)
	maxDateRootIds := make(map[string]int64)
	for idx, post := range posts {
		if len(post.Id) > 0 {
			return nil, idx, store.NewErrInvalidInput("Post", "id", post.Id)
		}
		post.PreSave()
		maxPostSize := s.GetMaxPostSize()
		if err := post.IsValid(maxPostSize); err != nil {
			return nil, idx, err
		}

		currentChannelCount, ok := channelNewPosts[post.ChannelId]
		if !ok {
			if post.IsJoinLeaveMessage() {
				channelNewPosts[post.ChannelId] = 0
			} else {
				channelNewPosts[post.ChannelId] = 1
			}
			maxDateNewPosts[post.ChannelId] = post.CreateAt
		} else {
			if !post.IsJoinLeaveMessage() {
				channelNewPosts[post.ChannelId] = currentChannelCount + 1
			}
			if post.CreateAt > maxDateNewPosts[post.ChannelId] {
				maxDateNewPosts[post.ChannelId] = post.CreateAt
			}
		}

		if len(post.RootId) == 0 {
			continue
		}

		currentRootCount, ok := rootIds[post.RootId]
		if !ok {
			rootIds[post.RootId] = 1
			maxDateRootIds[post.RootId] = post.CreateAt
		} else {
			rootIds[post.RootId] = currentRootCount + 1
			if post.CreateAt > maxDateRootIds[post.RootId] {
				maxDateRootIds[post.RootId] = post.CreateAt
			}
		}
	}

	builder := s.getQueryBuilder().Insert("Posts").Columns(postSliceColumns()...)
	for _, post := range posts {
		builder = builder.Values(postToSlice(post)...)
	}
	query, args, err := builder.ToSql()
	if err != nil {
		return nil, -1, errors.Wrap(err, "post_tosql")
	}

	transaction, err := s.GetMaster().Begin()
	if err != nil {
		return posts, -1, errors.Wrap(err, "begin_transaction")
	}

	defer finalizeTransaction(transaction)

	if _, err = transaction.Exec(query, args...); err != nil {
		return nil, -1, errors.Wrap(err, "failed to save Post")
	}

	if err = s.updateThreadsFromPosts(transaction, posts); err != nil {
		mlog.Error("Error updating posts, thread update failed", mlog.Err(err))
	}

	if err = transaction.Commit(); err != nil {
		// don't need to rollback here since the transaction is already closed
		return posts, -1, errors.Wrap(err, "commit_transaction")
	}

	for channelId, count := range channelNewPosts {
		if _, err = s.GetMaster().Exec("UPDATE Channels SET LastPostAt = GREATEST(:LastPostAt, LastPostAt), TotalMsgCount = TotalMsgCount + :Count WHERE Id = :ChannelId", map[string]interface{}{"LastPostAt": maxDateNewPosts[channelId], "ChannelId": channelId, "Count": count}); err != nil {
			mlog.Error("Error updating Channel LastPostAt.", mlog.Err(err))
		}
	}

	for rootId := range rootIds {
		if _, err = s.GetMaster().Exec("UPDATE Posts SET UpdateAt = :UpdateAt WHERE Id = :RootId", map[string]interface{}{"UpdateAt": maxDateRootIds[rootId], "RootId": rootId}); err != nil {
			mlog.Error("Error updating Post UpdateAt.", mlog.Err(err))
		}
	}

	unknownRepliesPosts := []*model.Post{}
	for _, post := range posts {
		if len(post.RootId) == 0 {
			count, ok := rootIds[post.Id]
			if ok {
				post.ReplyCount += int64(count)
			}
		} else {
			unknownRepliesPosts = append(unknownRepliesPosts, post)
		}
	}

	if len(unknownRepliesPosts) > 0 {
		if err := s.populateReplyCount(unknownRepliesPosts); err != nil {
			mlog.Error("Unable to populate the reply count in some posts.", mlog.Err(err))
		}
	}

	return posts, -1, nil
}

func (s *SqlPostStore) Save(post *model.Post) (*model.Post, error) {
	posts, _, err := s.SaveMultiple([]*model.Post{post})
	if err != nil {
		return nil, err
	}
	return posts[0], nil
}

func (s *SqlPostStore) populateReplyCount(posts []*model.Post) error {
	rootIds := []string{}
	for _, post := range posts {
		rootIds = append(rootIds, post.RootId)
	}
	countList := []struct {
		RootId string
		Count  int64
	}{}
	query := s.getQueryBuilder().Select("RootId, COUNT(Id) AS Count").From("Posts").Where(sq.Eq{"RootId": rootIds}).Where(sq.Eq{"DeleteAt": 0}).GroupBy("RootId")

	queryString, args, err := query.ToSql()
	if err != nil {
		return errors.Wrap(err, "post_tosql")
	}
	_, err = s.GetMaster().Select(&countList, queryString, args...)
	if err != nil {
		return errors.Wrap(err, "failed to count Posts")
	}

	counts := map[string]int64{}
	for _, count := range countList {
		counts[count.RootId] = count.Count
	}

	for _, post := range posts {
		count, ok := counts[post.RootId]
		if !ok {
			post.ReplyCount = 0
		}
		post.ReplyCount = count
	}

	return nil
}

func (s *SqlPostStore) Update(newPost *model.Post, oldPost *model.Post) (*model.Post, error) {
	newPost.UpdateAt = model.GetMillis()
	newPost.PreCommit()

	oldPost.DeleteAt = newPost.UpdateAt
	oldPost.UpdateAt = newPost.UpdateAt
	oldPost.OriginalId = oldPost.Id
	oldPost.Id = model.NewId()
	oldPost.PreCommit()

	maxPostSize := s.GetMaxPostSize()

	if err := newPost.IsValid(maxPostSize); err != nil {
		return nil, err
	}

	if _, err := s.GetMaster().Update(newPost); err != nil {
		return nil, errors.Wrapf(err, "failed to update Post with id=%s", newPost.Id)
	}

	time := model.GetMillis()
	s.GetMaster().Exec("UPDATE Channels SET LastPostAt = :LastPostAt  WHERE Id = :ChannelId AND LastPostAt < :LastPostAt", map[string]interface{}{"LastPostAt": time, "ChannelId": newPost.ChannelId})

	if len(newPost.RootId) > 0 {
		s.GetMaster().Exec("UPDATE Posts SET UpdateAt = :UpdateAt WHERE Id = :RootId AND UpdateAt < :UpdateAt", map[string]interface{}{"UpdateAt": time, "RootId": newPost.RootId})
		s.GetMaster().Exec("UPDATE Threads SET LastReplyAt = :UpdateAt WHERE PostId = :RootId", map[string]interface{}{"UpdateAt": time, "RootId": newPost.RootId})
	}

	// mark the old post as deleted
	s.GetMaster().Insert(oldPost)

	return newPost, nil
}

func (s *SqlPostStore) OverwriteMultiple(posts []*model.Post) ([]*model.Post, int, error) {
	updateAt := model.GetMillis()
	maxPostSize := s.GetMaxPostSize()
	for idx, post := range posts {
		post.UpdateAt = updateAt
		if appErr := post.IsValid(maxPostSize); appErr != nil {
			return nil, idx, appErr
		}
	}

	tx, err := s.GetMaster().Begin()
	if err != nil {
		return nil, -1, errors.Wrap(err, "begin_transaction")
	}
	for idx, post := range posts {
		if _, err = tx.Update(post); err != nil {
			txErr := tx.Rollback()
			if txErr != nil {
				return nil, idx, errors.Wrap(txErr, "rollback_transaction")
			}

			return nil, idx, errors.Wrap(err, "failed to update Post")
		}
		if len(post.RootId) > 0 {
			tx.Exec("UPDATE Threads SET LastReplyAt = :UpdateAt WHERE PostId = :RootId", map[string]interface{}{"UpdateAt": updateAt, "RootId": post.Id})
		}
	}
	err = tx.Commit()
	if err != nil {
		return nil, -1, errors.Wrap(err, "commit_transaction")
	}

	return posts, -1, nil
}

func (s *SqlPostStore) Overwrite(post *model.Post) (*model.Post, error) {
	posts, _, err := s.OverwriteMultiple([]*model.Post{post})
	if err != nil {
		return nil, err
	}

	return posts[0], nil
}

func (s *SqlPostStore) GetFlaggedPosts(userId string, offset int, limit int) (*model.PostList, error) {
	pl := model.NewPostList()

	var posts []*model.Post
	if _, err := s.GetReplica().Select(&posts, "SELECT *, (SELECT count(Posts.Id) FROM Posts WHERE Posts.RootId = (CASE WHEN p.RootId = '' THEN p.Id ELSE p.RootId END) AND Posts.DeleteAt = 0) as ReplyCount FROM Posts p WHERE Id IN (SELECT Name FROM Preferences WHERE UserId = :UserId AND Category = :Category) AND DeleteAt = 0 ORDER BY CreateAt DESC LIMIT :Limit OFFSET :Offset", map[string]interface{}{"UserId": userId, "Category": model.PREFERENCE_CATEGORY_FLAGGED_POST, "Offset": offset, "Limit": limit}); err != nil {
		return nil, errors.Wrap(err, "failed to find Posts")
	}

	for _, post := range posts {
		pl.AddPost(post)
		pl.AddOrder(post.Id)
	}

	return pl, nil
}

func (s *SqlPostStore) GetFlaggedPostsForTeam(userId, teamId string, offset int, limit int) (*model.PostList, error) {
	pl := model.NewPostList()

	var posts []*model.Post

	query := `
            SELECT
                A.*, (SELECT count(Posts.Id) FROM Posts WHERE Posts.RootId = (CASE WHEN A.RootId = '' THEN A.Id ELSE A.RootId END) AND Posts.DeleteAt = 0) as ReplyCount
            FROM
                (SELECT
                    *
                FROM
                    Posts
                WHERE
                    Id
                IN
                    (SELECT
                        Name
                    FROM
                        Preferences
                    WHERE
                        UserId = :UserId
                        AND Category = :Category)
                        AND DeleteAt = 0
                ) as A
            INNER JOIN Channels as B
                ON B.Id = A.ChannelId
            WHERE B.TeamId = :TeamId OR B.TeamId = ''
            ORDER BY CreateAt DESC
            LIMIT :Limit OFFSET :Offset`

	if _, err := s.GetReplica().Select(&posts, query, map[string]interface{}{"UserId": userId, "Category": model.PREFERENCE_CATEGORY_FLAGGED_POST, "Offset": offset, "Limit": limit, "TeamId": teamId}); err != nil {
		return nil, errors.Wrap(err, "failed to find Posts")
	}

	for _, post := range posts {
		pl.AddPost(post)
		pl.AddOrder(post.Id)
	}

	return pl, nil
}

func (s *SqlPostStore) GetFlaggedPostsForChannel(userId, channelId string, offset int, limit int) (*model.PostList, error) {
	pl := model.NewPostList()

	var posts []*model.Post
	query := `
		SELECT
			*, (SELECT count(Posts.Id) FROM Posts WHERE Posts.RootId = (CASE WHEN p.RootId = '' THEN p.Id ELSE p.RootId END) AND Posts.DeleteAt = 0) as ReplyCount
		FROM Posts p
		WHERE
			Id IN (SELECT Name FROM Preferences WHERE UserId = :UserId AND Category = :Category)
			AND ChannelId = :ChannelId
			AND DeleteAt = 0
		ORDER BY CreateAt DESC
		LIMIT :Limit OFFSET :Offset`

	if _, err := s.GetReplica().Select(&posts, query, map[string]interface{}{"UserId": userId, "Category": model.PREFERENCE_CATEGORY_FLAGGED_POST, "ChannelId": channelId, "Offset": offset, "Limit": limit}); err != nil {
		return nil, errors.Wrap(err, "failed to find Posts")
	}
	for _, post := range posts {
		pl.AddPost(post)
		pl.AddOrder(post.Id)
	}

	return pl, nil
}

func (s *SqlPostStore) Get(id string, skipFetchThreads bool) (*model.PostList, error) {
	pl := model.NewPostList()

	if len(id) == 0 {
		return nil, store.NewErrInvalidInput("Post", "id", id)
	}

	var post model.Post
	postFetchQuery := "SELECT p.*, (SELECT count(Posts.Id) FROM Posts WHERE Posts.RootId = (CASE WHEN p.RootId = '' THEN p.Id ELSE p.RootId END) AND Posts.DeleteAt = 0) as ReplyCount FROM Posts p WHERE p.Id = :Id AND p.DeleteAt = 0"
	err := s.GetReplica().SelectOne(&post, postFetchQuery, map[string]interface{}{"Id": id})
	if err != nil {
		if err == sql.ErrNoRows {
			return nil, store.NewErrNotFound("Post", id)
		}

		return nil, errors.Wrapf(err, "failed to get Post with id=%s", id)
	}
	pl.AddPost(&post)
	pl.AddOrder(id)
	if !skipFetchThreads {
		rootId := post.RootId

		if rootId == "" {
			rootId = post.Id
		}

		if len(rootId) == 0 {
			return nil, errors.Wrapf(err, "invalid rootId with value=%s", rootId)
		}

		var posts []*model.Post
		_, err = s.GetReplica().Select(&posts, "SELECT *, (SELECT count(Id) FROM Posts WHERE Posts.RootId = (CASE WHEN p.RootId = '' THEN p.Id ELSE p.RootId END) AND Posts.DeleteAt = 0) as ReplyCount FROM Posts p WHERE (Id = :Id OR RootId = :RootId) AND DeleteAt = 0", map[string]interface{}{"Id": rootId, "RootId": rootId})
		if err != nil {
			return nil, errors.Wrap(err, "failed to find Posts")
		}

		for _, p := range posts {
			pl.AddPost(p)
			pl.AddOrder(p.Id)
		}
	}
	return pl, nil
}

func (s *SqlPostStore) GetSingle(id string) (*model.Post, error) {
	var post model.Post
	err := s.GetReplica().SelectOne(&post, "SELECT * FROM Posts WHERE Id = :Id AND DeleteAt = 0", map[string]interface{}{"Id": id})
	if err != nil {
		if err == sql.ErrNoRows {
			return nil, store.NewErrNotFound("Post", id)
		}

		return nil, errors.Wrapf(err, "failed to get Post with id=%s", id)
	}
	return &post, nil
}

type etagPosts struct {
	Id       string
	UpdateAt int64
}

func (s *SqlPostStore) InvalidateLastPostTimeCache(channelId string) {
}

func (s *SqlPostStore) GetEtag(channelId string, allowFromCache bool) string {
	var et etagPosts
	err := s.GetReplica().SelectOne(&et, "SELECT Id, UpdateAt FROM Posts WHERE ChannelId = :ChannelId ORDER BY UpdateAt DESC LIMIT 1", map[string]interface{}{"ChannelId": channelId})
	var result string
	if err != nil {
		result = fmt.Sprintf("%v.%v", model.CurrentVersion, model.GetMillis())
	} else {
		result = fmt.Sprintf("%v.%v", model.CurrentVersion, et.UpdateAt)
	}

	return result
}

func (s *SqlPostStore) Delete(postId string, time int64, deleteByID string) error {
	var post model.Post
	err := s.GetReplica().SelectOne(&post, "SELECT * FROM Posts WHERE Id = :Id AND DeleteAt = 0", map[string]interface{}{"Id": postId})
	if err != nil {
		if err == sql.ErrNoRows {
			return store.NewErrNotFound("Post", postId)
		}

		return errors.Wrapf(err, "failed to delete Post with id=%s", postId)
	}

	post.AddProp(model.POST_PROPS_DELETE_BY, deleteByID)

	_, err = s.GetMaster().Exec("UPDATE Posts SET DeleteAt = :DeleteAt, UpdateAt = :UpdateAt, Props = :Props WHERE Id = :Id OR RootId = :RootId", map[string]interface{}{"DeleteAt": time, "UpdateAt": time, "Id": postId, "RootId": postId, "Props": model.StringInterfaceToJson(post.GetProps())})
	if err != nil {
		return errors.Wrap(err, "failed to update Posts")
	}

	return s.cleanupThreads(post.Id, post.RootId, post.UserId, false)
}

func (s *SqlPostStore) permanentDelete(postId string) error {
	var post model.Post
	err := s.GetReplica().SelectOne(&post, "SELECT * FROM Posts WHERE Id = :Id AND DeleteAt = 0", map[string]interface{}{"Id": postId})
	if err != nil && err != sql.ErrNoRows {
		return errors.Wrapf(err, "failed to get Post with id=%s", postId)
	}
	if err = s.cleanupThreads(post.Id, post.RootId, post.UserId, true); err != nil {
		return errors.Wrapf(err, "failed to cleanup threads for Post with id=%s", postId)
	}

	if _, err = s.GetMaster().Exec("DELETE FROM Posts WHERE Id = :Id OR RootId = :RootId", map[string]interface{}{"Id": postId, "RootId": postId}); err != nil {
		return errors.Wrapf(err, "failed to delete Post with id=%s", postId)
	}

	return nil
}

type postIds struct {
	Id     string
	RootId string
	UserId string
}

func (s *SqlPostStore) permanentDeleteAllCommentByUser(userId string) error {
	results := []postIds{}
	_, err := s.GetMaster().Select(&results, "Select Id, RootId FROM Posts WHERE UserId = :UserId AND RootId != ''", map[string]interface{}{"UserId": userId})
	if err != nil {
		return errors.Wrapf(err, "failed to fetch Posts with userId=%s", userId)
	}

	for _, ids := range results {
		if err = s.cleanupThreads(ids.Id, ids.RootId, userId, true); err != nil {
			return err
		}
	}

	_, err = s.GetMaster().Exec("DELETE FROM Posts WHERE UserId = :UserId AND RootId != ''", map[string]interface{}{"UserId": userId})
	if err != nil {
		return errors.Wrapf(err, "failed to delete Posts with userId=%s", userId)
	}
	return nil
}

func (s *SqlPostStore) PermanentDeleteByUser(userId string) error {
	// First attempt to delete all the comments for a user
	if err := s.permanentDeleteAllCommentByUser(userId); err != nil {
		return err
	}

	// Now attempt to delete all the root posts for a user. This will also
	// delete all the comments for each post
	found := true
	count := 0

	for found {
		var ids []string
		_, err := s.GetMaster().Select(&ids, "SELECT Id FROM Posts WHERE UserId = :UserId LIMIT 1000", map[string]interface{}{"UserId": userId})
		if err != nil {
			return errors.Wrapf(err, "failed to find Posts with userId=%s", userId)
		}

		found = false
		for _, id := range ids {
			found = true
			if err = s.permanentDelete(id); err != nil {
				return err
			}
		}

		// This is a fail safe, give up if more than 10k messages
		count++
		if count >= 10 {
			return errors.Wrapf(err, "too many Posts to delete with userId=%s", userId)
		}
	}

	return nil
}

func (s *SqlPostStore) PermanentDeleteByChannel(channelId string) error {
	results := []postIds{}
	_, err := s.GetMaster().Select(&results, "SELECT Id, RootId, UserId FROM Posts WHERE ChannelId = :ChannelId", map[string]interface{}{"ChannelId": channelId})
	if err != nil {
		return errors.Wrapf(err, "failed to fetch Posts with channelId=%s", channelId)
	}

	for _, ids := range results {
		if err = s.cleanupThreads(ids.Id, ids.RootId, ids.UserId, true); err != nil {
			return err
		}
	}

	if _, err := s.GetMaster().Exec("DELETE FROM Posts WHERE ChannelId = :ChannelId", map[string]interface{}{"ChannelId": channelId}); err != nil {
		return errors.Wrapf(err, "failed to delete Posts with channelId=%s", channelId)
	}
	return nil
}

func (s *SqlPostStore) GetPosts(options model.GetPostsOptions, _ bool) (*model.PostList, error) {
	if options.PerPage > 1000 {
		return nil, store.NewErrInvalidInput("Post", "<options.PerPage>", options.PerPage)
	}
	offset := options.PerPage * options.Page

	rpc := make(chan store.StoreResult, 1)
	go func() {
		posts, err := s.getRootPosts(options.ChannelId, offset, options.PerPage, options.SkipFetchThreads)
		rpc <- store.StoreResult{Data: posts, NErr: err}
		close(rpc)
	}()
	cpc := make(chan store.StoreResult, 1)
	go func() {
		posts, err := s.getParentsPosts(options.ChannelId, offset, options.PerPage, options.SkipFetchThreads)
		cpc <- store.StoreResult{Data: posts, NErr: err}
		close(cpc)
	}()

	list := model.NewPostList()

	rpr := <-rpc
	if rpr.NErr != nil {
		return nil, rpr.NErr
	}

	cpr := <-cpc
	if cpr.NErr != nil {
		return nil, cpr.NErr
	}

	posts := rpr.Data.([]*model.Post)
	parents := cpr.Data.([]*model.Post)

	for _, p := range posts {
		list.AddPost(p)
		list.AddOrder(p.Id)
	}

	for _, p := range parents {
		list.AddPost(p)
	}

	list.MakeNonNil()

	return list, nil
}

func (s *SqlPostStore) GetPostsSince(options model.GetPostsSinceOptions, allowFromCache bool) (*model.PostList, error) {
	var posts []*model.Post

	replyCountQuery1 := ""
	replyCountQuery2 := ""
	if options.SkipFetchThreads {
		replyCountQuery1 = `, (SELECT COUNT(Posts.Id) FROM Posts WHERE Posts.RootId = (CASE WHEN p1.RootId = '' THEN p1.Id ELSE p1.RootId END) AND Posts.DeleteAt = 0) as ReplyCount`
		replyCountQuery2 = `, (SELECT COUNT(Posts.Id) FROM Posts WHERE Posts.RootId = (CASE WHEN cte.RootId = '' THEN cte.Id ELSE cte.RootId END) AND Posts.DeleteAt = 0) as ReplyCount`
	}
	var query string

	// union of IDs and then join to get full posts is faster in mysql
	if s.DriverName() == model.DATABASE_DRIVER_MYSQL {
		query = `SELECT *` + replyCountQuery1 + ` FROM Posts p1 JOIN (
			(SELECT
              Id
			  FROM
				  Posts p2
			  WHERE
				  (UpdateAt > :Time
					  AND ChannelId = :ChannelId)
				  LIMIT 1000)
			  UNION
				  (SELECT
					  Id
				  FROM
					  Posts p3
				  WHERE
					  Id
				  IN
					  (SELECT * FROM (SELECT
						  RootId
					  FROM
						  Posts
					  WHERE
						  UpdateAt > :Time
							  AND ChannelId = :ChannelId
					  LIMIT 1000) temp_tab))
			) j ON p1.Id = j.Id
          ORDER BY CreateAt DESC`
	} else if s.DriverName() == model.DATABASE_DRIVER_POSTGRES {
		query = `WITH cte AS (SELECT
		       *
		FROM
		       Posts
		WHERE
		       UpdateAt > :Time AND ChannelId = :ChannelId
		       LIMIT 1000)
		(SELECT *` + replyCountQuery2 + ` FROM cte)
		UNION
		(SELECT *` + replyCountQuery1 + ` FROM Posts p1 WHERE id in (SELECT rootid FROM cte))
		ORDER BY CreateAt DESC`
	}
	_, err := s.GetReplica().Select(&posts, query, map[string]interface{}{"ChannelId": options.ChannelId, "Time": options.Time})

	if err != nil {
		return nil, errors.Wrapf(err, "failed to find Posts with channelId=%s", options.ChannelId)
	}

	list := model.NewPostList()

	for _, p := range posts {
		list.AddPost(p)
		if p.UpdateAt > options.Time {
			list.AddOrder(p.Id)
		}
	}

	return list, nil
}

func (s *SqlPostStore) GetPostsBefore(options model.GetPostsOptions) (*model.PostList, error) {
	return s.getPostsAround(true, options)
}

func (s *SqlPostStore) GetPostsAfter(options model.GetPostsOptions) (*model.PostList, error) {
	return s.getPostsAround(false, options)
}

func (s *SqlPostStore) getPostsAround(before bool, options model.GetPostsOptions) (*model.PostList, error) {
	if options.Page < 0 {
		return nil, store.NewErrInvalidInput("Post", "<options.Page>", options.Page)
	}

	if options.PerPage < 0 {
		return nil, store.NewErrInvalidInput("Post", "<options.PerPage>", options.PerPage)
	}

	offset := options.Page * options.PerPage
	var posts, parents []*model.Post

	var direction string
	var sort string
	if before {
		direction = "<"
		sort = "DESC"
	} else {
		direction = ">"
		sort = "ASC"
	}
	table := "Posts p"
	// We force MySQL to use the right index to prevent it from accidentally
	// using the index_merge_intersection optimization.
	// See MM-27575.
	if s.DriverName() == model.DATABASE_DRIVER_MYSQL {
		table += " USE INDEX(idx_posts_channel_id_delete_at_create_at)"
	}

	replyCountSubQuery := s.getQueryBuilder().Select("COUNT(Posts.Id)").From("Posts").Where(sq.Expr("Posts.RootId = (CASE WHEN p.RootId = '' THEN p.Id ELSE p.RootId END) AND Posts.DeleteAt = 0"))
	query := s.getQueryBuilder().Select("p.*")
	query = query.Column(sq.Alias(replyCountSubQuery, "ReplyCount"))
	query = query.From(table).
		Where(sq.And{
			sq.Expr(`CreateAt `+direction+` (SELECT CreateAt FROM Posts WHERE Id = ?)`, options.PostId),
			sq.Eq{"ChannelId": options.ChannelId},
			sq.Eq{"DeleteAt": int(0)},
		}).
		// Adding ChannelId and DeleteAt order columns
		// to let mysql choose the "idx_posts_channel_id_delete_at_create_at" index always.
		// See MM-24170.
		OrderBy("ChannelId", "DeleteAt", "CreateAt "+sort).
		Limit(uint64(options.PerPage)).
		Offset(uint64(offset))

	queryString, args, err := query.ToSql()
	if err != nil {
		return nil, errors.Wrap(err, "post_tosql")
	}
	_, err = s.GetMaster().Select(&posts, queryString, args...)
	if err != nil {
		return nil, errors.Wrapf(err, "failed to find Posts with channelId=%s", options.ChannelId)
	}

	if len(posts) > 0 {
		rootIds := []string{}
		for _, post := range posts {
			rootIds = append(rootIds, post.Id)
			if post.RootId != "" {
				rootIds = append(rootIds, post.RootId)
			}
		}
		rootQuery := s.getQueryBuilder().Select("p.*")
		idQuery := sq.Or{
			sq.Eq{"Id": rootIds},
		}
		rootQuery = rootQuery.Column(sq.Alias(replyCountSubQuery, "ReplyCount"))
		if !options.SkipFetchThreads {
			idQuery = append(idQuery, sq.Eq{"RootId": rootIds}) // preserve original behaviour
		}

		rootQuery = rootQuery.From("Posts p").
			Where(sq.And{
				idQuery,
				sq.Eq{"ChannelId": options.ChannelId},
				sq.Eq{"DeleteAt": 0},
			}).
			OrderBy("CreateAt DESC")

		rootQueryString, rootArgs, err := rootQuery.ToSql()

		if err != nil {
			return nil, errors.Wrap(err, "post_tosql")
		}
		_, err = s.GetMaster().Select(&parents, rootQueryString, rootArgs...)
		if err != nil {
			return nil, errors.Wrapf(err, "failed to find Posts with channelId=%s", options.ChannelId)
		}
	}

	list := model.NewPostList()

	// We need to flip the order if we selected backwards
	if before {
		for _, p := range posts {
			list.AddPost(p)
			list.AddOrder(p.Id)
		}
	} else {
		l := len(posts)
		for i := range posts {
			list.AddPost(posts[l-i-1])
			list.AddOrder(posts[l-i-1].Id)
		}
	}

	for _, p := range parents {
		list.AddPost(p)
	}

	return list, nil
}

func (s *SqlPostStore) GetPostIdBeforeTime(channelId string, time int64) (string, error) {
	return s.getPostIdAroundTime(channelId, time, true)
}

func (s *SqlPostStore) GetPostIdAfterTime(channelId string, time int64) (string, error) {
	return s.getPostIdAroundTime(channelId, time, false)
}

func (s *SqlPostStore) getPostIdAroundTime(channelId string, time int64, before bool) (string, error) {
	var direction sq.Sqlizer
	var sort string
	if before {
		direction = sq.Lt{"CreateAt": time}
		sort = "DESC"
	} else {
		direction = sq.Gt{"CreateAt": time}
		sort = "ASC"
	}

	table := "Posts"
	// We force MySQL to use the right index to prevent it from accidentally
	// using the index_merge_intersection optimization.
	// See MM-27575.
	if s.DriverName() == model.DATABASE_DRIVER_MYSQL {
		table += " USE INDEX(idx_posts_channel_id_delete_at_create_at)"
	}

	query := s.getQueryBuilder().
		Select("Id").
		From(table).
		Where(sq.And{
			direction,
			sq.Eq{"ChannelId": channelId},
			sq.Eq{"DeleteAt": int(0)},
		}).
		// Adding ChannelId and DeleteAt order columns
		// to let mysql choose the "idx_posts_channel_id_delete_at_create_at" index always.
		// See MM-23369.
		OrderBy("ChannelId", "DeleteAt", "CreateAt "+sort).
		Limit(1)

	queryString, args, err := query.ToSql()
	if err != nil {
		return "", errors.Wrap(err, "post_tosql")
	}

	var postId string
	if err := s.GetMaster().SelectOne(&postId, queryString, args...); err != nil {
		if err != sql.ErrNoRows {
			return "", errors.Wrapf(err, "failed to get Post id with channelId=%s", channelId)
		}
	}

	return postId, nil
}

func (s *SqlPostStore) GetPostAfterTime(channelId string, time int64) (*model.Post, error) {
	table := "Posts"
	// We force MySQL to use the right index to prevent it from accidentally
	// using the index_merge_intersection optimization.
	// See MM-27575.
	if s.DriverName() == model.DATABASE_DRIVER_MYSQL {
		table += " USE INDEX(idx_posts_channel_id_delete_at_create_at)"
	}

	query := s.getQueryBuilder().
		Select("*").
		From(table).
		Where(sq.And{
			sq.Gt{"CreateAt": time},
			sq.Eq{"ChannelId": channelId},
			sq.Eq{"DeleteAt": int(0)},
		}).
		// Adding ChannelId and DeleteAt order columns
		// to let mysql choose the "idx_posts_channel_id_delete_at_create_at" index always.
		// See MM-23369.
		OrderBy("ChannelId", "DeleteAt", "CreateAt ASC").
		Limit(1)

	queryString, args, err := query.ToSql()
	if err != nil {
		return nil, errors.Wrap(err, "post_tosql")
	}

	var post *model.Post
	if err := s.GetMaster().SelectOne(&post, queryString, args...); err != nil {
		if err != sql.ErrNoRows {
			return nil, errors.Wrapf(err, "failed to get Post with channelId=%s", channelId)
		}
	}

	return post, nil
}

func (s *SqlPostStore) getRootPosts(channelId string, offset int, limit int, skipFetchThreads bool) ([]*model.Post, error) {
	var posts []*model.Post
	var fetchQuery string
	if skipFetchThreads {
		fetchQuery = "SELECT p.*, (SELECT COUNT(Posts.Id) FROM Posts WHERE Posts.RootId = (CASE WHEN p.RootId = '' THEN p.Id ELSE p.RootId END) AND Posts.DeleteAt = 0) as ReplyCount FROM Posts p WHERE ChannelId = :ChannelId AND DeleteAt = 0 ORDER BY CreateAt DESC LIMIT :Limit OFFSET :Offset"
	} else {
		fetchQuery = "SELECT * FROM Posts WHERE ChannelId = :ChannelId AND DeleteAt = 0 ORDER BY CreateAt DESC LIMIT :Limit OFFSET :Offset"
	}
	_, err := s.GetReplica().Select(&posts, fetchQuery, map[string]interface{}{"ChannelId": channelId, "Offset": offset, "Limit": limit})
	if err != nil {
		return nil, errors.Wrap(err, "failed to find Posts")
	}
	return posts, nil
}

func (s *SqlPostStore) getParentsPosts(channelId string, offset int, limit int, skipFetchThreads bool) ([]*model.Post, error) {
	if s.DriverName() == model.DATABASE_DRIVER_POSTGRES {
		return s.getParentsPostsPostgreSQL(channelId, offset, limit, skipFetchThreads)
	}

	// query parent Ids first
	var roots []*struct {
		RootId string
	}
	rootQuery := `
		SELECT DISTINCT
			q.RootId
		FROM
			(SELECT
				RootId
			FROM
				Posts
			WHERE
				ChannelId = :ChannelId
					AND DeleteAt = 0
			ORDER BY CreateAt DESC
			LIMIT :Limit OFFSET :Offset) q
		WHERE q.RootId != ''`

	_, err := s.GetReplica().Select(&roots, rootQuery, map[string]interface{}{"ChannelId": channelId, "Offset": offset, "Limit": limit})
	if err != nil {
		return nil, errors.Wrap(err, "failed to find Posts")
	}
	if len(roots) == 0 {
		return nil, nil
	}
	params := make(map[string]interface{})
	placeholders := make([]string, len(roots))
	for idx, r := range roots {
		key := fmt.Sprintf(":Root%v", idx)
		params[key[1:]] = r.RootId
		placeholders[idx] = key
	}
	placeholderString := strings.Join(placeholders, ", ")
	params["ChannelId"] = channelId
	replyCountQuery := ""
	whereStatement := "p.Id IN (" + placeholderString + ")"
	if skipFetchThreads {
		replyCountQuery = `, (SELECT COUNT(Posts.Id) FROM Posts WHERE Posts.RootId = (CASE WHEN p.RootId = '' THEN p.Id ELSE p.RootId END) AND Posts.DeleteAt = 0) as ReplyCount`
	} else {
		whereStatement += " OR p.RootId IN (" + placeholderString + ")"
	}
	var posts []*model.Post
	_, err = s.GetReplica().Select(&posts, `
		SELECT p.*`+replyCountQuery+`
		FROM
			Posts p
		WHERE
			(`+whereStatement+`)
				AND ChannelId = :ChannelId
				AND DeleteAt = 0
		ORDER BY CreateAt`,
		params)
	if err != nil {
		return nil, errors.Wrap(err, "failed to find Posts")
	}
	return posts, nil
}

func (s *SqlPostStore) getParentsPostsPostgreSQL(channelId string, offset int, limit int, skipFetchThreads bool) ([]*model.Post, error) {
	var posts []*model.Post
	replyCountQuery := ""
	onStatement := "q1.RootId = q2.Id"
	if skipFetchThreads {
		replyCountQuery = ` ,(SELECT COUNT(Posts.Id) FROM Posts WHERE Posts.RootId = (CASE WHEN q2.RootId = '' THEN q2.Id ELSE q2.RootId END) AND Posts.DeleteAt = 0) as ReplyCount`
	} else {
		onStatement += " OR q1.RootId = q2.RootId"
	}
	_, err := s.GetReplica().Select(&posts,
		`SELECT q2.*`+replyCountQuery+`
        FROM
            Posts q2
                INNER JOIN
            (SELECT DISTINCT
                q3.RootId
            FROM
                (SELECT
                    RootId
                FROM
                    Posts
                WHERE
                    ChannelId = :ChannelId1
                        AND DeleteAt = 0
                ORDER BY CreateAt DESC
                LIMIT :Limit OFFSET :Offset) q3
            WHERE q3.RootId != '') q1
            ON `+onStatement+`
        WHERE
            ChannelId = :ChannelId2
                AND DeleteAt = 0
        ORDER BY CreateAt`,
		map[string]interface{}{"ChannelId1": channelId, "Offset": offset, "Limit": limit, "ChannelId2": channelId})
	if err != nil {
		return nil, errors.Wrapf(err, "failed to find Posts with channelId=%s", channelId)
	}
	return posts, nil
}

var specialSearchChar = []string{
	"<",
	">",
	"+",
	"-",
	"(",
	")",
	"~",
	"@",
	":",
}

func (s *SqlPostStore) buildCreateDateFilterClause(params *model.SearchParams, queryParams map[string]interface{}) (string, map[string]interface{}) {
	searchQuery := ""
	// handle after: before: on: filters
	if len(params.OnDate) > 0 {
		onDateStart, onDateEnd := params.GetOnDateMillis()
		queryParams["OnDateStart"] = strconv.FormatInt(onDateStart, 10)
		queryParams["OnDateEnd"] = strconv.FormatInt(onDateEnd, 10)

		// between `on date` start of day and end of day
		searchQuery += "AND CreateAt BETWEEN :OnDateStart AND :OnDateEnd "
	} else {

		if len(params.ExcludedDate) > 0 {
			excludedDateStart, excludedDateEnd := params.GetExcludedDateMillis()
			queryParams["ExcludedDateStart"] = strconv.FormatInt(excludedDateStart, 10)
			queryParams["ExcludedDateEnd"] = strconv.FormatInt(excludedDateEnd, 10)

			searchQuery += "AND CreateAt NOT BETWEEN :ExcludedDateStart AND :ExcludedDateEnd "
		}

		if len(params.AfterDate) > 0 {
			afterDate := params.GetAfterDateMillis()
			queryParams["AfterDate"] = strconv.FormatInt(afterDate, 10)

			// greater than `after date`
			searchQuery += "AND CreateAt >= :AfterDate "
		}

		if len(params.BeforeDate) > 0 {
			beforeDate := params.GetBeforeDateMillis()
			queryParams["BeforeDate"] = strconv.FormatInt(beforeDate, 10)

			// less than `before date`
			searchQuery += "AND CreateAt <= :BeforeDate "
		}

		if len(params.ExcludedAfterDate) > 0 {
			afterDate := params.GetExcludedAfterDateMillis()
			queryParams["ExcludedAfterDate"] = strconv.FormatInt(afterDate, 10)

			searchQuery += "AND CreateAt < :ExcludedAfterDate "
		}

		if len(params.ExcludedBeforeDate) > 0 {
			beforeDate := params.GetExcludedBeforeDateMillis()
			queryParams["ExcludedBeforeDate"] = strconv.FormatInt(beforeDate, 10)

			searchQuery += "AND CreateAt > :ExcludedBeforeDate "
		}
	}

	return searchQuery, queryParams
}

func (s *SqlPostStore) buildSearchChannelFilterClause(channels []string, paramPrefix string, exclusion bool, queryParams map[string]interface{}, byName bool) (string, map[string]interface{}) {
	if len(channels) == 0 {
		return "", queryParams
	}

	clauseSlice := []string{}
	for i, channel := range channels {
		paramName := paramPrefix + strconv.FormatInt(int64(i), 10)
		clauseSlice = append(clauseSlice, ":"+paramName)
		queryParams[paramName] = channel
	}
	clause := strings.Join(clauseSlice, ", ")
	if byName {
		if exclusion {
			return "AND Name NOT IN (" + clause + ")", queryParams
		}
		return "AND Name IN (" + clause + ")", queryParams
	}

	if exclusion {
		return "AND Id NOT IN (" + clause + ")", queryParams
	}
	return "AND Id IN (" + clause + ")", queryParams
}

func (s *SqlPostStore) buildSearchUserFilterClause(users []string, paramPrefix string, exclusion bool, queryParams map[string]interface{}, byUsername bool) (string, map[string]interface{}) {
	if len(users) == 0 {
		return "", queryParams
	}
	clauseSlice := []string{}
	for i, user := range users {
		paramName := paramPrefix + strconv.FormatInt(int64(i), 10)
		clauseSlice = append(clauseSlice, ":"+paramName)
		queryParams[paramName] = user
	}
	clause := strings.Join(clauseSlice, ", ")
	if byUsername {
		if exclusion {
			return "AND Username NOT IN (" + clause + ")", queryParams
		}
		return "AND Username IN (" + clause + ")", queryParams
	}
	if exclusion {
		return "AND Id NOT IN (" + clause + ")", queryParams
	}
	return "AND Id IN (" + clause + ")", queryParams
}

func (s *SqlPostStore) buildSearchPostFilterClause(fromUsers []string, excludedUsers []string, queryParams map[string]interface{}, userByUsername bool) (string, map[string]interface{}) {
	if len(fromUsers) == 0 && len(excludedUsers) == 0 {
		return "", queryParams
	}

	filterQuery := `
		AND UserId IN (
			SELECT
				Id
			FROM
				Users,
				TeamMembers
			WHERE
				TeamMembers.TeamId = :TeamId
				AND Users.Id = TeamMembers.UserId
				FROM_USER_FILTER
				EXCLUDED_USER_FILTER)`

	fromUserClause, queryParams := s.buildSearchUserFilterClause(fromUsers, "FromUser", false, queryParams, userByUsername)
	filterQuery = strings.Replace(filterQuery, "FROM_USER_FILTER", fromUserClause, 1)

	excludedUserClause, queryParams := s.buildSearchUserFilterClause(excludedUsers, "ExcludedUser", true, queryParams, userByUsername)
	filterQuery = strings.Replace(filterQuery, "EXCLUDED_USER_FILTER", excludedUserClause, 1)

	return filterQuery, queryParams
}

func (s *SqlPostStore) Search(teamId string, userId string, params *model.SearchParams) (*model.PostList, error) {
	return s.search(teamId, userId, params, true, true)
}

func (s *SqlPostStore) search(teamId string, userId string, params *model.SearchParams, channelsByName bool, userByUsername bool) (*model.PostList, error) {
	queryParams := map[string]interface{}{
		"TeamId": teamId,
		"UserId": userId,
	}

	list := model.NewPostList()
	if params.Terms == "" && params.ExcludedTerms == "" &&
		len(params.InChannels) == 0 && len(params.ExcludedChannels) == 0 &&
		len(params.FromUsers) == 0 && len(params.ExcludedUsers) == 0 &&
		len(params.OnDate) == 0 && len(params.AfterDate) == 0 && len(params.BeforeDate) == 0 {
		return list, nil
	}

	var posts []*model.Post

	deletedQueryPart := "AND DeleteAt = 0"
	if params.IncludeDeletedChannels {
		deletedQueryPart = ""
	}

	userIdPart := "AND UserId = :UserId"
	if params.SearchWithoutUserId {
		userIdPart = ""
	}

	searchQuery := `
			SELECT
				* ,(SELECT COUNT(Posts.Id) FROM Posts WHERE Posts.RootId = (CASE WHEN q2.RootId = '' THEN q2.Id ELSE q2.RootId END) AND Posts.DeleteAt = 0) as ReplyCount
			FROM
				Posts q2
			WHERE
				DeleteAt = 0
				AND Type NOT LIKE '` + model.POST_SYSTEM_MESSAGE_PREFIX + `%'
				POST_FILTER
				AND ChannelId IN (
					SELECT
						Id
					FROM
						Channels,
						ChannelMembers
					WHERE
						Id = ChannelId
							AND (TeamId = :TeamId OR TeamId = '')
							` + userIdPart + `
							` + deletedQueryPart + `
							IN_CHANNEL_FILTER
							EXCLUDED_CHANNEL_FILTER)
				CREATEDATE_CLAUSE
				SEARCH_CLAUSE
				ORDER BY CreateAt DESC
			LIMIT 100`

	inChannelClause, queryParams := s.buildSearchChannelFilterClause(params.InChannels, "InChannel", false, queryParams, channelsByName)
	searchQuery = strings.Replace(searchQuery, "IN_CHANNEL_FILTER", inChannelClause, 1)

	excludedChannelClause, queryParams := s.buildSearchChannelFilterClause(params.ExcludedChannels, "ExcludedChannel", true, queryParams, channelsByName)
	searchQuery = strings.Replace(searchQuery, "EXCLUDED_CHANNEL_FILTER", excludedChannelClause, 1)

	postFilterClause, queryParams := s.buildSearchPostFilterClause(params.FromUsers, params.ExcludedUsers, queryParams, userByUsername)
	searchQuery = strings.Replace(searchQuery, "POST_FILTER", postFilterClause, 1)

	createDateFilterClause, queryParams := s.buildCreateDateFilterClause(params, queryParams)
	searchQuery = strings.Replace(searchQuery, "CREATEDATE_CLAUSE", createDateFilterClause, 1)

	termMap := map[string]bool{}
	terms := params.Terms
	excludedTerms := params.ExcludedTerms

	searchType := "Message"
	if params.IsHashtag {
		searchType = "Hashtags"
		for _, term := range strings.Split(terms, " ") {
			termMap[strings.ToUpper(term)] = true
		}
	}

	// these chars have special meaning and can be treated as spaces
	for _, c := range specialSearchChar {
		terms = strings.Replace(terms, c, " ", -1)
		excludedTerms = strings.Replace(excludedTerms, c, " ", -1)
	}

	if terms == "" && excludedTerms == "" {
		// we've already confirmed that we have a channel or user to search for
		searchQuery = strings.Replace(searchQuery, "SEARCH_CLAUSE", "", 1)
	} else if s.DriverName() == model.DATABASE_DRIVER_POSTGRES {
		// Parse text for wildcards
		if wildcard, err := regexp.Compile(`\*($| )`); err == nil {
			terms = wildcard.ReplaceAllLiteralString(terms, ":* ")
			excludedTerms = wildcard.ReplaceAllLiteralString(excludedTerms, ":* ")
		}

		excludeClause := ""
		if excludedTerms != "" {
			excludeClause = " & !(" + strings.Join(strings.Fields(excludedTerms), " | ") + ")"
		}

		if params.OrTerms {
			queryParams["Terms"] = "(" + strings.Join(strings.Fields(terms), " | ") + ")" + excludeClause
		} else {
			queryParams["Terms"] = "(" + strings.Join(strings.Fields(terms), " & ") + ")" + excludeClause
		}

		searchClause := fmt.Sprintf("AND to_tsvector('english', %s) @@  to_tsquery('english', :Terms)", searchType)
		searchQuery = strings.Replace(searchQuery, "SEARCH_CLAUSE", searchClause, 1)
	} else if s.DriverName() == model.DATABASE_DRIVER_MYSQL {
		if searchType == "Message" {
			var err error
			terms, err = removeMysqlStopWordsFromTerms(terms)
			if err != nil {
				return nil, errors.Wrap(err, "failed to remove Mysql stop-words from terms")
			}

			if terms == "" {
				return list, nil
			}
		}

		searchClause := fmt.Sprintf("AND MATCH (%s) AGAINST (:Terms IN BOOLEAN MODE)", searchType)
		searchQuery = strings.Replace(searchQuery, "SEARCH_CLAUSE", searchClause, 1)

		excludeClause := ""
		if excludedTerms != "" {
			excludeClause = " -(" + excludedTerms + ")"
		}

		if params.OrTerms {
			queryParams["Terms"] = terms + excludeClause
		} else {
			splitTerms := []string{}
			for _, t := range strings.Fields(terms) {
				splitTerms = append(splitTerms, "+"+t)
			}
			queryParams["Terms"] = strings.Join(splitTerms, " ") + excludeClause
		}
	}

	_, err := s.GetSearchReplica().Select(&posts, searchQuery, queryParams)
	if err != nil {
		mlog.Warn("Query error searching posts.", mlog.Err(err))
		// Don't return the error to the caller as it is of no use to the user. Instead return an empty set of search results.
	} else {
		for _, p := range posts {
			if searchType == "Hashtags" {
				exactMatch := false
				for _, tag := range strings.Split(p.Hashtags, " ") {
					if termMap[strings.ToUpper(tag)] {
						exactMatch = true
						break
					}
				}
				if !exactMatch {
					continue
				}
			}
			list.AddPost(p)
			list.AddOrder(p.Id)
		}
	}
	list.MakeNonNil()
	return list, nil
}

func removeMysqlStopWordsFromTerms(terms string) (string, error) {
	stopWords := make([]string, len(searchlayer.MySQLStopWords))
	copy(stopWords, searchlayer.MySQLStopWords)
	re, err := regexp.Compile(fmt.Sprintf(`^(%s)$`, strings.Join(stopWords, "|")))
	if err != nil {
		return "", err
	}

	newTerms := make([]string, 0)
	separatedTerms := strings.Fields(terms)
	for _, term := range separatedTerms {
		term = strings.TrimSpace(term)
		if term = re.ReplaceAllString(term, ""); term != "" {
			newTerms = append(newTerms, term)
		}
	}
	return strings.Join(newTerms, " "), nil
}

func (s *SqlPostStore) AnalyticsUserCountsWithPostsByDay(teamId string) (model.AnalyticsRows, error) {
	query :=
		`SELECT DISTINCT
		        DATE(FROM_UNIXTIME(Posts.CreateAt / 1000)) AS Name,
		        COUNT(DISTINCT Posts.UserId) AS Value
		FROM Posts`

	if len(teamId) > 0 {
		query += " INNER JOIN Channels ON Posts.ChannelId = Channels.Id AND Channels.TeamId = :TeamId AND"
	} else {
		query += " WHERE"
	}

	query += ` Posts.CreateAt >= :StartTime AND Posts.CreateAt <= :EndTime
		GROUP BY DATE(FROM_UNIXTIME(Posts.CreateAt / 1000))
		ORDER BY Name DESC
		LIMIT 30`

	if s.DriverName() == model.DATABASE_DRIVER_POSTGRES {
		query =
			`SELECT
				TO_CHAR(DATE(TO_TIMESTAMP(Posts.CreateAt / 1000)), 'YYYY-MM-DD') AS Name, COUNT(DISTINCT Posts.UserId) AS Value
			FROM Posts`

		if len(teamId) > 0 {
			query += " INNER JOIN Channels ON Posts.ChannelId = Channels.Id AND Channels.TeamId = :TeamId AND"
		} else {
			query += " WHERE"
		}

		query += ` Posts.CreateAt >= :StartTime AND Posts.CreateAt <= :EndTime
			GROUP BY DATE(TO_TIMESTAMP(Posts.CreateAt / 1000))
			ORDER BY Name DESC
			LIMIT 30`
	}

	end := utils.MillisFromTime(utils.EndOfDay(utils.Yesterday()))
	start := utils.MillisFromTime(utils.StartOfDay(utils.Yesterday().AddDate(0, 0, -31)))

	var rows model.AnalyticsRows
	_, err := s.GetReplica().Select(
		&rows,
		query,
		map[string]interface{}{"TeamId": teamId, "StartTime": start, "EndTime": end})
	if err != nil {
		return nil, errors.Wrapf(err, "failed to find Posts with teamId=%s", teamId)
	}
	return rows, nil
}

func (s *SqlPostStore) AnalyticsPostCountsByDay(options *model.AnalyticsPostCountsOptions) (model.AnalyticsRows, error) {

	query :=
		`SELECT
		        DATE(FROM_UNIXTIME(Posts.CreateAt / 1000)) AS Name,
		        COUNT(Posts.Id) AS Value
		    FROM Posts`

	if options.BotsOnly {
		query += " INNER JOIN Bots ON Posts.UserId = Bots.Userid"
	}

	if len(options.TeamId) > 0 {
		query += " INNER JOIN Channels ON Posts.ChannelId = Channels.Id AND Channels.TeamId = :TeamId AND"
	} else {
		query += " WHERE"
	}

	query += ` Posts.CreateAt <= :EndTime
		            AND Posts.CreateAt >= :StartTime
		GROUP BY DATE(FROM_UNIXTIME(Posts.CreateAt / 1000))
		ORDER BY Name DESC
		LIMIT 30`

	if s.DriverName() == model.DATABASE_DRIVER_POSTGRES {
		query =
			`SELECT
				TO_CHAR(DATE(TO_TIMESTAMP(Posts.CreateAt / 1000)), 'YYYY-MM-DD') AS Name, Count(Posts.Id) AS Value
			FROM Posts`

		if options.BotsOnly {
			query += " INNER JOIN Bots ON Posts.UserId = Bots.Userid"
		}

		if len(options.TeamId) > 0 {
			query += " INNER JOIN Channels ON Posts.ChannelId = Channels.Id  AND Channels.TeamId = :TeamId AND"
		} else {
			query += " WHERE"
		}

		query += ` Posts.CreateAt <= :EndTime
			            AND Posts.CreateAt >= :StartTime
			GROUP BY DATE(TO_TIMESTAMP(Posts.CreateAt / 1000))
			ORDER BY Name DESC
			LIMIT 30`
	}

	end := utils.MillisFromTime(utils.EndOfDay(utils.Yesterday()))
	start := utils.MillisFromTime(utils.StartOfDay(utils.Yesterday().AddDate(0, 0, -31)))
	if options.YesterdayOnly {
		start = utils.MillisFromTime(utils.StartOfDay(utils.Yesterday().AddDate(0, 0, -1)))
	}

	var rows model.AnalyticsRows
	_, err := s.GetReplica().Select(
		&rows,
		query,
		map[string]interface{}{"TeamId": options.TeamId, "StartTime": start, "EndTime": end})
	if err != nil {
		return nil, errors.Wrapf(err, "failed to find Posts with teamId=%s", options.TeamId)
	}
	return rows, nil
}

func (s *SqlPostStore) AnalyticsPostCount(teamId string, mustHaveFile bool, mustHaveHashtag bool) (int64, error) {
	query :=
		`SELECT
			COUNT(Posts.Id) AS Value
		FROM
			Posts,
			Channels
		WHERE
			Posts.ChannelId = Channels.Id`

	if len(teamId) > 0 {
		query += " AND Channels.TeamId = :TeamId"
	}

	if mustHaveFile {
		query += " AND (Posts.FileIds != '[]' OR Posts.Filenames != '[]')"
	}

	if mustHaveHashtag {
		query += " AND Posts.Hashtags != ''"
	}

	v, err := s.GetReplica().SelectInt(query, map[string]interface{}{"TeamId": teamId})
	if err != nil {
		return 0, errors.Wrap(err, "failed to count Posts")
	}

	return v, nil
}

func (s *SqlPostStore) GetPostsCreatedAt(channelId string, time int64) ([]*model.Post, error) {
	query := `SELECT * FROM Posts WHERE CreateAt = :CreateAt AND ChannelId = :ChannelId`

	var posts []*model.Post
	_, err := s.GetReplica().Select(&posts, query, map[string]interface{}{"CreateAt": time, "ChannelId": channelId})

	if err != nil {
		return nil, errors.Wrapf(err, "failed to find Posts with channelId=%s", channelId)
	}
	return posts, nil
}

func (s *SqlPostStore) GetPostsByIds(postIds []string) ([]*model.Post, error) {
	keys, params := MapStringsToQueryParams(postIds, "Post")

	query := `SELECT p.*, (SELECT count(Posts.Id) FROM Posts WHERE Posts.RootId = (CASE WHEN p.RootId = '' THEN p.Id ELSE p.RootId END) AND Posts.DeleteAt = 0) as ReplyCount FROM Posts p WHERE p.Id IN ` + keys + ` ORDER BY CreateAt DESC`

	var posts []*model.Post
	_, err := s.GetReplica().Select(&posts, query, params)

	if err != nil {
		return nil, errors.Wrap(err, "failed to find Posts")
	}
	return posts, nil
}

func (s *SqlPostStore) GetPostsBatchForIndexing(startTime int64, endTime int64, limit int) ([]*model.PostForIndexing, error) {
	var posts []*model.PostForIndexing
	_, err := s.GetSearchReplica().Select(&posts,
		`SELECT
			PostsQuery.*, Channels.TeamId, ParentPosts.CreateAt ParentCreateAt
		FROM (
			SELECT
				*
			FROM
				Posts
			WHERE
				Posts.CreateAt >= :StartTime
			AND
				Posts.CreateAt < :EndTime
			ORDER BY
				CreateAt ASC
			LIMIT
				1000
			)
		AS
			PostsQuery
		LEFT JOIN
			Channels
		ON
			PostsQuery.ChannelId = Channels.Id
		LEFT JOIN
			Posts ParentPosts
		ON
			PostsQuery.RootId = ParentPosts.Id`,
		map[string]interface{}{"StartTime": startTime, "EndTime": endTime, "NumPosts": limit})

	if err != nil {
		return nil, errors.Wrap(err, "failed to find Posts")
	}
	return posts, nil
}

func (s *SqlPostStore) PermanentDeleteBatch(endTime int64, limit int64) (int64, error) {
	var query string
	if s.DriverName() == "postgres" {
		query = "DELETE from Posts WHERE Id = any (array (SELECT Id FROM Posts WHERE CreateAt < :EndTime LIMIT :Limit))"
	} else {
		query = "DELETE from Posts WHERE CreateAt < :EndTime LIMIT :Limit"
	}

	sqlResult, err := s.GetMaster().Exec(query, map[string]interface{}{"EndTime": endTime, "Limit": limit})
	if err != nil {
		return 0, errors.Wrap(err, "failed to delete Posts")
	}

	rowsAffected, err := sqlResult.RowsAffected()
	if err != nil {
		return 0, errors.Wrap(err, "failed to delete Posts")
	}
	return rowsAffected, nil
}

func (s *SqlPostStore) GetOldest() (*model.Post, error) {
	var post model.Post
	err := s.GetReplica().SelectOne(&post, "SELECT * FROM Posts ORDER BY CreateAt LIMIT 1")
	if err != nil {
		if err == sql.ErrNoRows {
			return nil, store.NewErrNotFound("Post", "none")
		}

		return nil, errors.Wrap(err, "failed to get oldest Post")
	}

	return &post, nil
}

func (s *SqlPostStore) determineMaxPostSize() int {
	var maxPostSizeBytes int32

	if s.DriverName() == model.DATABASE_DRIVER_POSTGRES {
		// The Post.Message column in Postgres has historically been VARCHAR(4000), but
		// may be manually enlarged to support longer posts.
		if err := s.GetReplica().SelectOne(&maxPostSizeBytes, `
			SELECT
				COALESCE(character_maximum_length, 0)
			FROM
				information_schema.columns
			WHERE
				table_name = 'posts'
			AND	column_name = 'message'
		`); err != nil {
			mlog.Warn("Unable to determine the maximum supported post size", mlog.Err(err))
		}
	} else if s.DriverName() == model.DATABASE_DRIVER_MYSQL {
		// The Post.Message column in MySQL has historically been TEXT, with a maximum
		// limit of 65535.
		if err := s.GetReplica().SelectOne(&maxPostSizeBytes, `
			SELECT
				COALESCE(CHARACTER_MAXIMUM_LENGTH, 0)
			FROM
				INFORMATION_SCHEMA.COLUMNS
			WHERE
				table_schema = DATABASE()
			AND	table_name = 'Posts'
			AND	column_name = 'Message'
			LIMIT 0, 1
		`); err != nil {
			mlog.Error("Unable to determine the maximum supported post size", mlog.Err(err))
		}
	} else {
		mlog.Warn("No implementation found to determine the maximum supported post size")
	}

	// Assume a worst-case representation of four bytes per rune.
	maxPostSize := int(maxPostSizeBytes) / 4

	// To maintain backwards compatibility, don't yield a maximum post
	// size smaller than the previous limit, even though it wasn't
	// actually possible to store 4000 runes in all cases.
	if maxPostSize < model.POST_MESSAGE_MAX_RUNES_V1 {
		maxPostSize = model.POST_MESSAGE_MAX_RUNES_V1
	}

	mlog.Info("Post.Message has size restrictions", mlog.Int("max_characters", maxPostSize), mlog.Int32("max_bytes", maxPostSizeBytes))

	return maxPostSize
}

// GetMaxPostSize returns the maximum number of runes that may be stored in a post.
func (s *SqlPostStore) GetMaxPostSize() int {
	s.maxPostSizeOnce.Do(func() {
		s.maxPostSizeCached = s.determineMaxPostSize()
	})
	return s.maxPostSizeCached
}

func (s *SqlPostStore) GetParentsForExportAfter(limit int, afterId string) ([]*model.PostForExport, error) {
	for {
		var rootIds []string
		_, err := s.GetReplica().Select(&rootIds,
			`SELECT
				Id
			FROM
				Posts
			WHERE
				Id > :AfterId
				AND RootId = ''
				AND DeleteAt = 0
			ORDER BY Id
			LIMIT :Limit`,
			map[string]interface{}{"Limit": limit, "AfterId": afterId})
		if err != nil {
			return nil, errors.Wrap(err, "failed to find Posts")
		}

		var postsForExport []*model.PostForExport
		if len(rootIds) == 0 {
			return postsForExport, nil
		}

		keys, params := MapStringsToQueryParams(rootIds, "PostId")
		_, err = s.GetSearchReplica().Select(&postsForExport, `
			SELECT
				p1.*,
				Users.Username as Username,
				Teams.Name as TeamName,
				Channels.Name as ChannelName
			FROM
				(Select * FROM Posts WHERE Id IN `+keys+`) p1
			INNER JOIN
				Channels ON p1.ChannelId = Channels.Id
			INNER JOIN
				Teams ON Channels.TeamId = Teams.Id
			INNER JOIN
				Users ON p1.UserId = Users.Id
			WHERE
				Channels.DeleteAt = 0
				AND Teams.DeleteAt = 0
			ORDER BY
				p1.Id`,
			params)
		if err != nil {
			return nil, errors.Wrap(err, "failed to find Posts")
		}

		if len(postsForExport) == 0 {
			// All of the posts were in channels or teams that were deleted.
			// Update the afterId and try again.
			afterId = rootIds[len(rootIds)-1]
			continue
		}

		return postsForExport, nil
	}
}

func (s *SqlPostStore) GetRepliesForExport(rootId string) ([]*model.ReplyForExport, error) {
	var posts []*model.ReplyForExport
	_, err := s.GetSearchReplica().Select(&posts, `
			SELECT
				Posts.*,
				Users.Username as Username
			FROM
				Posts
			INNER JOIN
				Users ON Posts.UserId = Users.Id
			WHERE
				Posts.RootId = :RootId
				AND Posts.DeleteAt = 0
			ORDER BY
				Posts.Id`,
		map[string]interface{}{"RootId": rootId})

	if err != nil {
		return nil, errors.Wrap(err, "failed to find Posts")
	}

	return posts, nil
}

func (s *SqlPostStore) GetDirectPostParentsForExportAfter(limit int, afterId string) ([]*model.DirectPostForExport, error) {
	query := s.getQueryBuilder().
		Select("p.*", "Users.Username as User").
		From("Posts p").
		Join("Channels ON p.ChannelId = Channels.Id").
		Join("Users ON p.UserId = Users.Id").
		Where(sq.And{
			sq.Gt{"p.Id": afterId},
			sq.Eq{"p.ParentId": string("")},
			sq.Eq{"p.DeleteAt": int(0)},
			sq.Eq{"Channels.DeleteAt": int(0)},
			sq.Eq{"Users.DeleteAt": int(0)},
			sq.Eq{"Channels.Type": []string{"D", "G"}},
		}).
		OrderBy("p.Id").
		Limit(uint64(limit))

	queryString, args, err := query.ToSql()
	if err != nil {
		return nil, errors.Wrap(err, "post_tosql")
	}

	var posts []*model.DirectPostForExport
	if _, err = s.GetReplica().Select(&posts, queryString, args...); err != nil {
		return nil, errors.Wrap(err, "failed to find Posts")
	}
	var channelIds []string
	for _, post := range posts {
		channelIds = append(channelIds, post.ChannelId)
	}
	query = s.getQueryBuilder().
		Select("u.Username as Username, ChannelId, UserId, cm.Roles as Roles, LastViewedAt, MsgCount, MentionCount, cm.NotifyProps as NotifyProps, LastUpdateAt, SchemeUser, SchemeAdmin, (SchemeGuest IS NOT NULL AND SchemeGuest) as SchemeGuest").
		From("ChannelMembers cm").
		Join("Users u ON ( u.Id = cm.UserId )").
		Where(sq.Eq{
			"cm.ChannelId": channelIds,
		})

	queryString, args, err = query.ToSql()
	if err != nil {
		return nil, errors.Wrap(err, "post_tosql")
	}

	var channelMembers []*model.ChannelMemberForExport
	if _, err := s.GetReplica().Select(&channelMembers, queryString, args...); err != nil {
		return nil, errors.Wrap(err, "failed to find ChannelMembers")
	}

	// Build a map of channels and their posts
	postsChannelMap := make(map[string][]*model.DirectPostForExport)
	for _, post := range posts {
		post.ChannelMembers = &[]string{}
		postsChannelMap[post.ChannelId] = append(postsChannelMap[post.ChannelId], post)
	}

	// Build a map of channels and their members
	channelMembersMap := make(map[string][]string)
	for _, member := range channelMembers {
		channelMembersMap[member.ChannelId] = append(channelMembersMap[member.ChannelId], member.Username)
	}

	// Populate each post ChannelMembers extracting it from the channelMembersMap
	for channelId := range channelMembersMap {
		for _, post := range postsChannelMap[channelId] {
			*post.ChannelMembers = channelMembersMap[channelId]
		}
	}
	return posts, nil
}

func (s *SqlPostStore) SearchPostsInTeamForUser(paramsList []*model.SearchParams, userId, teamId string, page, perPage int) (*model.PostSearchResults, error) {
	// Since we don't support paging for DB search, we just return nothing for later pages
	if page > 0 {
		return model.MakePostSearchResults(model.NewPostList(), nil), nil
	}

	if err := model.IsSearchParamsListValid(paramsList); err != nil {
		return nil, err
	}

	var wg sync.WaitGroup

	pchan := make(chan store.StoreResult, len(paramsList))

	for _, params := range paramsList {
		// remove any unquoted term that contains only non-alphanumeric chars
		// ex: abcd "**" && abc     >>     abcd "**" abc
		params.Terms = removeNonAlphaNumericUnquotedTerms(params.Terms, " ")

		wg.Add(1)

		go func(params *model.SearchParams) {
			defer wg.Done()
			postList, err := s.search(teamId, userId, params, false, false)
			pchan <- store.StoreResult{Data: postList, NErr: err}
		}(params)
	}

	wg.Wait()
	close(pchan)

	posts := model.NewPostList()

	for result := range pchan {
		if result.NErr != nil {
			return nil, result.NErr
		}
		data := result.Data.(*model.PostList)
		posts.Extend(data)
	}

	posts.SortByCreateAt()

	return model.MakePostSearchResults(posts, nil), nil
}

func (s *SqlPostStore) GetOldestEntityCreationTime() (int64, error) {
	query := s.getQueryBuilder().Select("MIN(min_createat) min_createat").
		Suffix(`FROM (
					(SELECT MIN(createat) min_createat FROM Posts)
					UNION
					(SELECT MIN(createat) min_createat FROM Users)
					UNION
					(SELECT MIN(createat) min_createat FROM Channels)
				) entities`)
	queryString, _, err := query.ToSql()
	if err != nil {
		return -1, errors.Wrap(err, "post_tosql")
	}
	row := s.GetReplica().Db.QueryRow(queryString)
	var oldest int64
	if err := row.Scan(&oldest); err != nil {
		return -1, errors.Wrap(err, "unable to scan oldest entity creation time")
	}
	return oldest, nil
}

func (s *SqlPostStore) cleanupThreads(postId, rootId, userId string, permanent bool) error {
	if permanent {
		if _, err := s.GetMaster().Exec("DELETE FROM Threads WHERE PostId = :Id", map[string]interface{}{"Id": postId}); err != nil {
			return errors.Wrap(err, "failed to delete Threads")
		}
		if _, err := s.GetMaster().Exec("DELETE FROM ThreadMemberships WHERE PostId = :Id", map[string]interface{}{"Id": postId}); err != nil {
			return errors.Wrap(err, "failed to delete ThreadMemberships")
		}
		return nil
	}
	if len(rootId) > 0 {
		thread, err := s.Thread().Get(rootId)
		if err != nil {
			if err != sql.ErrNoRows {
				return errors.Wrap(err, "failed to get a thread")
			}
		}
		if thread != nil {
			thread.ReplyCount -= 1
			if _, err = s.Thread().Update(thread); err != nil {
				return errors.Wrap(err, "failed to update thread")
			}
		}
	}
	return nil
}

func (s *SqlPostStore) updateThreadsFromPosts(transaction *gorp.Transaction, posts []*model.Post) error {
	postsByRoot := map[string][]*model.Post{}
	var rootIds []string
	for _, post := range posts {
		// skip if post is not a part of a thread
		if len(post.RootId) == 0 {
			continue
		}
		rootIds = append(rootIds, post.RootId)
		postsByRoot[post.RootId] = append(postsByRoot[post.RootId], post)
	}
	if len(rootIds) == 0 {
		return nil
	}
	now := model.GetMillis()
	threadsByRootsSql, threadsByRootsArgs, _ := s.getQueryBuilder().Select("*").From("Threads").Where(sq.Eq{"PostId": rootIds}).ToSql()
	var threadsByRoots []*model.Thread
	if _, err := transaction.Select(&threadsByRoots, threadsByRootsSql, threadsByRootsArgs...); err != nil {
		return err
	}

	threadByRoot := map[string]*model.Thread{}
	for _, thread := range threadsByRoots {
		threadByRoot[thread.PostId] = thread
	}

	for rootId, posts := range postsByRoot {
		if thread, found := threadByRoot[rootId]; !found {
			// calculate participants
			var participants model.StringArray
			if _, err := transaction.Select(&participants, "SELECT DISTINCT UserId FROM Posts WHERE RootId=:RootId OR Id=:RootId", map[string]interface{}{"RootId": rootId}); err != nil {
				return err
			}
			// calculate reply count
			count, err := transaction.SelectInt("SELECT COUNT(Id) FROM Posts WHERE RootId=:RootId And DeleteAt=0", map[string]interface{}{"RootId": rootId})
			if err != nil {
				return err
			}
			// no metadata entry, create one
			if err := transaction.Insert(&model.Thread{
				PostId:       rootId,
				ChannelId:    posts[0].ChannelId,
				ReplyCount:   count,
				LastReplyAt:  now,
				Participants: participants,
			}); err != nil {
				return err
			}
		} else {
			// metadata exists, update it
			thread.LastReplyAt = now
			for _, post := range posts {
				thread.ReplyCount += 1
				if !thread.Participants.Contains(post.UserId) {
					thread.Participants = append(thread.Participants, post.UserId)
				}
			}
			if _, err := transaction.Update(thread); err != nil {
				return err
			}
		}
	}
	return nil
}<|MERGE_RESOLUTION|>--- conflicted
+++ resolved
@@ -24,11 +24,7 @@
 )
 
 type SqlPostStore struct {
-<<<<<<< HEAD
-	*SqlSupplier
-=======
 	*SqlStore
->>>>>>> 837b818b
 	metrics           einterfaces.MetricsInterface
 	maxPostSizeOnce   sync.Once
 	maxPostSizeCached int
@@ -64,18 +60,14 @@
 	}
 }
 
-<<<<<<< HEAD
-func newSqlPostStore(sqlSupplier *SqlSupplier, metrics einterfaces.MetricsInterface) store.PostStore {
-=======
 func newSqlPostStore(sqlStore *SqlStore, metrics einterfaces.MetricsInterface) store.PostStore {
->>>>>>> 837b818b
 	s := &SqlPostStore{
-		SqlSupplier:       sqlSupplier,
+		SqlStore:          sqlStore,
 		metrics:           metrics,
 		maxPostSizeCached: model.POST_MESSAGE_MAX_RUNES_V1,
 	}
 
-	for _, db := range sqlSupplier.GetAllConns() {
+	for _, db := range sqlStore.GetAllConns() {
 		table := db.AddTableWithName(model.Post{}, "Posts").SetKeys(false, "Id")
 		table.ColMap("Id").SetMaxSize(26)
 		table.ColMap("UserId").SetMaxSize(26)
