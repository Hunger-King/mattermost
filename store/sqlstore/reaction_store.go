--- conflicted
+++ resolved
@@ -207,18 +207,10 @@
 			SELECT PostId FROM Reactions
 			LEFT JOIN Posts ON Reactions.PostId = Posts.Id
 			WHERE Posts.Id IS NULL
-<<<<<<< HEAD
-			LIMIT :Limit
-		) AS A
-	)`
-	props := map[string]interface{}{"Limit": limit}
-	result, err := s.GetMaster().Exec(query, props)
-=======
 			LIMIT ?
 		) AS A
 	)`
 	result, err := s.GetMasterX().Exec(query, limit)
->>>>>>> 929caaff
 	if err != nil {
 		return
 	}
@@ -250,11 +242,7 @@
 	reaction.DeleteAt = 0
 
 	if s.DriverName() == model.DatabaseDriverMysql {
-<<<<<<< HEAD
-		if _, err := transaction.Exec(
-=======
 		if _, err := transaction.NamedExec(
->>>>>>> 929caaff
 			`INSERT INTO
 				Reactions
 				(UserId, PostId, EmojiName, CreateAt, UpdateAt, DeleteAt, RemoteId)
@@ -265,11 +253,7 @@
 			return err
 		}
 	} else if s.DriverName() == model.DatabaseDriverPostgres {
-<<<<<<< HEAD
-		if _, err := transaction.Exec(
-=======
 		if _, err := transaction.NamedExec(
->>>>>>> 929caaff
 			`INSERT INTO
 				Reactions
 				(UserId, PostId, EmojiName, CreateAt, UpdateAt, DeleteAt, RemoteId)
