--- conflicted
+++ resolved
@@ -3569,9 +3569,6 @@
         state:
           description: The current state of the installation
           type: string
-<<<<<<< HEAD
-    # Outgoing OAuth Connections
-=======
     UserLimits:
       type: object
       properties:
@@ -3584,7 +3581,6 @@
           type: integer
           format: int64
   # Outgoing OAuth Connections
->>>>>>> 81a1d725
     OutgoingOAuthConnectionGetItem:
       type: object
       properties:
