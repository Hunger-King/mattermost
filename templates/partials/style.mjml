--- conflicted
+++ resolved
@@ -7,243 +7,5 @@
   <mj-class name="logo" width="132px" height="21.76px" padding="0px" />
 </mj-attributes>
 
-<<<<<<< HEAD
-<mj-style>
-  @import url(https://fonts.googleapis.com/css?family=Open+Sans:300,400,500,600,700);
-  
-  .emailBody {
-    background: #F3F3F3 !important;
-  }
-
-  .emailBody a{
-    text-decoration: none !important;
-    color: #1C58D9 !important;
-  }
-
-  .title div {
-    font-weight: 600 !important;
-    font-size: 28px !important;
-    line-height: 36px !important;
-    letter-spacing: -0.01em !important;
-    color: #3F4350 !important;
-  }
-
-  .subTitle div {
-    font-size: 16px !important;
-    line-height: 24px !important;
-    color: rgba(63, 67, 80, 0.64) !important;
-  }
-
-  .subTitle a {
-    color: rgb(28, 88, 217) !important;
-  }
-
-  .subTitle a {
-    color: rgba(28, 88, 217, 1) !important;
-  }
-
-  .button a {
-    background-color: #1C58D9 !important;
-    font-weight: 600 !important;
-    font-size: 16px !important;
-    line-height: 18px !important;
-    color: #FFFFFF !important;
-    padding: 15px 24px !important;
-  }
-
-  .messageButton a{
-    background-color: #FFFFFF !important;
-    border: 1px solid #FFFFFF !important;
-    box-sizing: border-box !important;
-    color: #1C58D9 !important;
-    padding: 12px 20px !important;
-    font-weight: 600 !important;
-    font-size: 14px !important;
-    line-height: 14px !important;
-  }
-
-  .info div {
-    font-size: 14px !important;
-    line-height: 20px !important;
-    color: #3F4350 !important;
-    padding: 40px 0px !important;
-  }
-
-  .footerTitle div {
-    font-weight: 600 !important;
-    font-size: 16px !important;
-    line-height: 24px !important;
-    color: #3F4350 !important;
-    padding: 0px 0px 4px 0px !important;
-  }
-
-  .footerInfo div {
-    font-size: 14px !important;
-    line-height: 20px !important;
-    color: #3F4350 !important;
-    padding: 0px 48px 0px 48px !important;
-  }
-
-  .footerInfo a {
-    color: #1C58D9 !important;
-  }
-
-  .appDownloadButton a{
-    background-color: #FFFFFF !important;
-    border: 1px solid #1C58D9 !important;
-    box-sizing: border-box !important;
-    color: #1C58D9 !important;
-    padding: 13px 20px !important;
-    font-weight: 600 !important;
-    font-size: 14px !important;
-    line-height: 14px !important;
-  }
-
-  .emailFooter div {
-    font-size: 12px !important;
-    line-height: 16px !important;
-    color: rgba(63, 67, 80, 0.56) !important;
-    padding: 8px 24px 8px 24px !important;
-  }
-
-  .postCard {
-    padding: 0px 24px 40px 24px !important;
-  }
-
-  .messageCard {
-    background: #FFFFFF !important;
-    border: 1px solid rgba(61, 60, 64, 0.08) !important;
-    box-sizing: border-box !important;
-    box-shadow: 0px 8px 24px rgba(0, 0, 0, 0.12) !important;
-    border-radius: 4px !important;
-    padding: 32px !important;
-  }
-
-  .messageAvatar img {
-    width: 32px !important;
-    height: 32px !important;
-    padding: 0px !important;
-    border-radius: 32px !important;
-  }
-
-  .messageAvatarCol {
-    width: 32px !important;
-  }
-
-  .postNameAndTime {
-    padding: 0px 0px 4px 0px !important;
-    display: flex;
-  }
-  .senderName {
-    font-family: Open Sans, sans-serif;
-    text-align: left !important;
-    font-weight: 600 !important;
-    font-size: 14px !important;
-    line-height: 20px !important;
-    color: #3F4350 !important;
-  }
-
-  .time {
-    font-family: Open Sans, sans-serif;
-    font-size: 12px;
-    line-height: 16px;
-    color: rgba(63, 67, 80, 0.56);
-    padding: 2px 6px;
-    align-items: center;
-    float: left;
-  }
-    
-  .channelBg {
-    background: rgba(63, 67, 80, 0.08);
-    border-radius: 4px;
-    display: flex;
-    padding-left: 4px; 
-  }
-
-  .channelLogo {
-    width: 10px;
-    height: 10px;
-    padding: 5px 4px 5px 6px;
-    float: left;
-  }
-
-  .channelName {
-    font-family: Open Sans, sans-serif;
-    font-weight: 600;
-    font-size: 10px;
-    line-height: 16px;
-    letter-spacing: 0.01em;
-    text-transform: uppercase;
-    color: rgba(63, 67, 80, 0.64);
-    padding: 2px 6px 2px 0px;
-  }
-
-  .gmChannelCount {
-    background-color: rgba(63, 67, 80, 0.2);
-    padding: 0 5px;
-    border-radius: 2px;
-    margin-right: 2px;
-  }
-  
-  .senderMessage div {
-    text-align: left !important;
-    font-size: 14px !important;
-    line-height: 20px !important;
-    color: #3F4350 !important;
-    padding: 0px !important;
-  }
-
-  .senderInfoCol {
-    width: 394px !important;
-    padding: 0px 0px 0px 12px !important;
-  }
-
-  @media all and (min-width: 541px) {
-    .emailBody {
-      padding: 32px !important;
-    }
-  }
-
-  @media all and (max-width: 540px) and (min-width: 401px) {
-    .emailBody {
-      padding: 16px !important;
-    }
-
-    .messageCard {
-      padding: 16px !important;
-    }
-
-    .senderInfoCol {
-      width: 80% !important;
-      padding: 0px 0px 0px 12px !important;
-    }
-  }
-
-  @media all and (max-width: 400px) {
-    .emailBody {
-      padding: 0px !important;
-    }
-
-    .footerInfo div {
-      padding: 0px !important;
-    }
-
-    .messageCard {
-      padding: 16px !important;
-    }
-
-    .postCard {
-      padding: 0px 0px 40px 0px !important;
-    }
-    
-    .senderInfoCol {
-      width: 80% !important;
-      padding: 0px 0px 0px 12px !important;
-    }
-  }
-
-</mj-style>
-=======
 <mj-include type="css" path="./style.css"/>
-<mj-include type="css" css-inline="inline" path="./style.css"/>
->>>>>>> 929caaff
+<mj-include type="css" css-inline="inline" path="./style.css"/>