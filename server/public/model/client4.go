// Copyright (c) 2015-present Mattermost, Inc. All Rights Reserved.
// See LICENSE.txt for license information.

package model

import (
	"bytes"
	"context"
	"encoding/json"
	"fmt"
	"io"
	"mime/multipart"
	"net"
	"net/http"
	"net/url"
	"strconv"
	"strings"
)

const (
	HeaderRequestId                 = "X-Request-ID"
	HeaderVersionId                 = "X-Version-ID"
	HeaderClusterId                 = "X-Cluster-ID"
	HeaderEtagServer                = "ETag"
	HeaderEtagClient                = "If-None-Match"
	HeaderForwarded                 = "X-Forwarded-For"
	HeaderRealIP                    = "X-Real-IP"
	HeaderForwardedProto            = "X-Forwarded-Proto"
	HeaderToken                     = "token"
	HeaderCsrfToken                 = "X-CSRF-Token"
	HeaderBearer                    = "BEARER"
	HeaderAuth                      = "Authorization"
	HeaderCloudToken                = "X-Cloud-Token"
	HeaderRemoteclusterToken        = "X-RemoteCluster-Token"
	HeaderRemoteclusterId           = "X-RemoteCluster-Id"
	HeaderRequestedWith             = "X-Requested-With"
	HeaderRequestedWithXML          = "XMLHttpRequest"
	HeaderFirstInaccessiblePostTime = "First-Inaccessible-Post-Time"
	HeaderFirstInaccessibleFileTime = "First-Inaccessible-File-Time"
	HeaderRange                     = "Range"
	STATUS                          = "status"
	StatusOk                        = "OK"
	StatusFail                      = "FAIL"
	StatusUnhealthy                 = "UNHEALTHY"
	StatusRemove                    = "REMOVE"
	ConnectionId                    = "Connection-Id"

	ClientDir = "client"

	APIURLSuffixV1 = "/api/v1"
	APIURLSuffixV4 = "/api/v4"
	APIURLSuffixV5 = "/api/v5"
	APIURLSuffix   = APIURLSuffixV4
)

type Response struct {
	StatusCode    int
	RequestId     string
	Etag          string
	ServerVersion string
	Header        http.Header
}

type Client4 struct {
	URL        string       // The location of the server, for example  "http://localhost:8065"
	APIURL     string       // The api location of the server, for example "http://localhost:8065/api/v4"
	HTTPClient *http.Client // The http client
	AuthToken  string
	AuthType   string
	HTTPHeader map[string]string // Headers to be copied over for each request

	// TrueString is the string value sent to the server for true boolean query parameters.
	trueString string

	// FalseString is the string value sent to the server for false boolean query parameters.
	falseString string
}

// SetBoolString is a helper method for overriding how true and false query string parameters are
// sent to the server.
//
// This method is only exposed for testing. It is never necessary to configure these values
// in production.
func (c *Client4) SetBoolString(value bool, valueStr string) {
	if value {
		c.trueString = valueStr
	} else {
		c.falseString = valueStr
	}
}

// boolString builds the query string parameter for boolean values.
func (c *Client4) boolString(value bool) string {
	if value && c.trueString != "" {
		return c.trueString
	} else if !value && c.falseString != "" {
		return c.falseString
	}

	if value {
		return "true"
	}
	return "false"
}

func (c *Client4) ArrayFromJSON(data io.Reader) []string {
	var objmap []string
	json.NewDecoder(data).Decode(&objmap)
	if objmap == nil {
		return make([]string, 0)
	}
	return objmap
}

func closeBody(r *http.Response) {
	if r.Body != nil {
		_, _ = io.Copy(io.Discard, r.Body)
		_ = r.Body.Close()
	}
}

func NewAPIv4Client(url string) *Client4 {
	url = strings.TrimRight(url, "/")
	return &Client4{url, url + APIURLSuffix, &http.Client{}, "", "", map[string]string{}, "", ""}
}

func NewAPIv4SocketClient(socketPath string) *Client4 {
	tr := &http.Transport{
		Dial: func(network, addr string) (net.Conn, error) {
			return net.Dial("unix", socketPath)
		},
	}

	client := NewAPIv4Client("http://_")
	client.HTTPClient = &http.Client{Transport: tr}

	return client
}

func BuildResponse(r *http.Response) *Response {
	if r == nil {
		return nil
	}

	return &Response{
		StatusCode:    r.StatusCode,
		RequestId:     r.Header.Get(HeaderRequestId),
		Etag:          r.Header.Get(HeaderEtagServer),
		ServerVersion: r.Header.Get(HeaderVersionId),
		Header:        r.Header,
	}
}

func (c *Client4) SetToken(token string) {
	c.AuthToken = token
	c.AuthType = HeaderBearer
}

// MockSession is deprecated in favour of SetToken
func (c *Client4) MockSession(token string) {
	c.SetToken(token)
}

func (c *Client4) SetOAuthToken(token string) {
	c.AuthToken = token
	c.AuthType = HeaderToken
}

func (c *Client4) ClearOAuthToken() {
	c.AuthToken = ""
	c.AuthType = HeaderBearer
}

func (c *Client4) usersRoute() string {
	return "/users"
}

func (c *Client4) reportsRoute() string {
	return "/reports"
}

func (c *Client4) userRoute(userId string) string {
	return fmt.Sprintf(c.usersRoute()+"/%v", userId)
}

func (c *Client4) userThreadsRoute(userID, teamID string) string {
	return c.userRoute(userID) + c.teamRoute(teamID) + "/threads"
}

func (c *Client4) userThreadRoute(userId, teamId, threadId string) string {
	return c.userThreadsRoute(userId, teamId) + "/" + threadId
}

func (c *Client4) userCategoryRoute(userID, teamID string) string {
	return c.userRoute(userID) + c.teamRoute(teamID) + "/channels/categories"
}

func (c *Client4) userAccessTokensRoute() string {
	return fmt.Sprintf(c.usersRoute() + "/tokens")
}

func (c *Client4) userAccessTokenRoute(tokenId string) string {
	return fmt.Sprintf(c.usersRoute()+"/tokens/%v", tokenId)
}

func (c *Client4) userByUsernameRoute(userName string) string {
	return fmt.Sprintf(c.usersRoute()+"/username/%v", userName)
}

func (c *Client4) userByEmailRoute(email string) string {
	return fmt.Sprintf(c.usersRoute()+"/email/%v", email)
}

func (c *Client4) botsRoute() string {
	return "/bots"
}

func (c *Client4) botRoute(botUserId string) string {
	return fmt.Sprintf("%s/%s", c.botsRoute(), botUserId)
}

func (c *Client4) teamsRoute() string {
	return "/teams"
}

func (c *Client4) teamRoute(teamId string) string {
	return fmt.Sprintf(c.teamsRoute()+"/%v", teamId)
}

func (c *Client4) teamAutoCompleteCommandsRoute(teamId string) string {
	return fmt.Sprintf(c.teamsRoute()+"/%v/commands/autocomplete", teamId)
}

func (c *Client4) teamByNameRoute(teamName string) string {
	return fmt.Sprintf(c.teamsRoute()+"/name/%v", teamName)
}

func (c *Client4) teamMemberRoute(teamId, userId string) string {
	return fmt.Sprintf(c.teamRoute(teamId)+"/members/%v", userId)
}

func (c *Client4) teamMembersRoute(teamId string) string {
	return fmt.Sprintf(c.teamRoute(teamId) + "/members")
}

func (c *Client4) teamStatsRoute(teamId string) string {
	return fmt.Sprintf(c.teamRoute(teamId) + "/stats")
}

func (c *Client4) teamImportRoute(teamId string) string {
	return fmt.Sprintf(c.teamRoute(teamId) + "/import")
}

func (c *Client4) channelsRoute() string {
	return "/channels"
}

func (c *Client4) channelsForTeamRoute(teamId string) string {
	return fmt.Sprintf(c.teamRoute(teamId) + "/channels")
}

func (c *Client4) channelRoute(channelId string) string {
	return fmt.Sprintf(c.channelsRoute()+"/%v", channelId)
}

func (c *Client4) channelByNameRoute(channelName, teamId string) string {
	return fmt.Sprintf(c.teamRoute(teamId)+"/channels/name/%v", channelName)
}

func (c *Client4) channelsForTeamForUserRoute(teamId, userId string, includeDeleted bool) string {
	route := fmt.Sprintf(c.userRoute(userId) + c.teamRoute(teamId) + "/channels")
	if includeDeleted {
		query := fmt.Sprintf("?include_deleted=%v", includeDeleted)
		return route + query
	}
	return route
}

func (c *Client4) channelByNameForTeamNameRoute(channelName, teamName string) string {
	return fmt.Sprintf(c.teamByNameRoute(teamName)+"/channels/name/%v", channelName)
}

func (c *Client4) channelMembersRoute(channelId string) string {
	return fmt.Sprintf(c.channelRoute(channelId) + "/members")
}

func (c *Client4) channelMemberRoute(channelId, userId string) string {
	return fmt.Sprintf(c.channelMembersRoute(channelId)+"/%v", userId)
}

func (c *Client4) postsRoute() string {
	return "/posts"
}

func (c *Client4) postsEphemeralRoute() string {
	return "/posts/ephemeral"
}

func (c *Client4) configRoute() string {
	return "/config"
}

func (c *Client4) licenseRoute() string {
	return "/license"
}

func (c *Client4) postRoute(postId string) string {
	return fmt.Sprintf(c.postsRoute()+"/%v", postId)
}

func (c *Client4) filesRoute() string {
	return "/files"
}

func (c *Client4) fileRoute(fileId string) string {
	return fmt.Sprintf(c.filesRoute()+"/%v", fileId)
}

func (c *Client4) uploadsRoute() string {
	return "/uploads"
}

func (c *Client4) uploadRoute(uploadId string) string {
	return fmt.Sprintf("%s/%s", c.uploadsRoute(), uploadId)
}

func (c *Client4) pluginsRoute() string {
	return "/plugins"
}

func (c *Client4) pluginRoute(pluginId string) string {
	return fmt.Sprintf(c.pluginsRoute()+"/%v", pluginId)
}

func (c *Client4) systemRoute() string {
	return "/system"
}

func (c *Client4) cloudRoute() string {
	return "/cloud"
}

func (c *Client4) hostedCustomerRoute() string {
	return "/hosted_customer"
}

func (c *Client4) testEmailRoute() string {
	return "/email/test"
}

func (c *Client4) usageRoute() string {
	return "/usage"
}

func (c *Client4) testSiteURLRoute() string {
	return "/site_url/test"
}

func (c *Client4) testS3Route() string {
	return "/file/s3_test"
}

func (c *Client4) databaseRoute() string {
	return "/database"
}

func (c *Client4) cacheRoute() string {
	return "/caches"
}

func (c *Client4) clusterRoute() string {
	return "/cluster"
}

func (c *Client4) incomingWebhooksRoute() string {
	return "/hooks/incoming"
}

func (c *Client4) incomingWebhookRoute(hookID string) string {
	return fmt.Sprintf(c.incomingWebhooksRoute()+"/%v", hookID)
}

func (c *Client4) complianceReportsRoute() string {
	return "/compliance/reports"
}

func (c *Client4) complianceReportRoute(reportId string) string {
	return fmt.Sprintf("%s/%s", c.complianceReportsRoute(), reportId)
}

func (c *Client4) complianceReportDownloadRoute(reportId string) string {
	return fmt.Sprintf("%s/%s/download", c.complianceReportsRoute(), reportId)
}

func (c *Client4) outgoingWebhooksRoute() string {
	return "/hooks/outgoing"
}

func (c *Client4) outgoingWebhookRoute(hookID string) string {
	return fmt.Sprintf(c.outgoingWebhooksRoute()+"/%v", hookID)
}

func (c *Client4) preferencesRoute(userId string) string {
	return fmt.Sprintf(c.userRoute(userId) + "/preferences")
}

func (c *Client4) userStatusRoute(userId string) string {
	return fmt.Sprintf(c.userRoute(userId) + "/status")
}

func (c *Client4) userStatusesRoute() string {
	return fmt.Sprintf(c.usersRoute() + "/status")
}

func (c *Client4) samlRoute() string {
	return "/saml"
}

func (c *Client4) ldapRoute() string {
	return "/ldap"
}

func (c *Client4) brandRoute() string {
	return "/brand"
}

func (c *Client4) dataRetentionRoute() string {
	return "/data_retention"
}

func (c *Client4) dataRetentionPolicyRoute(policyID string) string {
	return fmt.Sprintf(c.dataRetentionRoute()+"/policies/%v", policyID)
}

func (c *Client4) elasticsearchRoute() string {
	return "/elasticsearch"
}

func (c *Client4) bleveRoute() string {
	return "/bleve"
}

func (c *Client4) commandsRoute() string {
	return "/commands"
}

func (c *Client4) commandRoute(commandId string) string {
	return fmt.Sprintf(c.commandsRoute()+"/%v", commandId)
}

func (c *Client4) commandMoveRoute(commandId string) string {
	return fmt.Sprintf(c.commandsRoute()+"/%v/move", commandId)
}

func (c *Client4) draftsRoute() string {
	return "/drafts"
}

func (c *Client4) emojisRoute() string {
	return "/emoji"
}

func (c *Client4) emojiRoute(emojiId string) string {
	return fmt.Sprintf(c.emojisRoute()+"/%v", emojiId)
}

func (c *Client4) emojiByNameRoute(name string) string {
	return fmt.Sprintf(c.emojisRoute()+"/name/%v", name)
}

func (c *Client4) reactionsRoute() string {
	return "/reactions"
}

func (c *Client4) oAuthAppsRoute() string {
	return "/oauth/apps"
}

func (c *Client4) oAuthAppRoute(appId string) string {
	return fmt.Sprintf("/oauth/apps/%v", appId)
}

func (c *Client4) outgoingOAuthConnectionsRoute() string {
	return "/oauth/outgoing_connections"
}

func (c *Client4) outgoingOAuthConnectionRoute(id string) string {
	return fmt.Sprintf("/oauth/outgoing_connections/%s", id)
}

func (c *Client4) jobsRoute() string {
	return "/jobs"
}

func (c *Client4) rolesRoute() string {
	return "/roles"
}

func (c *Client4) schemesRoute() string {
	return "/schemes"
}

func (c *Client4) schemeRoute(id string) string {
	return c.schemesRoute() + fmt.Sprintf("/%v", id)
}

func (c *Client4) analyticsRoute() string {
	return "/analytics"
}

func (c *Client4) timezonesRoute() string {
	return fmt.Sprintf(c.systemRoute() + "/timezones")
}

func (c *Client4) channelSchemeRoute(channelId string) string {
	return fmt.Sprintf(c.channelsRoute()+"/%v/scheme", channelId)
}

func (c *Client4) teamSchemeRoute(teamId string) string {
	return fmt.Sprintf(c.teamsRoute()+"/%v/scheme", teamId)
}

func (c *Client4) totalUsersStatsRoute() string {
	return fmt.Sprintf(c.usersRoute() + "/stats")
}

func (c *Client4) redirectLocationRoute() string {
	return "/redirect_location"
}

func (c *Client4) serverBusyRoute() string {
	return "/server_busy"
}

func (c *Client4) userTermsOfServiceRoute(userId string) string {
	return c.userRoute(userId) + "/terms_of_service"
}

func (c *Client4) termsOfServiceRoute() string {
	return "/terms_of_service"
}

func (c *Client4) groupsRoute() string {
	return "/groups"
}

func (c *Client4) publishUserTypingRoute(userId string) string {
	return c.userRoute(userId) + "/typing"
}

func (c *Client4) groupRoute(groupID string) string {
	return fmt.Sprintf("%s/%s", c.groupsRoute(), groupID)
}

func (c *Client4) groupSyncableRoute(groupID, syncableID string, syncableType GroupSyncableType) string {
	return fmt.Sprintf("%s/%ss/%s", c.groupRoute(groupID), strings.ToLower(syncableType.String()), syncableID)
}

func (c *Client4) groupSyncablesRoute(groupID string, syncableType GroupSyncableType) string {
	return fmt.Sprintf("%s/%ss", c.groupRoute(groupID), strings.ToLower(syncableType.String()))
}

func (c *Client4) importsRoute() string {
	return "/imports"
}

func (c *Client4) exportsRoute() string {
	return "/exports"
}

func (c *Client4) exportRoute(name string) string {
	return fmt.Sprintf(c.exportsRoute()+"/%v", name)
}

func (c *Client4) sharedChannelsRoute() string {
	return "/sharedchannels"
}

func (c *Client4) ipFiltersRoute() string {
	return "/ip_filtering"
}

func (c *Client4) permissionsRoute() string {
	return "/permissions"
}

<<<<<<< HEAD
func (c *Client4) bookmarksRoute(channelId string) string {
	return c.channelRoute(channelId) + "/bookmarks"
}

func (c *Client4) bookmarkRoute(channelId, bookmarkId string) string {
	return fmt.Sprintf(c.bookmarksRoute(channelId)+"/%v", bookmarkId)
=======
func (c *Client4) limitsRoute() string {
	return "/limits"
>>>>>>> bb88b92b
}

func (c *Client4) DoAPIGet(ctx context.Context, url string, etag string) (*http.Response, error) {
	return c.DoAPIRequest(ctx, http.MethodGet, c.APIURL+url, "", etag)
}

func (c *Client4) DoAPIPost(ctx context.Context, url string, data string) (*http.Response, error) {
	return c.DoAPIRequest(ctx, http.MethodPost, c.APIURL+url, data, "")
}

func (c *Client4) DoAPIDeleteBytes(ctx context.Context, url string, data []byte) (*http.Response, error) {
	return c.DoAPIRequestBytes(ctx, http.MethodDelete, c.APIURL+url, data, "")
}

func (c *Client4) DoAPIPatchBytes(ctx context.Context, url string, data []byte) (*http.Response, error) {
	return c.DoAPIRequestBytes(ctx, http.MethodPatch, c.APIURL+url, data, "")
}

func (c *Client4) DoAPIPostBytes(ctx context.Context, url string, data []byte) (*http.Response, error) {
	return c.DoAPIRequestBytes(ctx, http.MethodPost, c.APIURL+url, data, "")
}

func (c *Client4) DoAPIPut(ctx context.Context, url string, data string) (*http.Response, error) {
	return c.DoAPIRequest(ctx, http.MethodPut, c.APIURL+url, data, "")
}

func (c *Client4) DoAPIPutBytes(ctx context.Context, url string, data []byte) (*http.Response, error) {
	return c.DoAPIRequestBytes(ctx, http.MethodPut, c.APIURL+url, data, "")
}

func (c *Client4) DoAPIDelete(ctx context.Context, url string) (*http.Response, error) {
	return c.DoAPIRequest(ctx, http.MethodDelete, c.APIURL+url, "", "")
}

func (c *Client4) DoAPIRequest(ctx context.Context, method, url, data, etag string) (*http.Response, error) {
	return c.DoAPIRequestReader(ctx, method, url, strings.NewReader(data), map[string]string{HeaderEtagClient: etag})
}

func (c *Client4) DoAPIRequestWithHeaders(ctx context.Context, method, url, data string, headers map[string]string) (*http.Response, error) {
	return c.DoAPIRequestReader(ctx, method, url, strings.NewReader(data), headers)
}

func (c *Client4) DoAPIRequestBytes(ctx context.Context, method, url string, data []byte, etag string) (*http.Response, error) {
	return c.DoAPIRequestReader(ctx, method, url, bytes.NewReader(data), map[string]string{HeaderEtagClient: etag})
}

func (c *Client4) DoAPIRequestReader(ctx context.Context, method, url string, data io.Reader, headers map[string]string) (*http.Response, error) {
	rq, err := http.NewRequestWithContext(ctx, method, url, data)
	if err != nil {
		return nil, err
	}

	for k, v := range headers {
		rq.Header.Set(k, v)
	}

	if c.AuthToken != "" {
		rq.Header.Set(HeaderAuth, c.AuthType+" "+c.AuthToken)
	}

	if c.HTTPHeader != nil && len(c.HTTPHeader) > 0 {
		for k, v := range c.HTTPHeader {
			rq.Header.Set(k, v)
		}
	}

	rp, err := c.HTTPClient.Do(rq)
	if err != nil {
		return rp, err
	}

	if rp.StatusCode == 304 {
		return rp, nil
	}

	if rp.StatusCode >= 300 {
		defer closeBody(rp)
		return rp, AppErrorFromJSON(rp.Body)
	}

	return rp, nil
}

func (c *Client4) DoUploadFile(ctx context.Context, url string, data []byte, contentType string) (*FileUploadResponse, *Response, error) {
	return c.doUploadFile(ctx, url, bytes.NewReader(data), contentType, 0)
}

func (c *Client4) doUploadFile(ctx context.Context, url string, body io.Reader, contentType string, contentLength int64) (*FileUploadResponse, *Response, error) {
	rq, err := http.NewRequest("POST", c.APIURL+url, body)
	if err != nil {
		return nil, nil, err
	}
	if contentLength != 0 {
		rq.ContentLength = contentLength
	}
	rq.Header.Set("Content-Type", contentType)

	if c.AuthToken != "" {
		rq.Header.Set(HeaderAuth, c.AuthType+" "+c.AuthToken)
	}

	rp, err := c.HTTPClient.Do(rq)
	if err != nil {
		return nil, BuildResponse(rp), err
	}
	defer closeBody(rp)

	if rp.StatusCode >= 300 {
		return nil, BuildResponse(rp), AppErrorFromJSON(rp.Body)
	}

	var res FileUploadResponse
	if err := json.NewDecoder(rp.Body).Decode(&res); err != nil {
		return nil, nil, NewAppError("doUploadFile", "api.unmarshal_error", nil, "", http.StatusInternalServerError).Wrap(err)
	}
	return &res, BuildResponse(rp), nil
}

func (c *Client4) DoEmojiUploadFile(ctx context.Context, url string, data []byte, contentType string) (*Emoji, *Response, error) {
	rq, err := http.NewRequestWithContext(ctx, "POST", c.APIURL+url, bytes.NewReader(data))
	if err != nil {
		return nil, nil, err
	}
	rq.Header.Set("Content-Type", contentType)

	if c.AuthToken != "" {
		rq.Header.Set(HeaderAuth, c.AuthType+" "+c.AuthToken)
	}

	rp, err := c.HTTPClient.Do(rq)
	if err != nil {
		return nil, BuildResponse(rp), err
	}
	defer closeBody(rp)

	if rp.StatusCode >= 300 {
		return nil, BuildResponse(rp), AppErrorFromJSON(rp.Body)
	}

	var e Emoji
	if err := json.NewDecoder(rp.Body).Decode(&e); err != nil {
		return nil, nil, NewAppError("DoEmojiUploadFile", "api.unmarshal_error", nil, "", http.StatusInternalServerError).Wrap(err)
	}
	return &e, BuildResponse(rp), nil
}

func (c *Client4) DoUploadImportTeam(ctx context.Context, url string, data []byte, contentType string) (map[string]string, *Response, error) {
	rq, err := http.NewRequest("POST", c.APIURL+url, bytes.NewReader(data))
	if err != nil {
		return nil, nil, err
	}
	rq.Header.Set("Content-Type", contentType)

	if c.AuthToken != "" {
		rq.Header.Set(HeaderAuth, c.AuthType+" "+c.AuthToken)
	}

	rp, err := c.HTTPClient.Do(rq)
	if err != nil {
		return nil, BuildResponse(rp), err
	}
	defer closeBody(rp)

	if rp.StatusCode >= 300 {
		return nil, BuildResponse(rp), AppErrorFromJSON(rp.Body)
	}

	return MapFromJSON(rp.Body), BuildResponse(rp), nil
}

// Authentication Section

// LoginById authenticates a user by user id and password.
func (c *Client4) LoginById(ctx context.Context, id string, password string) (*User, *Response, error) {
	m := make(map[string]string)
	m["id"] = id
	m["password"] = password
	return c.login(ctx, m)
}

// Login authenticates a user by login id, which can be username, email or some sort
// of SSO identifier based on server configuration, and a password.
func (c *Client4) Login(ctx context.Context, loginId string, password string) (*User, *Response, error) {
	m := make(map[string]string)
	m["login_id"] = loginId
	m["password"] = password
	return c.login(ctx, m)
}

// LoginByLdap authenticates a user by LDAP id and password.
func (c *Client4) LoginByLdap(ctx context.Context, loginId string, password string) (*User, *Response, error) {
	m := make(map[string]string)
	m["login_id"] = loginId
	m["password"] = password
	m["ldap_only"] = c.boolString(true)
	return c.login(ctx, m)
}

// LoginWithDevice authenticates a user by login id (username, email or some sort
// of SSO identifier based on configuration), password and attaches a device id to
// the session.
func (c *Client4) LoginWithDevice(ctx context.Context, loginId string, password string, deviceId string) (*User, *Response, error) {
	m := make(map[string]string)
	m["login_id"] = loginId
	m["password"] = password
	m["device_id"] = deviceId
	return c.login(ctx, m)
}

// LoginWithMFA logs a user in with a MFA token
func (c *Client4) LoginWithMFA(ctx context.Context, loginId, password, mfaToken string) (*User, *Response, error) {
	m := make(map[string]string)
	m["login_id"] = loginId
	m["password"] = password
	m["token"] = mfaToken
	return c.login(ctx, m)
}

func (c *Client4) login(ctx context.Context, m map[string]string) (*User, *Response, error) {
	r, err := c.DoAPIPost(ctx, "/users/login", MapToJSON(m))
	if err != nil {
		return nil, BuildResponse(r), err
	}
	defer closeBody(r)
	c.AuthToken = r.Header.Get(HeaderToken)
	c.AuthType = HeaderBearer

	var user User
	if err := json.NewDecoder(r.Body).Decode(&user); err != nil {
		return nil, nil, NewAppError("login", "api.unmarshal_error", nil, "", http.StatusInternalServerError).Wrap(err)
	}
	return &user, BuildResponse(r), nil
}

// Logout terminates the current user's session.
func (c *Client4) Logout(ctx context.Context) (*Response, error) {
	r, err := c.DoAPIPost(ctx, "/users/logout", "")
	if err != nil {
		return BuildResponse(r), err
	}
	defer closeBody(r)
	c.AuthToken = ""
	c.AuthType = HeaderBearer
	return BuildResponse(r), nil
}

// SwitchAccountType changes a user's login type from one type to another.
func (c *Client4) SwitchAccountType(ctx context.Context, switchRequest *SwitchRequest) (string, *Response, error) {
	buf, err := json.Marshal(switchRequest)
	if err != nil {
		return "", BuildResponse(nil), NewAppError("SwitchAccountType", "api.marshal_error", nil, "", http.StatusInternalServerError).Wrap(err)
	}
	r, err := c.DoAPIPostBytes(ctx, c.usersRoute()+"/login/switch", buf)
	if err != nil {
		return "", BuildResponse(r), err
	}
	defer closeBody(r)
	return MapFromJSON(r.Body)["follow_link"], BuildResponse(r), nil
}

// User Section

// CreateUser creates a user in the system based on the provided user struct.
func (c *Client4) CreateUser(ctx context.Context, user *User) (*User, *Response, error) {
	userJSON, err := json.Marshal(user)
	if err != nil {
		return nil, nil, NewAppError("CreateUser", "api.marshal_error", nil, "", http.StatusInternalServerError).Wrap(err)
	}

	r, err := c.DoAPIPost(ctx, c.usersRoute(), string(userJSON))
	if err != nil {
		return nil, BuildResponse(r), err
	}
	defer closeBody(r)
	var u User
	if err := json.NewDecoder(r.Body).Decode(&u); err != nil {
		return nil, nil, NewAppError("CreateUser", "api.unmarshal_error", nil, "", http.StatusInternalServerError).Wrap(err)
	}
	return &u, BuildResponse(r), nil
}

// CreateUserWithToken creates a user in the system based on the provided tokenId.
func (c *Client4) CreateUserWithToken(ctx context.Context, user *User, tokenId string) (*User, *Response, error) {
	if tokenId == "" {
		return nil, nil, NewAppError("MissingHashOrData", "api.user.create_user.missing_token.app_error", nil, "", http.StatusBadRequest)
	}

	query := "?t=" + tokenId
	buf, err := json.Marshal(user)
	if err != nil {
		return nil, nil, NewAppError("CreateUserWithToken", "api.marshal_error", nil, "", http.StatusInternalServerError).Wrap(err)
	}
	r, err := c.DoAPIPostBytes(ctx, c.usersRoute()+query, buf)
	if err != nil {
		return nil, BuildResponse(r), err
	}
	defer closeBody(r)

	var u User
	if err := json.NewDecoder(r.Body).Decode(&u); err != nil {
		return nil, nil, NewAppError("CreateUserWithToken", "api.unmarshal_error", nil, "", http.StatusInternalServerError).Wrap(err)
	}
	return &u, BuildResponse(r), nil
}

// CreateUserWithInviteId creates a user in the system based on the provided invited id.
func (c *Client4) CreateUserWithInviteId(ctx context.Context, user *User, inviteId string) (*User, *Response, error) {
	if inviteId == "" {
		return nil, nil, NewAppError("MissingInviteId", "api.user.create_user.missing_invite_id.app_error", nil, "", http.StatusBadRequest)
	}

	query := "?iid=" + url.QueryEscape(inviteId)
	buf, err := json.Marshal(user)
	if err != nil {
		return nil, nil, NewAppError("CreateUserWithInviteId", "api.marshal_error", nil, "", http.StatusInternalServerError).Wrap(err)
	}
	r, err := c.DoAPIPostBytes(ctx, c.usersRoute()+query, buf)
	if err != nil {
		return nil, BuildResponse(r), err
	}
	defer closeBody(r)

	var u User
	if err := json.NewDecoder(r.Body).Decode(&u); err != nil {
		return nil, nil, NewAppError("CreateUserWithInviteId", "api.unmarshal_error", nil, "", http.StatusInternalServerError).Wrap(err)
	}
	return &u, BuildResponse(r), nil
}

// GetMe returns the logged in user.
func (c *Client4) GetMe(ctx context.Context, etag string) (*User, *Response, error) {
	r, err := c.DoAPIGet(ctx, c.userRoute(Me), etag)
	if err != nil {
		return nil, BuildResponse(r), err
	}
	defer closeBody(r)
	var u User
	if r.StatusCode == http.StatusNotModified {
		return &u, BuildResponse(r), nil
	}
	if err := json.NewDecoder(r.Body).Decode(&u); err != nil {
		return nil, nil, NewAppError("GetMe", "api.unmarshal_error", nil, "", http.StatusInternalServerError).Wrap(err)
	}
	return &u, BuildResponse(r), nil
}

// GetUser returns a user based on the provided user id string.
func (c *Client4) GetUser(ctx context.Context, userId, etag string) (*User, *Response, error) {
	r, err := c.DoAPIGet(ctx, c.userRoute(userId), etag)
	if err != nil {
		return nil, BuildResponse(r), err
	}
	defer closeBody(r)
	var u User
	if r.StatusCode == http.StatusNotModified {
		return &u, BuildResponse(r), nil
	}
	if err := json.NewDecoder(r.Body).Decode(&u); err != nil {
		return nil, nil, NewAppError("GetUser", "api.unmarshal_error", nil, "", http.StatusInternalServerError).Wrap(err)
	}
	return &u, BuildResponse(r), nil
}

// GetUserByUsername returns a user based on the provided user name string.
func (c *Client4) GetUserByUsername(ctx context.Context, userName, etag string) (*User, *Response, error) {
	r, err := c.DoAPIGet(ctx, c.userByUsernameRoute(userName), etag)
	if err != nil {
		return nil, BuildResponse(r), err
	}
	defer closeBody(r)
	var u User
	if r.StatusCode == http.StatusNotModified {
		return &u, BuildResponse(r), nil
	}
	if err := json.NewDecoder(r.Body).Decode(&u); err != nil {
		return nil, nil, NewAppError("GetUserByUsername", "api.unmarshal_error", nil, "", http.StatusInternalServerError).Wrap(err)
	}
	return &u, BuildResponse(r), nil
}

// GetUserByEmail returns a user based on the provided user email string.
func (c *Client4) GetUserByEmail(ctx context.Context, email, etag string) (*User, *Response, error) {
	r, err := c.DoAPIGet(ctx, c.userByEmailRoute(email), etag)
	if err != nil {
		return nil, BuildResponse(r), err
	}
	defer closeBody(r)
	var u User
	if r.StatusCode == http.StatusNotModified {
		return &u, BuildResponse(r), nil
	}
	if err := json.NewDecoder(r.Body).Decode(&u); err != nil {
		return nil, nil, NewAppError("GetUserByEmail", "api.unmarshal_error", nil, "", http.StatusInternalServerError).Wrap(err)
	}
	return &u, BuildResponse(r), nil
}

// AutocompleteUsersInTeam returns the users on a team based on search term.
func (c *Client4) AutocompleteUsersInTeam(ctx context.Context, teamId string, username string, limit int, etag string) (*UserAutocomplete, *Response, error) {
	query := fmt.Sprintf("?in_team=%v&name=%v&limit=%d", teamId, username, limit)
	r, err := c.DoAPIGet(ctx, c.usersRoute()+"/autocomplete"+query, etag)
	if err != nil {
		return nil, BuildResponse(r), err
	}
	defer closeBody(r)
	var u UserAutocomplete
	if r.StatusCode == http.StatusNotModified {
		return &u, BuildResponse(r), nil
	}
	if err := json.NewDecoder(r.Body).Decode(&u); err != nil {
		return nil, nil, NewAppError("AutocompleteUsersInTeam", "api.unmarshal_error", nil, "", http.StatusInternalServerError).Wrap(err)
	}
	return &u, BuildResponse(r), nil
}

// AutocompleteUsersInChannel returns the users in a channel based on search term.
func (c *Client4) AutocompleteUsersInChannel(ctx context.Context, teamId string, channelId string, username string, limit int, etag string) (*UserAutocomplete, *Response, error) {
	query := fmt.Sprintf("?in_team=%v&in_channel=%v&name=%v&limit=%d", teamId, channelId, username, limit)
	r, err := c.DoAPIGet(ctx, c.usersRoute()+"/autocomplete"+query, etag)
	if err != nil {
		return nil, BuildResponse(r), err
	}
	defer closeBody(r)
	var u UserAutocomplete
	if r.StatusCode == http.StatusNotModified {
		return &u, BuildResponse(r), nil
	}
	if err := json.NewDecoder(r.Body).Decode(&u); err != nil {
		return nil, nil, NewAppError("AutocompleteUsersInChannel", "api.unmarshal_error", nil, "", http.StatusInternalServerError).Wrap(err)
	}
	return &u, BuildResponse(r), nil
}

// AutocompleteUsers returns the users in the system based on search term.
func (c *Client4) AutocompleteUsers(ctx context.Context, username string, limit int, etag string) (*UserAutocomplete, *Response, error) {
	query := fmt.Sprintf("?name=%v&limit=%d", username, limit)
	r, err := c.DoAPIGet(ctx, c.usersRoute()+"/autocomplete"+query, etag)
	if err != nil {
		return nil, BuildResponse(r), err
	}
	defer closeBody(r)
	var u UserAutocomplete
	if r.StatusCode == http.StatusNotModified {
		return &u, BuildResponse(r), nil
	}
	if err := json.NewDecoder(r.Body).Decode(&u); err != nil {
		return nil, nil, NewAppError("AutocompleteUsers", "api.unmarshal_error", nil, "", http.StatusInternalServerError).Wrap(err)
	}
	return &u, BuildResponse(r), nil
}

// GetDefaultProfileImage gets the default user's profile image. Must be logged in.
func (c *Client4) GetDefaultProfileImage(ctx context.Context, userId string) ([]byte, *Response, error) {
	r, err := c.DoAPIGet(ctx, c.userRoute(userId)+"/image/default", "")
	if err != nil {
		return nil, BuildResponse(r), err
	}
	defer closeBody(r)

	data, err := io.ReadAll(r.Body)
	if err != nil {
		return nil, BuildResponse(r), NewAppError("GetDefaultProfileImage", "model.client.read_file.app_error", nil, "", r.StatusCode).Wrap(err)
	}

	return data, BuildResponse(r), nil
}

// GetProfileImage gets user's profile image. Must be logged in.
func (c *Client4) GetProfileImage(ctx context.Context, userId, etag string) ([]byte, *Response, error) {
	r, err := c.DoAPIGet(ctx, c.userRoute(userId)+"/image", etag)
	if err != nil {
		return nil, BuildResponse(r), err
	}
	defer closeBody(r)

	data, err := io.ReadAll(r.Body)
	if err != nil {
		return nil, BuildResponse(r), NewAppError("GetProfileImage", "model.client.read_file.app_error", nil, "", r.StatusCode).Wrap(err)
	}
	return data, BuildResponse(r), nil
}

// GetUsers returns a page of users on the system. Page counting starts at 0.
func (c *Client4) GetUsers(ctx context.Context, page int, perPage int, etag string) ([]*User, *Response, error) {
	query := fmt.Sprintf("?page=%v&per_page=%v", page, perPage)
	r, err := c.DoAPIGet(ctx, c.usersRoute()+query, etag)
	if err != nil {
		return nil, BuildResponse(r), err
	}
	defer closeBody(r)
	var list []*User
	if r.StatusCode == http.StatusNotModified {
		return list, BuildResponse(r), nil
	}
	if err := json.NewDecoder(r.Body).Decode(&list); err != nil {
		return nil, nil, NewAppError("GetUsers", "api.unmarshal_error", nil, "", http.StatusInternalServerError).Wrap(err)
	}
	return list, BuildResponse(r), nil
}

// GetUsersWithChannelRoles returns a page of users on the system. Page counting starts at 0.
func (c *Client4) GetUsersWithCustomQueryParameters(ctx context.Context, page int, perPage int, queryParameters, etag string) ([]*User, *Response, error) {
	query := fmt.Sprintf("?page=%v&per_page=%v&%v", page, perPage, queryParameters)
	r, err := c.DoAPIGet(ctx, c.usersRoute()+query, etag)
	if err != nil {
		return nil, BuildResponse(r), err
	}
	defer closeBody(r)
	var list []*User
	if r.StatusCode == http.StatusNotModified {
		return list, BuildResponse(r), nil
	}
	if err := json.NewDecoder(r.Body).Decode(&list); err != nil {
		return nil, nil, NewAppError("GetUsers", "api.unmarshal_error", nil, "", http.StatusInternalServerError).Wrap(err)
	}
	return list, BuildResponse(r), nil
}

// GetUsersInTeam returns a page of users on a team. Page counting starts at 0.
func (c *Client4) GetUsersInTeam(ctx context.Context, teamId string, page int, perPage int, etag string) ([]*User, *Response, error) {
	query := fmt.Sprintf("?in_team=%v&page=%v&per_page=%v", teamId, page, perPage)
	r, err := c.DoAPIGet(ctx, c.usersRoute()+query, etag)
	if err != nil {
		return nil, BuildResponse(r), err
	}
	defer closeBody(r)
	var list []*User
	if r.StatusCode == http.StatusNotModified {
		return list, BuildResponse(r), nil
	}
	if err := json.NewDecoder(r.Body).Decode(&list); err != nil {
		return nil, nil, NewAppError("GetUsersInTeam", "api.unmarshal_error", nil, "", http.StatusInternalServerError).Wrap(err)
	}
	return list, BuildResponse(r), nil
}

// GetNewUsersInTeam returns a page of users on a team. Page counting starts at 0.
func (c *Client4) GetNewUsersInTeam(ctx context.Context, teamId string, page int, perPage int, etag string) ([]*User, *Response, error) {
	query := fmt.Sprintf("?sort=create_at&in_team=%v&page=%v&per_page=%v", teamId, page, perPage)
	r, err := c.DoAPIGet(ctx, c.usersRoute()+query, etag)
	if err != nil {
		return nil, BuildResponse(r), err
	}
	defer closeBody(r)
	var list []*User
	if r.StatusCode == http.StatusNotModified {
		return list, BuildResponse(r), nil
	}
	if err := json.NewDecoder(r.Body).Decode(&list); err != nil {
		return nil, nil, NewAppError("GetNewUsersInTeam", "api.unmarshal_error", nil, "", http.StatusInternalServerError).Wrap(err)
	}
	return list, BuildResponse(r), nil
}

// GetRecentlyActiveUsersInTeam returns a page of users on a team. Page counting starts at 0.
func (c *Client4) GetRecentlyActiveUsersInTeam(ctx context.Context, teamId string, page int, perPage int, etag string) ([]*User, *Response, error) {
	query := fmt.Sprintf("?sort=last_activity_at&in_team=%v&page=%v&per_page=%v", teamId, page, perPage)
	r, err := c.DoAPIGet(ctx, c.usersRoute()+query, etag)
	if err != nil {
		return nil, BuildResponse(r), err
	}
	defer closeBody(r)
	var list []*User
	if r.StatusCode == http.StatusNotModified {
		return list, BuildResponse(r), nil
	}
	if err := json.NewDecoder(r.Body).Decode(&list); err != nil {
		return nil, nil, NewAppError("GetRecentlyActiveUsersInTeam", "api.unmarshal_error", nil, "", http.StatusInternalServerError).Wrap(err)
	}
	return list, BuildResponse(r), nil
}

// GetActiveUsersInTeam returns a page of users on a team. Page counting starts at 0.
func (c *Client4) GetActiveUsersInTeam(ctx context.Context, teamId string, page int, perPage int, etag string) ([]*User, *Response, error) {
	query := fmt.Sprintf("?active=true&in_team=%v&page=%v&per_page=%v", teamId, page, perPage)
	r, err := c.DoAPIGet(ctx, c.usersRoute()+query, etag)
	if err != nil {
		return nil, BuildResponse(r), err
	}
	defer closeBody(r)
	var list []*User
	if r.StatusCode == http.StatusNotModified {
		return list, BuildResponse(r), nil
	}
	if err := json.NewDecoder(r.Body).Decode(&list); err != nil {
		return nil, nil, NewAppError("GetActiveUsersInTeam", "api.unmarshal_error", nil, "", http.StatusInternalServerError).Wrap(err)
	}
	return list, BuildResponse(r), nil
}

// GetUsersNotInTeam returns a page of users who are not in a team. Page counting starts at 0.
func (c *Client4) GetUsersNotInTeam(ctx context.Context, teamId string, page int, perPage int, etag string) ([]*User, *Response, error) {
	query := fmt.Sprintf("?not_in_team=%v&page=%v&per_page=%v", teamId, page, perPage)
	r, err := c.DoAPIGet(ctx, c.usersRoute()+query, etag)
	if err != nil {
		return nil, BuildResponse(r), err
	}
	defer closeBody(r)
	var list []*User
	if r.StatusCode == http.StatusNotModified {
		return list, BuildResponse(r), nil
	}
	if err := json.NewDecoder(r.Body).Decode(&list); err != nil {
		return nil, nil, NewAppError("GetUsersNotInTeam", "api.unmarshal_error", nil, "", http.StatusInternalServerError).Wrap(err)
	}
	return list, BuildResponse(r), nil
}

// GetUsersInChannel returns a page of users in a channel. Page counting starts at 0.
func (c *Client4) GetUsersInChannel(ctx context.Context, channelId string, page int, perPage int, etag string) ([]*User, *Response, error) {
	query := fmt.Sprintf("?in_channel=%v&page=%v&per_page=%v", channelId, page, perPage)
	r, err := c.DoAPIGet(ctx, c.usersRoute()+query, etag)
	if err != nil {
		return nil, BuildResponse(r), err
	}
	defer closeBody(r)
	var list []*User
	if r.StatusCode == http.StatusNotModified {
		return list, BuildResponse(r), nil
	}
	if err := json.NewDecoder(r.Body).Decode(&list); err != nil {
		return nil, nil, NewAppError("GetUsersInChannel", "api.unmarshal_error", nil, "", http.StatusInternalServerError).Wrap(err)
	}
	return list, BuildResponse(r), nil
}

// GetUsersInChannelByStatus returns a page of users in a channel. Page counting starts at 0. Sorted by Status
func (c *Client4) GetUsersInChannelByStatus(ctx context.Context, channelId string, page int, perPage int, etag string) ([]*User, *Response, error) {
	query := fmt.Sprintf("?in_channel=%v&page=%v&per_page=%v&sort=status", channelId, page, perPage)
	r, err := c.DoAPIGet(ctx, c.usersRoute()+query, etag)
	if err != nil {
		return nil, BuildResponse(r), err
	}
	defer closeBody(r)
	var list []*User
	if r.StatusCode == http.StatusNotModified {
		return list, BuildResponse(r), nil
	}
	if err := json.NewDecoder(r.Body).Decode(&list); err != nil {
		return nil, nil, NewAppError("GetUsersInChannelByStatus", "api.unmarshal_error", nil, "", http.StatusInternalServerError).Wrap(err)
	}
	return list, BuildResponse(r), nil
}

// GetUsersNotInChannel returns a page of users not in a channel. Page counting starts at 0.
func (c *Client4) GetUsersNotInChannel(ctx context.Context, teamId, channelId string, page int, perPage int, etag string) ([]*User, *Response, error) {
	query := fmt.Sprintf("?in_team=%v&not_in_channel=%v&page=%v&per_page=%v", teamId, channelId, page, perPage)
	r, err := c.DoAPIGet(ctx, c.usersRoute()+query, etag)
	if err != nil {
		return nil, BuildResponse(r), err
	}
	defer closeBody(r)
	var list []*User
	if r.StatusCode == http.StatusNotModified {
		return list, BuildResponse(r), nil
	}
	if err := json.NewDecoder(r.Body).Decode(&list); err != nil {
		return nil, nil, NewAppError("GetUsersNotInChannel", "api.unmarshal_error", nil, "", http.StatusInternalServerError).Wrap(err)
	}
	return list, BuildResponse(r), nil
}

// GetUsersWithoutTeam returns a page of users on the system that aren't on any teams. Page counting starts at 0.
func (c *Client4) GetUsersWithoutTeam(ctx context.Context, page int, perPage int, etag string) ([]*User, *Response, error) {
	query := fmt.Sprintf("?without_team=1&page=%v&per_page=%v", page, perPage)
	r, err := c.DoAPIGet(ctx, c.usersRoute()+query, etag)
	if err != nil {
		return nil, BuildResponse(r), err
	}
	defer closeBody(r)
	var list []*User
	if r.StatusCode == http.StatusNotModified {
		return list, BuildResponse(r), nil
	}
	if err := json.NewDecoder(r.Body).Decode(&list); err != nil {
		return nil, nil, NewAppError("GetUsersWithoutTeam", "api.unmarshal_error", nil, "", http.StatusInternalServerError).Wrap(err)
	}
	return list, BuildResponse(r), nil
}

// GetUsersInGroup returns a page of users in a group. Page counting starts at 0.
func (c *Client4) GetUsersInGroup(ctx context.Context, groupID string, page int, perPage int, etag string) ([]*User, *Response, error) {
	query := fmt.Sprintf("?in_group=%v&page=%v&per_page=%v", groupID, page, perPage)
	r, err := c.DoAPIGet(ctx, c.usersRoute()+query, etag)
	if err != nil {
		return nil, BuildResponse(r), err
	}
	defer closeBody(r)
	var list []*User
	if r.StatusCode == http.StatusNotModified {
		return list, BuildResponse(r), nil
	}
	if err := json.NewDecoder(r.Body).Decode(&list); err != nil {
		return nil, nil, NewAppError("GetUsersInGroup", "api.unmarshal_error", nil, "", http.StatusInternalServerError).Wrap(err)
	}
	return list, BuildResponse(r), nil
}

// GetUsersInGroup returns a page of users in a group. Page counting starts at 0.
func (c *Client4) GetUsersInGroupByDisplayName(ctx context.Context, groupID string, page int, perPage int, etag string) ([]*User, *Response, error) {
	query := fmt.Sprintf("?sort=display_name&in_group=%v&page=%v&per_page=%v", groupID, page, perPage)
	r, err := c.DoAPIGet(ctx, c.usersRoute()+query, etag)
	if err != nil {
		return nil, BuildResponse(r), err
	}
	defer closeBody(r)
	var list []*User
	if r.StatusCode == http.StatusNotModified {
		return list, BuildResponse(r), nil
	}
	if err := json.NewDecoder(r.Body).Decode(&list); err != nil {
		return nil, nil, NewAppError("GetUsersInGroupByDisplayName", "api.unmarshal_error", nil, "", http.StatusInternalServerError).Wrap(err)
	}
	return list, BuildResponse(r), nil
}

// GetUsersByIds returns a list of users based on the provided user ids.
func (c *Client4) GetUsersByIds(ctx context.Context, userIds []string) ([]*User, *Response, error) {
	r, err := c.DoAPIPost(ctx, c.usersRoute()+"/ids", ArrayToJSON(userIds))
	if err != nil {
		return nil, BuildResponse(r), err
	}
	defer closeBody(r)
	var list []*User
	if err := json.NewDecoder(r.Body).Decode(&list); err != nil {
		return nil, nil, NewAppError("GetUsersByIds", "api.unmarshal_error", nil, "", http.StatusInternalServerError).Wrap(err)
	}
	return list, BuildResponse(r), nil
}

// GetUsersByIds returns a list of users based on the provided user ids.
func (c *Client4) GetUsersByIdsWithOptions(ctx context.Context, userIds []string, options *UserGetByIdsOptions) ([]*User, *Response, error) {
	v := url.Values{}
	if options.Since != 0 {
		v.Set("since", fmt.Sprintf("%d", options.Since))
	}

	url := c.usersRoute() + "/ids"
	if len(v) > 0 {
		url += "?" + v.Encode()
	}

	r, err := c.DoAPIPost(ctx, url, ArrayToJSON(userIds))
	if err != nil {
		return nil, BuildResponse(r), err
	}
	defer closeBody(r)
	var list []*User
	if err := json.NewDecoder(r.Body).Decode(&list); err != nil {
		return nil, nil, NewAppError("GetUsersByIdsWithOptions", "api.unmarshal_error", nil, "", http.StatusInternalServerError).Wrap(err)
	}
	return list, BuildResponse(r), nil
}

// GetUsersByUsernames returns a list of users based on the provided usernames.
func (c *Client4) GetUsersByUsernames(ctx context.Context, usernames []string) ([]*User, *Response, error) {
	r, err := c.DoAPIPost(ctx, c.usersRoute()+"/usernames", ArrayToJSON(usernames))
	if err != nil {
		return nil, BuildResponse(r), err
	}
	defer closeBody(r)
	var list []*User
	if err := json.NewDecoder(r.Body).Decode(&list); err != nil {
		return nil, nil, NewAppError("GetUsersByUsernames", "api.unmarshal_error", nil, "", http.StatusInternalServerError).Wrap(err)
	}
	return list, BuildResponse(r), nil
}

// GetUsersByGroupChannelIds returns a map with channel ids as keys
// and a list of users as values based on the provided user ids.
func (c *Client4) GetUsersByGroupChannelIds(ctx context.Context, groupChannelIds []string) (map[string][]*User, *Response, error) {
	r, err := c.DoAPIPost(ctx, c.usersRoute()+"/group_channels", ArrayToJSON(groupChannelIds))
	if err != nil {
		return nil, BuildResponse(r), err
	}
	defer closeBody(r)

	usersByChannelId := map[string][]*User{}
	json.NewDecoder(r.Body).Decode(&usersByChannelId)
	return usersByChannelId, BuildResponse(r), nil
}

// SearchUsers returns a list of users based on some search criteria.
func (c *Client4) SearchUsers(ctx context.Context, search *UserSearch) ([]*User, *Response, error) {
	buf, err := json.Marshal(search)
	if err != nil {
		return nil, nil, NewAppError("SearchUsers", "api.marshal_error", nil, "", http.StatusInternalServerError).Wrap(err)
	}
	r, err := c.DoAPIPostBytes(ctx, c.usersRoute()+"/search", buf)
	if err != nil {
		return nil, BuildResponse(r), err
	}
	defer closeBody(r)
	var list []*User
	if err := json.NewDecoder(r.Body).Decode(&list); err != nil {
		return nil, nil, NewAppError("SearchUsers", "api.unmarshal_error", nil, "", http.StatusInternalServerError).Wrap(err)
	}
	return list, BuildResponse(r), nil
}

// UpdateUser updates a user in the system based on the provided user struct.
func (c *Client4) UpdateUser(ctx context.Context, user *User) (*User, *Response, error) {
	buf, err := json.Marshal(user)
	if err != nil {
		return nil, nil, NewAppError("UpdateUser", "api.marshal_error", nil, "", http.StatusInternalServerError).Wrap(err)
	}
	r, err := c.DoAPIPutBytes(ctx, c.userRoute(user.Id), buf)
	if err != nil {
		return nil, BuildResponse(r), err
	}
	defer closeBody(r)
	var u User
	if err := json.NewDecoder(r.Body).Decode(&u); err != nil {
		return nil, nil, NewAppError("UpdateUser", "api.unmarshal_error", nil, "", http.StatusInternalServerError).Wrap(err)
	}
	return &u, BuildResponse(r), nil
}

// PatchUser partially updates a user in the system. Any missing fields are not updated.
func (c *Client4) PatchUser(ctx context.Context, userId string, patch *UserPatch) (*User, *Response, error) {
	buf, err := json.Marshal(patch)
	if err != nil {
		return nil, nil, NewAppError("PatchUser", "api.marshal_error", nil, "", http.StatusInternalServerError).Wrap(err)
	}
	r, err := c.DoAPIPutBytes(ctx, c.userRoute(userId)+"/patch", buf)
	if err != nil {
		return nil, BuildResponse(r), err
	}
	defer closeBody(r)
	var u User
	if err := json.NewDecoder(r.Body).Decode(&u); err != nil {
		return nil, nil, NewAppError("PatchUser", "api.unmarshal_error", nil, "", http.StatusInternalServerError).Wrap(err)
	}
	return &u, BuildResponse(r), nil
}

// UpdateUserAuth updates a user AuthData (uthData, authService and password) in the system.
func (c *Client4) UpdateUserAuth(ctx context.Context, userId string, userAuth *UserAuth) (*UserAuth, *Response, error) {
	buf, err := json.Marshal(userAuth)
	if err != nil {
		return nil, nil, NewAppError("UpdateUserAuth", "api.marshal_error", nil, "", http.StatusInternalServerError).Wrap(err)
	}
	r, err := c.DoAPIPutBytes(ctx, c.userRoute(userId)+"/auth", buf)
	if err != nil {
		return nil, BuildResponse(r), err
	}
	defer closeBody(r)
	var ua UserAuth
	if err := json.NewDecoder(r.Body).Decode(&ua); err != nil {
		return nil, nil, NewAppError("UpdateUserAuth", "api.unmarshal_error", nil, "", http.StatusInternalServerError).Wrap(err)
	}
	return &ua, BuildResponse(r), nil
}

// UpdateUserMfa activates multi-factor authentication for a user if activate
// is true and a valid code is provided. If activate is false, then code is not
// required and multi-factor authentication is disabled for the user.
func (c *Client4) UpdateUserMfa(ctx context.Context, userId, code string, activate bool) (*Response, error) {
	requestBody := make(map[string]any)
	requestBody["activate"] = activate
	requestBody["code"] = code

	r, err := c.DoAPIPut(ctx, c.userRoute(userId)+"/mfa", StringInterfaceToJSON(requestBody))
	if err != nil {
		return BuildResponse(r), err
	}
	defer closeBody(r)
	return BuildResponse(r), nil
}

// GenerateMfaSecret will generate a new MFA secret for a user and return it as a string and
// as a base64 encoded image QR code.
func (c *Client4) GenerateMfaSecret(ctx context.Context, userId string) (*MfaSecret, *Response, error) {
	r, err := c.DoAPIPost(ctx, c.userRoute(userId)+"/mfa/generate", "")
	if err != nil {
		return nil, BuildResponse(r), err
	}
	defer closeBody(r)
	var secret MfaSecret
	if err := json.NewDecoder(r.Body).Decode(&secret); err != nil {
		return nil, nil, NewAppError("GenerateMfaSecret", "api.unmarshal_error", nil, "", http.StatusInternalServerError).Wrap(err)
	}
	return &secret, BuildResponse(r), nil
}

// UpdateUserPassword updates a user's password. Must be logged in as the user or be a system administrator.
func (c *Client4) UpdateUserPassword(ctx context.Context, userId, currentPassword, newPassword string) (*Response, error) {
	requestBody := map[string]string{"current_password": currentPassword, "new_password": newPassword}
	r, err := c.DoAPIPut(ctx, c.userRoute(userId)+"/password", MapToJSON(requestBody))
	if err != nil {
		return BuildResponse(r), err
	}
	defer closeBody(r)
	return BuildResponse(r), nil
}

// UpdateUserHashedPassword updates a user's password with an already-hashed password. Must be a system administrator.
func (c *Client4) UpdateUserHashedPassword(ctx context.Context, userId, newHashedPassword string) (*Response, error) {
	requestBody := map[string]string{"already_hashed": "true", "new_password": newHashedPassword}
	r, err := c.DoAPIPut(ctx, c.userRoute(userId)+"/password", MapToJSON(requestBody))
	if err != nil {
		return BuildResponse(r), err
	}
	defer closeBody(r)
	return BuildResponse(r), nil
}

// PromoteGuestToUser convert a guest into a regular user
func (c *Client4) PromoteGuestToUser(ctx context.Context, guestId string) (*Response, error) {
	r, err := c.DoAPIPost(ctx, c.userRoute(guestId)+"/promote", "")
	if err != nil {
		return BuildResponse(r), err
	}
	defer closeBody(r)
	return BuildResponse(r), nil
}

// DemoteUserToGuest convert a regular user into a guest
func (c *Client4) DemoteUserToGuest(ctx context.Context, guestId string) (*Response, error) {
	r, err := c.DoAPIPost(ctx, c.userRoute(guestId)+"/demote", "")
	if err != nil {
		return BuildResponse(r), err
	}
	defer closeBody(r)
	return BuildResponse(r), nil
}

// UpdateUserRoles updates a user's roles in the system. A user can have "system_user" and "system_admin" roles.
func (c *Client4) UpdateUserRoles(ctx context.Context, userId, roles string) (*Response, error) {
	requestBody := map[string]string{"roles": roles}
	r, err := c.DoAPIPut(ctx, c.userRoute(userId)+"/roles", MapToJSON(requestBody))
	if err != nil {
		return BuildResponse(r), err
	}
	defer closeBody(r)
	return BuildResponse(r), nil
}

// UpdateUserActive updates status of a user whether active or not.
func (c *Client4) UpdateUserActive(ctx context.Context, userId string, active bool) (*Response, error) {
	requestBody := make(map[string]any)
	requestBody["active"] = active
	r, err := c.DoAPIPut(ctx, c.userRoute(userId)+"/active", StringInterfaceToJSON(requestBody))
	if err != nil {
		return BuildResponse(r), err
	}
	defer closeBody(r)

	return BuildResponse(r), nil
}

// DeleteUser deactivates a user in the system based on the provided user id string.
func (c *Client4) DeleteUser(ctx context.Context, userId string) (*Response, error) {
	r, err := c.DoAPIDelete(ctx, c.userRoute(userId))
	if err != nil {
		return BuildResponse(r), err
	}
	defer closeBody(r)
	return BuildResponse(r), nil
}

// PermanentDeleteUser deletes a user in the system based on the provided user id string.
func (c *Client4) PermanentDeleteUser(ctx context.Context, userId string) (*Response, error) {
	r, err := c.DoAPIDelete(ctx, c.userRoute(userId)+"?permanent="+c.boolString(true))
	if err != nil {
		return BuildResponse(r), err
	}
	defer closeBody(r)
	return BuildResponse(r), nil
}

// ConvertUserToBot converts a user to a bot user.
func (c *Client4) ConvertUserToBot(ctx context.Context, userId string) (*Bot, *Response, error) {
	r, err := c.DoAPIPost(ctx, c.userRoute(userId)+"/convert_to_bot", "")
	if err != nil {
		return nil, BuildResponse(r), err
	}
	defer closeBody(r)
	var bot *Bot
	err = json.NewDecoder(r.Body).Decode(&bot)
	if err != nil {
		return nil, BuildResponse(r), NewAppError("ConvertUserToBot", "api.marshal_error", nil, "", http.StatusInternalServerError).Wrap(err)
	}
	return bot, BuildResponse(r), nil
}

// ConvertBotToUser converts a bot user to a user.
func (c *Client4) ConvertBotToUser(ctx context.Context, userId string, userPatch *UserPatch, setSystemAdmin bool) (*User, *Response, error) {
	var query string
	if setSystemAdmin {
		query = "?set_system_admin=true"
	}
	buf, err := json.Marshal(userPatch)
	if err != nil {
		return nil, nil, NewAppError("ConvertBotToUser", "api.marshal_error", nil, "", http.StatusInternalServerError).Wrap(err)
	}
	r, err := c.DoAPIPostBytes(ctx, c.botRoute(userId)+"/convert_to_user"+query, buf)
	if err != nil {
		return nil, BuildResponse(r), err
	}
	defer closeBody(r)
	var u User
	if err := json.NewDecoder(r.Body).Decode(&u); err != nil {
		return nil, nil, NewAppError("ConvertBotToUser", "api.unmarshal_error", nil, "", http.StatusInternalServerError).Wrap(err)
	}
	return &u, BuildResponse(r), nil
}

// PermanentDeleteAll permanently deletes all users in the system. This is a local only endpoint
func (c *Client4) PermanentDeleteAllUsers(ctx context.Context) (*Response, error) {
	r, err := c.DoAPIDelete(ctx, c.usersRoute())
	if err != nil {
		return BuildResponse(r), err
	}
	defer closeBody(r)
	return BuildResponse(r), nil
}

// SendPasswordResetEmail will send a link for password resetting to a user with the
// provided email.
func (c *Client4) SendPasswordResetEmail(ctx context.Context, email string) (*Response, error) {
	requestBody := map[string]string{"email": email}
	r, err := c.DoAPIPost(ctx, c.usersRoute()+"/password/reset/send", MapToJSON(requestBody))
	if err != nil {
		return BuildResponse(r), err
	}
	defer closeBody(r)
	return BuildResponse(r), nil
}

// ResetPassword uses a recovery code to update reset a user's password.
func (c *Client4) ResetPassword(ctx context.Context, token, newPassword string) (*Response, error) {
	requestBody := map[string]string{"token": token, "new_password": newPassword}
	r, err := c.DoAPIPost(ctx, c.usersRoute()+"/password/reset", MapToJSON(requestBody))
	if err != nil {
		return BuildResponse(r), err
	}
	defer closeBody(r)
	return BuildResponse(r), nil
}

// GetSessions returns a list of sessions based on the provided user id string.
func (c *Client4) GetSessions(ctx context.Context, userId, etag string) ([]*Session, *Response, error) {
	r, err := c.DoAPIGet(ctx, c.userRoute(userId)+"/sessions", etag)
	if err != nil {
		return nil, BuildResponse(r), err
	}
	defer closeBody(r)
	var list []*Session
	if err := json.NewDecoder(r.Body).Decode(&list); err != nil {
		return nil, nil, NewAppError("GetSessions", "api.unmarshal_error", nil, "", http.StatusInternalServerError).Wrap(err)
	}
	return list, BuildResponse(r), nil
}

// RevokeSession revokes a user session based on the provided user id and session id strings.
func (c *Client4) RevokeSession(ctx context.Context, userId, sessionId string) (*Response, error) {
	requestBody := map[string]string{"session_id": sessionId}
	r, err := c.DoAPIPost(ctx, c.userRoute(userId)+"/sessions/revoke", MapToJSON(requestBody))
	if err != nil {
		return BuildResponse(r), err
	}
	defer closeBody(r)
	return BuildResponse(r), nil
}

// RevokeAllSessions revokes all sessions for the provided user id string.
func (c *Client4) RevokeAllSessions(ctx context.Context, userId string) (*Response, error) {
	r, err := c.DoAPIPost(ctx, c.userRoute(userId)+"/sessions/revoke/all", "")
	if err != nil {
		return BuildResponse(r), err
	}
	defer closeBody(r)
	return BuildResponse(r), nil
}

// RevokeAllSessions revokes all sessions for all the users.
func (c *Client4) RevokeSessionsFromAllUsers(ctx context.Context) (*Response, error) {
	r, err := c.DoAPIPost(ctx, c.usersRoute()+"/sessions/revoke/all", "")
	if err != nil {
		return BuildResponse(r), err
	}
	defer closeBody(r)
	return BuildResponse(r), nil
}

// AttachDeviceId attaches a mobile device ID to the current session.
func (c *Client4) AttachDeviceId(ctx context.Context, deviceId string) (*Response, error) {
	requestBody := map[string]string{"device_id": deviceId}
	r, err := c.DoAPIPut(ctx, c.usersRoute()+"/sessions/device", MapToJSON(requestBody))
	if err != nil {
		return BuildResponse(r), err
	}
	defer closeBody(r)
	return BuildResponse(r), nil
}

// GetTeamsUnreadForUser will return an array with TeamUnread objects that contain the amount
// of unread messages and mentions the current user has for the teams it belongs to.
// An optional team ID can be set to exclude that team from the results.
// An optional boolean can be set to include collapsed thread unreads. Must be authenticated.
func (c *Client4) GetTeamsUnreadForUser(ctx context.Context, userId, teamIdToExclude string, includeCollapsedThreads bool) ([]*TeamUnread, *Response, error) {
	query := url.Values{}

	if teamIdToExclude != "" {
		query.Set("exclude_team", teamIdToExclude)
	}

	if includeCollapsedThreads {
		query.Set("include_collapsed_threads", "true")
	}

	r, err := c.DoAPIGet(ctx, c.userRoute(userId)+"/teams/unread?"+query.Encode(), "")
	if err != nil {
		return nil, BuildResponse(r), err
	}
	defer closeBody(r)

	var list []*TeamUnread
	if err := json.NewDecoder(r.Body).Decode(&list); err != nil {
		return nil, nil, NewAppError("GetTeamsUnreadForUser", "api.unmarshal_error", nil, "", http.StatusInternalServerError).Wrap(err)
	}
	return list, BuildResponse(r), nil
}

// GetUserAudits returns a list of audit based on the provided user id string.
func (c *Client4) GetUserAudits(ctx context.Context, userId string, page int, perPage int, etag string) (Audits, *Response, error) {
	query := fmt.Sprintf("?page=%v&per_page=%v", page, perPage)
	r, err := c.DoAPIGet(ctx, c.userRoute(userId)+"/audits"+query, etag)
	if err != nil {
		return nil, BuildResponse(r), err
	}
	defer closeBody(r)

	var audits Audits
	err = json.NewDecoder(r.Body).Decode(&audits)
	if err != nil {
		return nil, BuildResponse(r), NewAppError("GetUserAudits", "api.marshal_error", nil, "", http.StatusInternalServerError).Wrap(err)
	}
	return audits, BuildResponse(r), nil
}

// VerifyUserEmail will verify a user's email using the supplied token.
func (c *Client4) VerifyUserEmail(ctx context.Context, token string) (*Response, error) {
	requestBody := map[string]string{"token": token}
	r, err := c.DoAPIPost(ctx, c.usersRoute()+"/email/verify", MapToJSON(requestBody))
	if err != nil {
		return BuildResponse(r), err
	}
	defer closeBody(r)
	return BuildResponse(r), nil
}

// VerifyUserEmailWithoutToken will verify a user's email by its Id. (Requires manage system role)
func (c *Client4) VerifyUserEmailWithoutToken(ctx context.Context, userId string) (*User, *Response, error) {
	r, err := c.DoAPIPost(ctx, c.userRoute(userId)+"/email/verify/member", "")
	if err != nil {
		return nil, BuildResponse(r), err
	}
	defer closeBody(r)
	var u User
	if err := json.NewDecoder(r.Body).Decode(&u); err != nil {
		return nil, nil, NewAppError("VerifyUserEmailWithoutToken", "api.unmarshal_error", nil, "", http.StatusInternalServerError).Wrap(err)
	}
	return &u, BuildResponse(r), nil
}

// SendVerificationEmail will send an email to the user with the provided email address, if
// that user exists. The email will contain a link that can be used to verify the user's
// email address.
func (c *Client4) SendVerificationEmail(ctx context.Context, email string) (*Response, error) {
	requestBody := map[string]string{"email": email}
	r, err := c.DoAPIPost(ctx, c.usersRoute()+"/email/verify/send", MapToJSON(requestBody))
	if err != nil {
		return BuildResponse(r), err
	}
	defer closeBody(r)
	return BuildResponse(r), nil
}

// SetDefaultProfileImage resets the profile image to a default generated one.
func (c *Client4) SetDefaultProfileImage(ctx context.Context, userId string) (*Response, error) {
	r, err := c.DoAPIDelete(ctx, c.userRoute(userId)+"/image")
	if err != nil {
		return BuildResponse(r), err
	}
	return BuildResponse(r), nil
}

// SetProfileImage sets profile image of the user.
func (c *Client4) SetProfileImage(ctx context.Context, userId string, data []byte) (*Response, error) {
	body := &bytes.Buffer{}
	writer := multipart.NewWriter(body)

	part, err := writer.CreateFormFile("image", "profile.png")
	if err != nil {
		return nil, NewAppError("SetProfileImage", "model.client.set_profile_user.no_file.app_error", nil, "", http.StatusBadRequest).Wrap(err)
	}

	if _, err = io.Copy(part, bytes.NewBuffer(data)); err != nil {
		return nil, NewAppError("SetProfileImage", "model.client.set_profile_user.no_file.app_error", nil, "", http.StatusBadRequest).Wrap(err)
	}

	if err = writer.Close(); err != nil {
		return nil, NewAppError("SetProfileImage", "model.client.set_profile_user.writer.app_error", nil, "", http.StatusBadRequest).Wrap(err)
	}

	rq, err := http.NewRequest("POST", c.APIURL+c.userRoute(userId)+"/image", bytes.NewReader(body.Bytes()))
	if err != nil {
		return nil, err
	}
	rq.Header.Set("Content-Type", writer.FormDataContentType())

	if c.AuthToken != "" {
		rq.Header.Set(HeaderAuth, c.AuthType+" "+c.AuthToken)
	}

	rp, err := c.HTTPClient.Do(rq)
	if err != nil {
		return BuildResponse(rp), err
	}
	defer closeBody(rp)

	if rp.StatusCode >= 300 {
		return BuildResponse(rp), AppErrorFromJSON(rp.Body)
	}

	return BuildResponse(rp), nil
}

// CreateUserAccessToken will generate a user access token that can be used in place
// of a session token to access the REST API. Must have the 'create_user_access_token'
// permission and if generating for another user, must have the 'edit_other_users'
// permission. A non-blank description is required.
func (c *Client4) CreateUserAccessToken(ctx context.Context, userId, description string) (*UserAccessToken, *Response, error) {
	requestBody := map[string]string{"description": description}
	r, err := c.DoAPIPost(ctx, c.userRoute(userId)+"/tokens", MapToJSON(requestBody))
	if err != nil {
		return nil, BuildResponse(r), err
	}
	defer closeBody(r)
	var uat UserAccessToken
	if err := json.NewDecoder(r.Body).Decode(&uat); err != nil {
		return nil, nil, NewAppError("CreateUserAccessToken", "api.unmarshal_error", nil, "", http.StatusInternalServerError).Wrap(err)
	}
	return &uat, BuildResponse(r), nil
}

// GetUserAccessTokens will get a page of access tokens' id, description, is_active
// and the user_id in the system. The actual token will not be returned. Must have
// the 'manage_system' permission.
func (c *Client4) GetUserAccessTokens(ctx context.Context, page int, perPage int) ([]*UserAccessToken, *Response, error) {
	query := fmt.Sprintf("?page=%v&per_page=%v", page, perPage)
	r, err := c.DoAPIGet(ctx, c.userAccessTokensRoute()+query, "")
	if err != nil {
		return nil, BuildResponse(r), err
	}
	defer closeBody(r)
	var list []*UserAccessToken
	if err := json.NewDecoder(r.Body).Decode(&list); err != nil {
		return nil, nil, NewAppError("GetUserAccessTokens", "api.unmarshal_error", nil, "", http.StatusInternalServerError).Wrap(err)
	}
	return list, BuildResponse(r), nil
}

// GetUserAccessToken will get a user access tokens' id, description, is_active
// and the user_id of the user it is for. The actual token will not be returned.
// Must have the 'read_user_access_token' permission and if getting for another
// user, must have the 'edit_other_users' permission.
func (c *Client4) GetUserAccessToken(ctx context.Context, tokenId string) (*UserAccessToken, *Response, error) {
	r, err := c.DoAPIGet(ctx, c.userAccessTokenRoute(tokenId), "")
	if err != nil {
		return nil, BuildResponse(r), err
	}
	defer closeBody(r)
	var uat UserAccessToken
	if err := json.NewDecoder(r.Body).Decode(&uat); err != nil {
		return nil, nil, NewAppError("GetUserAccessToken", "api.unmarshal_error", nil, "", http.StatusInternalServerError).Wrap(err)
	}
	return &uat, BuildResponse(r), nil
}

// GetUserAccessTokensForUser will get a paged list of user access tokens showing id,
// description and user_id for each. The actual tokens will not be returned. Must have
// the 'read_user_access_token' permission and if getting for another user, must have the
// 'edit_other_users' permission.
func (c *Client4) GetUserAccessTokensForUser(ctx context.Context, userId string, page, perPage int) ([]*UserAccessToken, *Response, error) {
	query := fmt.Sprintf("?page=%v&per_page=%v", page, perPage)
	r, err := c.DoAPIGet(ctx, c.userRoute(userId)+"/tokens"+query, "")
	if err != nil {
		return nil, BuildResponse(r), err
	}
	defer closeBody(r)
	var list []*UserAccessToken
	if err := json.NewDecoder(r.Body).Decode(&list); err != nil {
		return nil, nil, NewAppError("GetUserAccessTokensForUser", "api.unmarshal_error", nil, "", http.StatusInternalServerError).Wrap(err)
	}
	return list, BuildResponse(r), nil
}

// RevokeUserAccessToken will revoke a user access token by id. Must have the
// 'revoke_user_access_token' permission and if revoking for another user, must have the
// 'edit_other_users' permission.
func (c *Client4) RevokeUserAccessToken(ctx context.Context, tokenId string) (*Response, error) {
	requestBody := map[string]string{"token_id": tokenId}
	r, err := c.DoAPIPost(ctx, c.usersRoute()+"/tokens/revoke", MapToJSON(requestBody))
	if err != nil {
		return BuildResponse(r), err
	}
	defer closeBody(r)
	return BuildResponse(r), nil
}

// SearchUserAccessTokens returns user access tokens matching the provided search term.
func (c *Client4) SearchUserAccessTokens(ctx context.Context, search *UserAccessTokenSearch) ([]*UserAccessToken, *Response, error) {
	buf, err := json.Marshal(search)
	if err != nil {
		return nil, nil, NewAppError("SearchUserAccessTokens", "api.marshal_error", nil, "", http.StatusInternalServerError).Wrap(err)
	}
	r, err := c.DoAPIPostBytes(ctx, c.usersRoute()+"/tokens/search", buf)
	if err != nil {
		return nil, BuildResponse(r), err
	}
	defer closeBody(r)
	var list []*UserAccessToken
	if err := json.NewDecoder(r.Body).Decode(&list); err != nil {
		return nil, nil, NewAppError("SearchUserAccessTokens", "api.unmarshal_error", nil, "", http.StatusInternalServerError).Wrap(err)
	}
	return list, BuildResponse(r), nil
}

// DisableUserAccessToken will disable a user access token by id. Must have the
// 'revoke_user_access_token' permission and if disabling for another user, must have the
// 'edit_other_users' permission.
func (c *Client4) DisableUserAccessToken(ctx context.Context, tokenId string) (*Response, error) {
	requestBody := map[string]string{"token_id": tokenId}
	r, err := c.DoAPIPost(ctx, c.usersRoute()+"/tokens/disable", MapToJSON(requestBody))
	if err != nil {
		return BuildResponse(r), err
	}
	defer closeBody(r)
	return BuildResponse(r), nil
}

// EnableUserAccessToken will enable a user access token by id. Must have the
// 'create_user_access_token' permission and if enabling for another user, must have the
// 'edit_other_users' permission.
func (c *Client4) EnableUserAccessToken(ctx context.Context, tokenId string) (*Response, error) {
	requestBody := map[string]string{"token_id": tokenId}
	r, err := c.DoAPIPost(ctx, c.usersRoute()+"/tokens/enable", MapToJSON(requestBody))
	if err != nil {
		return BuildResponse(r), err
	}
	defer closeBody(r)
	return BuildResponse(r), nil
}

func (c *Client4) GetUsersForReporting(ctx context.Context, options *UserReportOptions) ([]*UserReport, *Response, error) {
	values := url.Values{}
	if options.Direction != "" {
		values.Set("direction", options.Direction)
	}
	if options.SortColumn != "" {
		values.Set("sort_column", options.SortColumn)
	}
	if options.PageSize > 0 {
		values.Set("page_size", strconv.Itoa(options.PageSize))
	}
	if options.Team != "" {
		values.Set("team_filter", options.Team)
	}
	if options.HideActive {
		values.Set("hide_active", "true")
	}
	if options.HideInactive {
		values.Set("hide_inactive", "true")
	}
	if options.SortDesc {
		values.Set("sort_direction", "desc")
	}
	if options.FromColumnValue != "" {
		values.Set("from_column_value", options.FromColumnValue)
	}
	if options.FromId != "" {
		values.Set("from_id", options.FromId)
	}
	if options.Role != "" {
		values.Set("role_filter", options.Role)
	}
	if options.HasNoTeam {
		values.Set("has_no_team", "true")
	}
	if options.DateRange != "" {
		values.Set("date_range", options.DateRange)
	}

	r, err := c.DoAPIGet(ctx, c.reportsRoute()+"/users?"+values.Encode(), "")
	if err != nil {
		return nil, BuildResponse(r), err
	}
	defer closeBody(r)
	var list []*UserReport
	if err := json.NewDecoder(r.Body).Decode(&list); err != nil {
		return nil, nil, NewAppError("GetUsersForReporting", "api.unmarshal_error", nil, "", http.StatusInternalServerError).Wrap(err)
	}
	return list, BuildResponse(r), nil
}

// Bots section

// CreateBot creates a bot in the system based on the provided bot struct.
func (c *Client4) CreateBot(ctx context.Context, bot *Bot) (*Bot, *Response, error) {
	buf, err := json.Marshal(bot)
	if err != nil {
		return nil, nil, NewAppError("CreateBot", "api.marshal_error", nil, "", http.StatusInternalServerError).Wrap(err)
	}
	r, err := c.DoAPIPostBytes(ctx, c.botsRoute(), buf)
	if err != nil {
		return nil, BuildResponse(r), err
	}
	defer closeBody(r)

	var resp *Bot
	err = json.NewDecoder(r.Body).Decode(&resp)
	if err != nil {
		return nil, BuildResponse(r), NewAppError("CreateBot", "api.marshal_error", nil, "", http.StatusInternalServerError).Wrap(err)
	}

	return resp, BuildResponse(r), nil
}

// PatchBot partially updates a bot. Any missing fields are not updated.
func (c *Client4) PatchBot(ctx context.Context, userId string, patch *BotPatch) (*Bot, *Response, error) {
	buf, err := json.Marshal(patch)
	if err != nil {
		return nil, nil, NewAppError("PatchBot", "api.marshal_error", nil, "", http.StatusInternalServerError).Wrap(err)
	}
	r, err := c.DoAPIPutBytes(ctx, c.botRoute(userId), buf)
	if err != nil {
		return nil, BuildResponse(r), err
	}
	defer closeBody(r)

	var bot *Bot
	err = json.NewDecoder(r.Body).Decode(&bot)
	if err != nil {
		return nil, BuildResponse(r), NewAppError("PatchBot", "api.marshal_error", nil, "", http.StatusInternalServerError).Wrap(err)
	}

	return bot, BuildResponse(r), nil
}

// GetBot fetches the given, undeleted bot.
func (c *Client4) GetBot(ctx context.Context, userId string, etag string) (*Bot, *Response, error) {
	r, err := c.DoAPIGet(ctx, c.botRoute(userId), etag)
	if err != nil {
		return nil, BuildResponse(r), err
	}
	defer closeBody(r)

	var bot *Bot
	err = json.NewDecoder(r.Body).Decode(&bot)
	if err != nil {
		return nil, BuildResponse(r), NewAppError("GetBot", "api.marshal_error", nil, "", http.StatusInternalServerError).Wrap(err)
	}

	return bot, BuildResponse(r), nil
}

// GetBotIncludeDeleted fetches the given bot, even if it is deleted.
func (c *Client4) GetBotIncludeDeleted(ctx context.Context, userId string, etag string) (*Bot, *Response, error) {
	r, err := c.DoAPIGet(ctx, c.botRoute(userId)+"?include_deleted="+c.boolString(true), etag)
	if err != nil {
		return nil, BuildResponse(r), err
	}
	defer closeBody(r)

	var bot *Bot
	err = json.NewDecoder(r.Body).Decode(&bot)
	if err != nil {
		return nil, BuildResponse(r), NewAppError("GetBotIncludeDeleted", "api.marshal_error", nil, "", http.StatusInternalServerError).Wrap(err)
	}

	return bot, BuildResponse(r), nil
}

// GetBots fetches the given page of bots, excluding deleted.
func (c *Client4) GetBots(ctx context.Context, page, perPage int, etag string) ([]*Bot, *Response, error) {
	query := fmt.Sprintf("?page=%v&per_page=%v", page, perPage)
	r, err := c.DoAPIGet(ctx, c.botsRoute()+query, etag)
	if err != nil {
		return nil, BuildResponse(r), err
	}
	defer closeBody(r)

	var bots BotList
	err = json.NewDecoder(r.Body).Decode(&bots)
	if err != nil {
		return nil, BuildResponse(r), NewAppError("GetBots", "api.marshal_error", nil, "", http.StatusInternalServerError).Wrap(err)
	}
	return bots, BuildResponse(r), nil
}

// GetBotsIncludeDeleted fetches the given page of bots, including deleted.
func (c *Client4) GetBotsIncludeDeleted(ctx context.Context, page, perPage int, etag string) ([]*Bot, *Response, error) {
	query := fmt.Sprintf("?page=%v&per_page=%v&include_deleted="+c.boolString(true), page, perPage)
	r, err := c.DoAPIGet(ctx, c.botsRoute()+query, etag)
	if err != nil {
		return nil, BuildResponse(r), err
	}
	defer closeBody(r)

	var bots BotList
	err = json.NewDecoder(r.Body).Decode(&bots)
	if err != nil {
		return nil, BuildResponse(r), NewAppError("GetBotsIncludeDeleted", "api.marshal_error", nil, "", http.StatusInternalServerError).Wrap(err)
	}
	return bots, BuildResponse(r), nil
}

// GetBotsOrphaned fetches the given page of bots, only including orphaned bots.
func (c *Client4) GetBotsOrphaned(ctx context.Context, page, perPage int, etag string) ([]*Bot, *Response, error) {
	query := fmt.Sprintf("?page=%v&per_page=%v&only_orphaned="+c.boolString(true), page, perPage)
	r, err := c.DoAPIGet(ctx, c.botsRoute()+query, etag)
	if err != nil {
		return nil, BuildResponse(r), err
	}
	defer closeBody(r)

	var bots BotList
	err = json.NewDecoder(r.Body).Decode(&bots)
	if err != nil {
		return nil, BuildResponse(r), NewAppError("GetBotsOrphaned", "api.marshal_error", nil, "", http.StatusInternalServerError).Wrap(err)
	}
	return bots, BuildResponse(r), nil
}

// DisableBot disables the given bot in the system.
func (c *Client4) DisableBot(ctx context.Context, botUserId string) (*Bot, *Response, error) {
	r, err := c.DoAPIPostBytes(ctx, c.botRoute(botUserId)+"/disable", nil)
	if err != nil {
		return nil, BuildResponse(r), err
	}
	defer closeBody(r)

	var bot *Bot
	err = json.NewDecoder(r.Body).Decode(&bot)
	if err != nil {
		return nil, BuildResponse(r), NewAppError("DisableBot", "api.marshal_error", nil, "", http.StatusInternalServerError).Wrap(err)
	}

	return bot, BuildResponse(r), nil
}

// EnableBot disables the given bot in the system.
func (c *Client4) EnableBot(ctx context.Context, botUserId string) (*Bot, *Response, error) {
	r, err := c.DoAPIPostBytes(ctx, c.botRoute(botUserId)+"/enable", nil)
	if err != nil {
		return nil, BuildResponse(r), err
	}
	defer closeBody(r)

	var bot *Bot
	err = json.NewDecoder(r.Body).Decode(&bot)
	if err != nil {
		return nil, BuildResponse(r), NewAppError("EnableBot", "api.marshal_error", nil, "", http.StatusInternalServerError).Wrap(err)
	}

	return bot, BuildResponse(r), nil
}

// AssignBot assigns the given bot to the given user
func (c *Client4) AssignBot(ctx context.Context, botUserId, newOwnerId string) (*Bot, *Response, error) {
	r, err := c.DoAPIPostBytes(ctx, c.botRoute(botUserId)+"/assign/"+newOwnerId, nil)
	if err != nil {
		return nil, BuildResponse(r), err
	}
	defer closeBody(r)

	var bot *Bot
	err = json.NewDecoder(r.Body).Decode(&bot)
	if err != nil {
		return nil, BuildResponse(r), NewAppError("AssignBot", "api.marshal_error", nil, "", http.StatusInternalServerError).Wrap(err)
	}

	return bot, BuildResponse(r), nil
}

// Team Section

// CreateTeam creates a team in the system based on the provided team struct.
func (c *Client4) CreateTeam(ctx context.Context, team *Team) (*Team, *Response, error) {
	buf, err := json.Marshal(team)
	if err != nil {
		return nil, nil, NewAppError("CreateTeam", "api.marshal_error", nil, "", http.StatusInternalServerError).Wrap(err)
	}
	r, err := c.DoAPIPostBytes(ctx, c.teamsRoute(), buf)
	if err != nil {
		return nil, BuildResponse(r), err
	}
	defer closeBody(r)
	var t Team
	if err := json.NewDecoder(r.Body).Decode(&t); err != nil {
		return nil, nil, NewAppError("CreateTeam", "api.unmarshal_error", nil, "", http.StatusInternalServerError).Wrap(err)
	}
	return &t, BuildResponse(r), nil
}

// GetTeam returns a team based on the provided team id string.
func (c *Client4) GetTeam(ctx context.Context, teamId, etag string) (*Team, *Response, error) {
	r, err := c.DoAPIGet(ctx, c.teamRoute(teamId), etag)
	if err != nil {
		return nil, BuildResponse(r), err
	}
	defer closeBody(r)
	var t Team
	if err := json.NewDecoder(r.Body).Decode(&t); err != nil {
		return nil, nil, NewAppError("GetTeam", "api.unmarshal_error", nil, "", http.StatusInternalServerError).Wrap(err)
	}
	return &t, BuildResponse(r), nil
}

// GetAllTeams returns all teams based on permissions.
func (c *Client4) GetAllTeams(ctx context.Context, etag string, page int, perPage int) ([]*Team, *Response, error) {
	query := fmt.Sprintf("?page=%v&per_page=%v", page, perPage)
	r, err := c.DoAPIGet(ctx, c.teamsRoute()+query, etag)
	if err != nil {
		return nil, BuildResponse(r), err
	}
	defer closeBody(r)
	var list []*Team
	if err := json.NewDecoder(r.Body).Decode(&list); err != nil {
		return nil, nil, NewAppError("GetAllTeams", "api.unmarshal_error", nil, "", http.StatusInternalServerError).Wrap(err)
	}
	return list, BuildResponse(r), nil
}

// GetAllTeamsWithTotalCount returns all teams based on permissions.
func (c *Client4) GetAllTeamsWithTotalCount(ctx context.Context, etag string, page int, perPage int) ([]*Team, int64, *Response, error) {
	query := fmt.Sprintf("?page=%v&per_page=%v&include_total_count="+c.boolString(true), page, perPage)
	r, err := c.DoAPIGet(ctx, c.teamsRoute()+query, etag)
	if err != nil {
		return nil, 0, BuildResponse(r), err
	}
	defer closeBody(r)
	var listWithCount TeamsWithCount
	if err := json.NewDecoder(r.Body).Decode(&listWithCount); err != nil {
		return nil, 0, nil, NewAppError("GetAllTeamsWithTotalCount", "api.unmarshal_error", nil, "", http.StatusInternalServerError).Wrap(err)
	}
	return listWithCount.Teams, listWithCount.TotalCount, BuildResponse(r), nil
}

// GetAllTeamsExcludePolicyConstrained returns all teams which are not part of a data retention policy.
// Must be a system administrator.
func (c *Client4) GetAllTeamsExcludePolicyConstrained(ctx context.Context, etag string, page int, perPage int) ([]*Team, *Response, error) {
	query := fmt.Sprintf("?page=%v&per_page=%v&exclude_policy_constrained=%v", page, perPage, true)
	r, err := c.DoAPIGet(ctx, c.teamsRoute()+query, etag)
	if err != nil {
		return nil, BuildResponse(r), err
	}
	defer closeBody(r)
	var list []*Team
	if err := json.NewDecoder(r.Body).Decode(&list); err != nil {
		return nil, nil, NewAppError("GetAllTeamsExcludePolicyConstrained", "api.unmarshal_error", nil, "", http.StatusInternalServerError).Wrap(err)
	}
	return list, BuildResponse(r), nil
}

// GetTeamByName returns a team based on the provided team name string.
func (c *Client4) GetTeamByName(ctx context.Context, name, etag string) (*Team, *Response, error) {
	r, err := c.DoAPIGet(ctx, c.teamByNameRoute(name), etag)
	if err != nil {
		return nil, BuildResponse(r), err
	}
	defer closeBody(r)
	var t Team
	if err := json.NewDecoder(r.Body).Decode(&t); err != nil {
		return nil, nil, NewAppError("GetTeamByName", "api.unmarshal_error", nil, "", http.StatusInternalServerError).Wrap(err)
	}
	return &t, BuildResponse(r), nil
}

// SearchTeams returns teams matching the provided search term.
func (c *Client4) SearchTeams(ctx context.Context, search *TeamSearch) ([]*Team, *Response, error) {
	buf, err := json.Marshal(search)
	if err != nil {
		return nil, nil, NewAppError("SearchTeams", "api.marshal_error", nil, "", http.StatusInternalServerError).Wrap(err)
	}
	r, err := c.DoAPIPostBytes(ctx, c.teamsRoute()+"/search", buf)
	if err != nil {
		return nil, BuildResponse(r), err
	}
	defer closeBody(r)
	var list []*Team
	if err := json.NewDecoder(r.Body).Decode(&list); err != nil {
		return nil, nil, NewAppError("SearchTeams", "api.unmarshal_error", nil, "", http.StatusInternalServerError).Wrap(err)
	}
	return list, BuildResponse(r), nil
}

// SearchTeamsPaged returns a page of teams and the total count matching the provided search term.
func (c *Client4) SearchTeamsPaged(ctx context.Context, search *TeamSearch) ([]*Team, int64, *Response, error) {
	if search.Page == nil {
		search.Page = NewInt(0)
	}
	if search.PerPage == nil {
		search.PerPage = NewInt(100)
	}
	buf, err := json.Marshal(search)
	if err != nil {
		return nil, 0, BuildResponse(nil), NewAppError("SearchTeamsPaged", "api.marshal_error", nil, "", http.StatusInternalServerError).Wrap(err)
	}
	r, err := c.DoAPIPostBytes(ctx, c.teamsRoute()+"/search", buf)
	if err != nil {
		return nil, 0, BuildResponse(r), err
	}
	defer closeBody(r)
	var listWithCount TeamsWithCount
	if err := json.NewDecoder(r.Body).Decode(&listWithCount); err != nil {
		return nil, 0, nil, NewAppError("GetAllTeamsWithTotalCount", "api.unmarshal_error", nil, "", http.StatusInternalServerError).Wrap(err)
	}
	return listWithCount.Teams, listWithCount.TotalCount, BuildResponse(r), nil
}

// TeamExists returns true or false if the team exist or not.
func (c *Client4) TeamExists(ctx context.Context, name, etag string) (bool, *Response, error) {
	r, err := c.DoAPIGet(ctx, c.teamByNameRoute(name)+"/exists", etag)
	if err != nil {
		return false, BuildResponse(r), err
	}
	defer closeBody(r)
	return MapBoolFromJSON(r.Body)["exists"], BuildResponse(r), nil
}

// GetTeamsForUser returns a list of teams a user is on. Must be logged in as the user
// or be a system administrator.
func (c *Client4) GetTeamsForUser(ctx context.Context, userId, etag string) ([]*Team, *Response, error) {
	r, err := c.DoAPIGet(ctx, c.userRoute(userId)+"/teams", etag)
	if err != nil {
		return nil, BuildResponse(r), err
	}
	defer closeBody(r)
	var list []*Team
	if err := json.NewDecoder(r.Body).Decode(&list); err != nil {
		return nil, nil, NewAppError("GetTeamsForUser", "api.unmarshal_error", nil, "", http.StatusInternalServerError).Wrap(err)
	}
	return list, BuildResponse(r), nil
}

// GetTeamMember returns a team member based on the provided team and user id strings.
func (c *Client4) GetTeamMember(ctx context.Context, teamId, userId, etag string) (*TeamMember, *Response, error) {
	r, err := c.DoAPIGet(ctx, c.teamMemberRoute(teamId, userId), etag)
	if err != nil {
		return nil, BuildResponse(r), err
	}
	defer closeBody(r)
	var tm TeamMember
	if r.StatusCode == http.StatusNotModified {
		return &tm, BuildResponse(r), nil
	}
	if err := json.NewDecoder(r.Body).Decode(&tm); err != nil {
		return nil, nil, NewAppError("GetTeamMember", "api.unmarshal_error", nil, "", http.StatusInternalServerError).Wrap(err)
	}
	return &tm, BuildResponse(r), nil
}

// UpdateTeamMemberRoles will update the roles on a team for a user.
func (c *Client4) UpdateTeamMemberRoles(ctx context.Context, teamId, userId, newRoles string) (*Response, error) {
	requestBody := map[string]string{"roles": newRoles}
	r, err := c.DoAPIPut(ctx, c.teamMemberRoute(teamId, userId)+"/roles", MapToJSON(requestBody))
	if err != nil {
		return BuildResponse(r), err
	}
	defer closeBody(r)
	return BuildResponse(r), nil
}

// UpdateTeamMemberSchemeRoles will update the scheme-derived roles on a team for a user.
func (c *Client4) UpdateTeamMemberSchemeRoles(ctx context.Context, teamId string, userId string, schemeRoles *SchemeRoles) (*Response, error) {
	buf, err := json.Marshal(schemeRoles)
	if err != nil {
		return nil, NewAppError("UpdateTeamMemberSchemeRoles", "api.marshal_error", nil, "", http.StatusInternalServerError).Wrap(err)
	}
	r, err := c.DoAPIPutBytes(ctx, c.teamMemberRoute(teamId, userId)+"/schemeRoles", buf)
	if err != nil {
		return BuildResponse(r), err
	}
	defer closeBody(r)
	return BuildResponse(r), nil
}

// UpdateTeam will update a team.
func (c *Client4) UpdateTeam(ctx context.Context, team *Team) (*Team, *Response, error) {
	buf, err := json.Marshal(team)
	if err != nil {
		return nil, nil, NewAppError("UpdateTeam", "api.marshal_error", nil, "", http.StatusInternalServerError).Wrap(err)
	}
	r, err := c.DoAPIPutBytes(ctx, c.teamRoute(team.Id), buf)
	if err != nil {
		return nil, BuildResponse(r), err
	}
	defer closeBody(r)
	var t Team
	if err := json.NewDecoder(r.Body).Decode(&t); err != nil {
		return nil, nil, NewAppError("UpdateTeam", "api.unmarshal_error", nil, "", http.StatusInternalServerError).Wrap(err)
	}
	return &t, BuildResponse(r), nil
}

// PatchTeam partially updates a team. Any missing fields are not updated.
func (c *Client4) PatchTeam(ctx context.Context, teamId string, patch *TeamPatch) (*Team, *Response, error) {
	buf, err := json.Marshal(patch)
	if err != nil {
		return nil, nil, NewAppError("PatchTeam", "api.marshal_error", nil, "", http.StatusInternalServerError).Wrap(err)
	}
	r, err := c.DoAPIPutBytes(ctx, c.teamRoute(teamId)+"/patch", buf)
	if err != nil {
		return nil, BuildResponse(r), err
	}
	defer closeBody(r)
	var t Team
	if err := json.NewDecoder(r.Body).Decode(&t); err != nil {
		return nil, nil, NewAppError("PatchTeam", "api.unmarshal_error", nil, "", http.StatusInternalServerError).Wrap(err)
	}
	return &t, BuildResponse(r), nil
}

// RestoreTeam restores a previously deleted team.
func (c *Client4) RestoreTeam(ctx context.Context, teamId string) (*Team, *Response, error) {
	r, err := c.DoAPIPost(ctx, c.teamRoute(teamId)+"/restore", "")
	if err != nil {
		return nil, BuildResponse(r), err
	}
	defer closeBody(r)
	var t Team
	if err := json.NewDecoder(r.Body).Decode(&t); err != nil {
		return nil, nil, NewAppError("RestoreTeam", "api.unmarshal_error", nil, "", http.StatusInternalServerError).Wrap(err)
	}
	return &t, BuildResponse(r), nil
}

// RegenerateTeamInviteId requests a new invite ID to be generated.
func (c *Client4) RegenerateTeamInviteId(ctx context.Context, teamId string) (*Team, *Response, error) {
	r, err := c.DoAPIPost(ctx, c.teamRoute(teamId)+"/regenerate_invite_id", "")
	if err != nil {
		return nil, BuildResponse(r), err
	}
	defer closeBody(r)
	var t Team
	if err := json.NewDecoder(r.Body).Decode(&t); err != nil {
		return nil, nil, NewAppError("RegenerateTeamInviteId", "api.unmarshal_error", nil, "", http.StatusInternalServerError).Wrap(err)
	}
	return &t, BuildResponse(r), nil
}

// SoftDeleteTeam deletes the team softly (archive only, not permanent delete).
func (c *Client4) SoftDeleteTeam(ctx context.Context, teamId string) (*Response, error) {
	r, err := c.DoAPIDelete(ctx, c.teamRoute(teamId))
	if err != nil {
		return BuildResponse(r), err
	}
	defer closeBody(r)
	return BuildResponse(r), nil
}

// PermanentDeleteTeam deletes the team, should only be used when needed for
// compliance and the like.
func (c *Client4) PermanentDeleteTeam(ctx context.Context, teamId string) (*Response, error) {
	r, err := c.DoAPIDelete(ctx, c.teamRoute(teamId)+"?permanent="+c.boolString(true))
	if err != nil {
		return BuildResponse(r), err
	}
	defer closeBody(r)
	return BuildResponse(r), nil
}

// UpdateTeamPrivacy modifies the team type (model.TeamOpen <--> model.TeamInvite) and sets
// the corresponding AllowOpenInvite appropriately.
func (c *Client4) UpdateTeamPrivacy(ctx context.Context, teamId string, privacy string) (*Team, *Response, error) {
	requestBody := map[string]string{"privacy": privacy}
	r, err := c.DoAPIPut(ctx, c.teamRoute(teamId)+"/privacy", MapToJSON(requestBody))
	if err != nil {
		return nil, BuildResponse(r), err
	}
	defer closeBody(r)
	var t Team
	if err := json.NewDecoder(r.Body).Decode(&t); err != nil {
		return nil, nil, NewAppError("UpdateTeamPrivacy", "api.unmarshal_error", nil, "", http.StatusInternalServerError).Wrap(err)
	}
	return &t, BuildResponse(r), nil
}

// GetTeamMembers returns team members based on the provided team id string.
func (c *Client4) GetTeamMembers(ctx context.Context, teamId string, page int, perPage int, etag string) ([]*TeamMember, *Response, error) {
	query := fmt.Sprintf("?page=%v&per_page=%v", page, perPage)
	r, err := c.DoAPIGet(ctx, c.teamMembersRoute(teamId)+query, etag)
	if err != nil {
		return nil, BuildResponse(r), err
	}
	defer closeBody(r)
	var tms []*TeamMember
	if r.StatusCode == http.StatusNotModified {
		return tms, BuildResponse(r), nil
	}
	if err := json.NewDecoder(r.Body).Decode(&tms); err != nil {
		return nil, nil, NewAppError("GetTeamMembers", "api.unmarshal_error", nil, "", http.StatusInternalServerError).Wrap(err)
	}
	return tms, BuildResponse(r), nil
}

// GetTeamMembersWithoutDeletedUsers returns team members based on the provided team id string. Additional parameters of sort and exclude_deleted_users accepted as well
// Could not add it to above function due to it be a breaking change.
func (c *Client4) GetTeamMembersSortAndWithoutDeletedUsers(ctx context.Context, teamId string, page int, perPage int, sort string, excludeDeletedUsers bool, etag string) ([]*TeamMember, *Response, error) {
	query := fmt.Sprintf("?page=%v&per_page=%v&sort=%v&exclude_deleted_users=%v", page, perPage, sort, excludeDeletedUsers)
	r, err := c.DoAPIGet(ctx, c.teamMembersRoute(teamId)+query, etag)
	if err != nil {
		return nil, BuildResponse(r), err
	}
	defer closeBody(r)
	var tms []*TeamMember
	if r.StatusCode == http.StatusNotModified {
		return tms, BuildResponse(r), nil
	}
	if err := json.NewDecoder(r.Body).Decode(&tms); err != nil {
		return nil, nil, NewAppError("GetTeamMembersSortAndWithoutDeletedUsers", "api.unmarshal_error", nil, "", http.StatusInternalServerError).Wrap(err)
	}
	return tms, BuildResponse(r), nil
}

// GetTeamMembersForUser returns the team members for a user.
func (c *Client4) GetTeamMembersForUser(ctx context.Context, userId string, etag string) ([]*TeamMember, *Response, error) {
	r, err := c.DoAPIGet(ctx, c.userRoute(userId)+"/teams/members", etag)
	if err != nil {
		return nil, BuildResponse(r), err
	}
	defer closeBody(r)
	var tms []*TeamMember
	if r.StatusCode == http.StatusNotModified {
		return tms, BuildResponse(r), nil
	}
	if err := json.NewDecoder(r.Body).Decode(&tms); err != nil {
		return nil, nil, NewAppError("GetTeamMembersForUser", "api.unmarshal_error", nil, "", http.StatusInternalServerError).Wrap(err)
	}
	return tms, BuildResponse(r), nil
}

// GetTeamMembersByIds will return an array of team members based on the
// team id and a list of user ids provided. Must be authenticated.
func (c *Client4) GetTeamMembersByIds(ctx context.Context, teamId string, userIds []string) ([]*TeamMember, *Response, error) {
	r, err := c.DoAPIPost(ctx, fmt.Sprintf("/teams/%v/members/ids", teamId), ArrayToJSON(userIds))
	if err != nil {
		return nil, BuildResponse(r), err
	}
	defer closeBody(r)
	var tms []*TeamMember
	if err := json.NewDecoder(r.Body).Decode(&tms); err != nil {
		return nil, nil, NewAppError("GetTeamMembersByIds", "api.unmarshal_error", nil, "", http.StatusInternalServerError).Wrap(err)
	}
	return tms, BuildResponse(r), nil
}

// AddTeamMember adds user to a team and return a team member.
func (c *Client4) AddTeamMember(ctx context.Context, teamId, userId string) (*TeamMember, *Response, error) {
	member := &TeamMember{TeamId: teamId, UserId: userId}
	buf, err := json.Marshal(member)
	if err != nil {
		return nil, nil, NewAppError("AddTeamMember", "api.marshal_error", nil, "", http.StatusInternalServerError).Wrap(err)
	}
	r, err := c.DoAPIPostBytes(ctx, c.teamMembersRoute(teamId), buf)
	if err != nil {
		return nil, BuildResponse(r), err
	}
	defer closeBody(r)
	var tm TeamMember
	if err := json.NewDecoder(r.Body).Decode(&tm); err != nil {
		return nil, nil, NewAppError("AddTeamMember", "api.unmarshal_error", nil, "", http.StatusInternalServerError).Wrap(err)
	}
	return &tm, BuildResponse(r), nil
}

// AddTeamMemberFromInvite adds a user to a team and return a team member using an invite id
// or an invite token/data pair.
func (c *Client4) AddTeamMemberFromInvite(ctx context.Context, token, inviteId string) (*TeamMember, *Response, error) {
	var query string

	if inviteId != "" {
		query += fmt.Sprintf("?invite_id=%v", inviteId)
	}

	if token != "" {
		query += fmt.Sprintf("?token=%v", token)
	}

	r, err := c.DoAPIPost(ctx, c.teamsRoute()+"/members/invite"+query, "")
	if err != nil {
		return nil, BuildResponse(r), err
	}
	defer closeBody(r)
	var tm TeamMember
	if err := json.NewDecoder(r.Body).Decode(&tm); err != nil {
		return nil, nil, NewAppError("AddTeamMemberFromInvite", "api.unmarshal_error", nil, "", http.StatusInternalServerError).Wrap(err)
	}
	return &tm, BuildResponse(r), nil
}

// AddTeamMembers adds a number of users to a team and returns the team members.
func (c *Client4) AddTeamMembers(ctx context.Context, teamId string, userIds []string) ([]*TeamMember, *Response, error) {
	var members []*TeamMember
	for _, userId := range userIds {
		member := &TeamMember{TeamId: teamId, UserId: userId}
		members = append(members, member)
	}
	js, err := json.Marshal(members)
	if err != nil {
		return nil, nil, NewAppError("AddTeamMembers", "api.marshal_error", nil, "", http.StatusInternalServerError).Wrap(err)
	}
	r, err := c.DoAPIPost(ctx, c.teamMembersRoute(teamId)+"/batch", string(js))
	if err != nil {
		return nil, BuildResponse(r), err
	}
	defer closeBody(r)
	var tms []*TeamMember
	if err := json.NewDecoder(r.Body).Decode(&tms); err != nil {
		return nil, nil, NewAppError("AddTeamMembers", "api.unmarshal_error", nil, "", http.StatusInternalServerError).Wrap(err)
	}
	return tms, BuildResponse(r), nil
}

// AddTeamMembers adds a number of users to a team and returns the team members.
func (c *Client4) AddTeamMembersGracefully(ctx context.Context, teamId string, userIds []string) ([]*TeamMemberWithError, *Response, error) {
	var members []*TeamMember
	for _, userId := range userIds {
		member := &TeamMember{TeamId: teamId, UserId: userId}
		members = append(members, member)
	}
	js, err := json.Marshal(members)
	if err != nil {
		return nil, nil, NewAppError("AddTeamMembersGracefully", "api.marshal_error", nil, "", http.StatusInternalServerError).Wrap(err)
	}

	r, err := c.DoAPIPost(ctx, c.teamMembersRoute(teamId)+"/batch?graceful="+c.boolString(true), string(js))
	if err != nil {
		return nil, BuildResponse(r), err
	}
	defer closeBody(r)
	var tms []*TeamMemberWithError
	if err := json.NewDecoder(r.Body).Decode(&tms); err != nil {
		return nil, nil, NewAppError("AddTeamMembersGracefully", "api.unmarshal_error", nil, "", http.StatusInternalServerError).Wrap(err)
	}
	return tms, BuildResponse(r), nil
}

// RemoveTeamMember will remove a user from a team.
func (c *Client4) RemoveTeamMember(ctx context.Context, teamId, userId string) (*Response, error) {
	r, err := c.DoAPIDelete(ctx, c.teamMemberRoute(teamId, userId))
	if err != nil {
		return BuildResponse(r), err
	}
	defer closeBody(r)
	return BuildResponse(r), nil
}

// GetTeamStats returns a team stats based on the team id string.
// Must be authenticated.
func (c *Client4) GetTeamStats(ctx context.Context, teamId, etag string) (*TeamStats, *Response, error) {
	r, err := c.DoAPIGet(ctx, c.teamStatsRoute(teamId), etag)
	if err != nil {
		return nil, BuildResponse(r), err
	}
	defer closeBody(r)
	var ts TeamStats
	if err := json.NewDecoder(r.Body).Decode(&ts); err != nil {
		return nil, nil, NewAppError("GetTeamStats", "api.unmarshal_error", nil, "", http.StatusInternalServerError).Wrap(err)
	}
	return &ts, BuildResponse(r), nil
}

// GetTotalUsersStats returns a total system user stats.
// Must be authenticated.
func (c *Client4) GetTotalUsersStats(ctx context.Context, etag string) (*UsersStats, *Response, error) {
	r, err := c.DoAPIGet(ctx, c.totalUsersStatsRoute(), etag)
	if err != nil {
		return nil, BuildResponse(r), err
	}
	defer closeBody(r)
	var stats UsersStats
	if err := json.NewDecoder(r.Body).Decode(&stats); err != nil {
		return nil, nil, NewAppError("GetTotalUsersStats", "api.unmarshal_error", nil, "", http.StatusInternalServerError).Wrap(err)
	}
	return &stats, BuildResponse(r), nil
}

// GetTeamUnread will return a TeamUnread object that contains the amount of
// unread messages and mentions the user has for the specified team.
// Must be authenticated.
func (c *Client4) GetTeamUnread(ctx context.Context, teamId, userId string) (*TeamUnread, *Response, error) {
	r, err := c.DoAPIGet(ctx, c.userRoute(userId)+c.teamRoute(teamId)+"/unread", "")
	if err != nil {
		return nil, BuildResponse(r), err
	}
	defer closeBody(r)
	var tu TeamUnread
	if err := json.NewDecoder(r.Body).Decode(&tu); err != nil {
		return nil, nil, NewAppError("GetTeamUnread", "api.unmarshal_error", nil, "", http.StatusInternalServerError).Wrap(err)
	}
	return &tu, BuildResponse(r), nil
}

// ImportTeam will import an exported team from other app into a existing team.
func (c *Client4) ImportTeam(ctx context.Context, data []byte, filesize int, importFrom, filename, teamId string) (map[string]string, *Response, error) {
	body := &bytes.Buffer{}
	writer := multipart.NewWriter(body)

	part, err := writer.CreateFormFile("file", filename)
	if err != nil {
		return nil, nil, err
	}

	if _, err = io.Copy(part, bytes.NewBuffer(data)); err != nil {
		return nil, nil, err
	}

	part, err = writer.CreateFormField("filesize")
	if err != nil {
		return nil, nil, err
	}

	if _, err = io.Copy(part, strings.NewReader(strconv.Itoa(filesize))); err != nil {
		return nil, nil, err
	}

	part, err = writer.CreateFormField("importFrom")
	if err != nil {
		return nil, nil, err
	}

	if _, err := io.Copy(part, strings.NewReader(importFrom)); err != nil {
		return nil, nil, err
	}

	if err := writer.Close(); err != nil {
		return nil, nil, err
	}

	return c.DoUploadImportTeam(ctx, c.teamImportRoute(teamId), body.Bytes(), writer.FormDataContentType())
}

// InviteUsersToTeam invite users by email to the team.
func (c *Client4) InviteUsersToTeam(ctx context.Context, teamId string, userEmails []string) (*Response, error) {
	r, err := c.DoAPIPost(ctx, c.teamRoute(teamId)+"/invite/email", ArrayToJSON(userEmails))
	if err != nil {
		return BuildResponse(r), err
	}
	defer closeBody(r)
	return BuildResponse(r), nil
}

// InviteGuestsToTeam invite guest by email to some channels in a team.
func (c *Client4) InviteGuestsToTeam(ctx context.Context, teamId string, userEmails []string, channels []string, message string) (*Response, error) {
	guestsInvite := GuestsInvite{
		Emails:   userEmails,
		Channels: channels,
		Message:  message,
	}
	buf, err := json.Marshal(guestsInvite)
	if err != nil {
		return nil, NewAppError("InviteGuestsToTeam", "api.marshal_error", nil, "", http.StatusInternalServerError).Wrap(err)
	}
	r, err := c.DoAPIPostBytes(ctx, c.teamRoute(teamId)+"/invite-guests/email", buf)
	if err != nil {
		return BuildResponse(r), err
	}
	defer closeBody(r)
	return BuildResponse(r), nil
}

// InviteUsersToTeam invite users by email to the team.
func (c *Client4) InviteUsersToTeamGracefully(ctx context.Context, teamId string, userEmails []string) ([]*EmailInviteWithError, *Response, error) {
	r, err := c.DoAPIPost(ctx, c.teamRoute(teamId)+"/invite/email?graceful="+c.boolString(true), ArrayToJSON(userEmails))

	if err != nil {
		return nil, BuildResponse(r), err
	}
	defer closeBody(r)
	var list []*EmailInviteWithError
	if err := json.NewDecoder(r.Body).Decode(&list); err != nil {
		return nil, nil, NewAppError("InviteUsersToTeamGracefully", "api.unmarshal_error", nil, "", http.StatusInternalServerError).Wrap(err)
	}
	return list, BuildResponse(r), nil
}

// InviteUsersToTeam invite users by email to the team.
func (c *Client4) InviteUsersToTeamAndChannelsGracefully(ctx context.Context, teamId string, userEmails []string, channelIds []string, message string) ([]*EmailInviteWithError, *Response, error) {
	memberInvite := MemberInvite{
		Emails:     userEmails,
		ChannelIds: channelIds,
		Message:    message,
	}
	buf, err := json.Marshal(memberInvite)
	if err != nil {
		return nil, nil, NewAppError("InviteMembersToTeamAndChannels", "api.marshal_error", nil, "", http.StatusInternalServerError).Wrap(err)
	}
	r, err := c.DoAPIPostBytes(ctx, c.teamRoute(teamId)+"/invite/email?graceful="+c.boolString(true), buf)
	if err != nil {
		return nil, BuildResponse(r), err
	}
	defer closeBody(r)
	var list []*EmailInviteWithError
	if err := json.NewDecoder(r.Body).Decode(&list); err != nil {
		return nil, nil, NewAppError("InviteUsersToTeamGracefully", "api.unmarshal_error", nil, "", http.StatusInternalServerError).Wrap(err)
	}
	return list, BuildResponse(r), nil
}

// InviteGuestsToTeam invite guest by email to some channels in a team.
func (c *Client4) InviteGuestsToTeamGracefully(ctx context.Context, teamId string, userEmails []string, channels []string, message string) ([]*EmailInviteWithError, *Response, error) {
	guestsInvite := GuestsInvite{
		Emails:   userEmails,
		Channels: channels,
		Message:  message,
	}
	buf, err := json.Marshal(guestsInvite)
	if err != nil {
		return nil, nil, NewAppError("InviteGuestsToTeamGracefully", "api.marshal_error", nil, "", http.StatusInternalServerError).Wrap(err)
	}
	r, err := c.DoAPIPostBytes(ctx, c.teamRoute(teamId)+"/invite-guests/email?graceful="+c.boolString(true), buf)
	if err != nil {
		return nil, BuildResponse(r), err
	}
	defer closeBody(r)
	var list []*EmailInviteWithError
	if err := json.NewDecoder(r.Body).Decode(&list); err != nil {
		return nil, nil, NewAppError("InviteGuestsToTeamGracefully", "api.unmarshal_error", nil, "", http.StatusInternalServerError).Wrap(err)
	}
	return list, BuildResponse(r), nil
}

// InvalidateEmailInvites will invalidate active email invitations that have not been accepted by the user.
func (c *Client4) InvalidateEmailInvites(ctx context.Context) (*Response, error) {
	r, err := c.DoAPIDelete(ctx, c.teamsRoute()+"/invites/email")
	if err != nil {
		return BuildResponse(r), err
	}
	defer closeBody(r)
	return BuildResponse(r), nil
}

// GetTeamInviteInfo returns a team object from an invite id containing sanitized information.
func (c *Client4) GetTeamInviteInfo(ctx context.Context, inviteId string) (*Team, *Response, error) {
	r, err := c.DoAPIGet(ctx, c.teamsRoute()+"/invite/"+inviteId, "")
	if err != nil {
		return nil, BuildResponse(r), err
	}
	defer closeBody(r)
	var t Team
	if err := json.NewDecoder(r.Body).Decode(&t); err != nil {
		return nil, nil, NewAppError("GetTeamInviteInfo", "api.unmarshal_error", nil, "", http.StatusInternalServerError).Wrap(err)
	}
	return &t, BuildResponse(r), nil
}

// SetTeamIcon sets team icon of the team.
func (c *Client4) SetTeamIcon(ctx context.Context, teamId string, data []byte) (*Response, error) {
	body := &bytes.Buffer{}
	writer := multipart.NewWriter(body)

	part, err := writer.CreateFormFile("image", "teamIcon.png")
	if err != nil {
		return nil, NewAppError("SetTeamIcon", "model.client.set_team_icon.no_file.app_error", nil, "", http.StatusBadRequest).Wrap(err)
	}

	if _, err = io.Copy(part, bytes.NewBuffer(data)); err != nil {
		return nil, NewAppError("SetTeamIcon", "model.client.set_team_icon.no_file.app_error", nil, "", http.StatusBadRequest).Wrap(err)
	}

	if err = writer.Close(); err != nil {
		return nil, NewAppError("SetTeamIcon", "model.client.set_team_icon.writer.app_error", nil, "", http.StatusBadRequest).Wrap(err)
	}

	rq, err := http.NewRequest("POST", c.APIURL+c.teamRoute(teamId)+"/image", bytes.NewReader(body.Bytes()))
	if err != nil {
		return nil, err
	}
	rq.Header.Set("Content-Type", writer.FormDataContentType())

	if c.AuthToken != "" {
		rq.Header.Set(HeaderAuth, c.AuthType+" "+c.AuthToken)
	}

	rp, err := c.HTTPClient.Do(rq)
	if err != nil {
		return BuildResponse(rp), err
	}
	defer closeBody(rp)

	if rp.StatusCode >= 300 {
		return BuildResponse(rp), AppErrorFromJSON(rp.Body)
	}

	return BuildResponse(rp), nil
}

// GetTeamIcon gets the team icon of the team.
func (c *Client4) GetTeamIcon(ctx context.Context, teamId, etag string) ([]byte, *Response, error) {
	r, err := c.DoAPIGet(ctx, c.teamRoute(teamId)+"/image", etag)
	if err != nil {
		return nil, BuildResponse(r), err
	}
	defer closeBody(r)

	data, err := io.ReadAll(r.Body)
	if err != nil {
		return nil, BuildResponse(r), NewAppError("GetTeamIcon", "model.client.get_team_icon.app_error", nil, "", r.StatusCode).Wrap(err)
	}
	return data, BuildResponse(r), nil
}

// RemoveTeamIcon updates LastTeamIconUpdate to 0 which indicates team icon is removed.
func (c *Client4) RemoveTeamIcon(ctx context.Context, teamId string) (*Response, error) {
	r, err := c.DoAPIDelete(ctx, c.teamRoute(teamId)+"/image")
	if err != nil {
		return BuildResponse(r), err
	}
	defer closeBody(r)
	return BuildResponse(r), nil
}

// Channel Section

// GetAllChannels get all the channels. Must be a system administrator.
func (c *Client4) GetAllChannels(ctx context.Context, page int, perPage int, etag string) (ChannelListWithTeamData, *Response, error) {
	return c.getAllChannels(ctx, page, perPage, etag, ChannelSearchOpts{})
}

// GetAllChannelsIncludeDeleted get all the channels. Must be a system administrator.
func (c *Client4) GetAllChannelsIncludeDeleted(ctx context.Context, page int, perPage int, etag string) (ChannelListWithTeamData, *Response, error) {
	return c.getAllChannels(ctx, page, perPage, etag, ChannelSearchOpts{IncludeDeleted: true})
}

// GetAllChannelsExcludePolicyConstrained gets all channels which are not part of a data retention policy.
// Must be a system administrator.
func (c *Client4) GetAllChannelsExcludePolicyConstrained(ctx context.Context, page, perPage int, etag string) (ChannelListWithTeamData, *Response, error) {
	return c.getAllChannels(ctx, page, perPage, etag, ChannelSearchOpts{ExcludePolicyConstrained: true})
}

func (c *Client4) getAllChannels(ctx context.Context, page int, perPage int, etag string, opts ChannelSearchOpts) (ChannelListWithTeamData, *Response, error) {
	query := fmt.Sprintf("?page=%v&per_page=%v&include_deleted=%v&exclude_policy_constrained=%v",
		page, perPage, opts.IncludeDeleted, opts.ExcludePolicyConstrained)
	r, err := c.DoAPIGet(ctx, c.channelsRoute()+query, etag)
	if err != nil {
		return nil, BuildResponse(r), err
	}
	defer closeBody(r)

	var ch ChannelListWithTeamData
	err = json.NewDecoder(r.Body).Decode(&ch)
	if err != nil {
		return nil, BuildResponse(r), NewAppError("getAllChannels", "api.marshal_error", nil, "", http.StatusInternalServerError).Wrap(err)
	}
	return ch, BuildResponse(r), nil
}

// GetAllChannelsWithCount get all the channels including the total count. Must be a system administrator.
func (c *Client4) GetAllChannelsWithCount(ctx context.Context, page int, perPage int, etag string) (ChannelListWithTeamData, int64, *Response, error) {
	query := fmt.Sprintf("?page=%v&per_page=%v&include_total_count="+c.boolString(true), page, perPage)
	r, err := c.DoAPIGet(ctx, c.channelsRoute()+query, etag)
	if err != nil {
		return nil, 0, BuildResponse(r), err
	}
	defer closeBody(r)

	var cwc *ChannelsWithCount
	err = json.NewDecoder(r.Body).Decode(&cwc)
	if err != nil {
		return nil, 0, BuildResponse(r), NewAppError("GetAllChannelsWithCount", "api.marshal_error", nil, "", http.StatusInternalServerError).Wrap(err)
	}
	return cwc.Channels, cwc.TotalCount, BuildResponse(r), nil
}

// GetAllChannelsWithBookmarks get all the channels including their bookmarks. Must be a system administrator.
func (c *Client4) GetAllChannelsWithBookmarks(ctx context.Context, page int, perPage int, etag string, bookmarksSince int64, opts ChannelSearchOpts) ([]ChannelWithTeamDataAndBookmarks, *Response, error) {
	query := fmt.Sprintf("?page=%v&per_page=%v&include_deleted=%v&exclude_policy_constrained=%v&include_bookmarks=true&bookmarks_since=%v",
		page, perPage, opts.IncludeDeleted, opts.ExcludePolicyConstrained, bookmarksSince)
	r, err := c.DoAPIGet(ctx, c.channelsRoute()+query, etag)
	if err != nil {
		return nil, BuildResponse(r), err
	}
	defer closeBody(r)

	var cwc []ChannelWithTeamDataAndBookmarks
	err = json.NewDecoder(r.Body).Decode(&cwc)
	if err != nil {
		return nil, BuildResponse(r), NewAppError("GetAllChannelsWithBookmarks", "api.marshal_error", nil, "", http.StatusInternalServerError).Wrap(err)
	}
	return cwc, BuildResponse(r), nil
}

// CreateChannel creates a channel based on the provided channel struct.
func (c *Client4) CreateChannel(ctx context.Context, channel *Channel) (*Channel, *Response, error) {
	channelJSON, err := json.Marshal(channel)
	if err != nil {
		return nil, nil, NewAppError("CreateChannel", "api.marshal_error", nil, "", http.StatusInternalServerError).Wrap(err)
	}
	r, err := c.DoAPIPost(ctx, c.channelsRoute(), string(channelJSON))
	if err != nil {
		return nil, BuildResponse(r), err
	}
	defer closeBody(r)

	var ch *Channel
	err = json.NewDecoder(r.Body).Decode(&ch)
	if err != nil {
		return nil, BuildResponse(r), NewAppError("CreateChannel", "api.marshal_error", nil, "", http.StatusInternalServerError).Wrap(err)
	}
	return ch, BuildResponse(r), nil
}

// UpdateChannel updates a channel based on the provided channel struct.
func (c *Client4) UpdateChannel(ctx context.Context, channel *Channel) (*Channel, *Response, error) {
	channelJSON, err := json.Marshal(channel)
	if err != nil {
		return nil, nil, NewAppError("UpdateChannel", "api.marshal_error", nil, "", http.StatusInternalServerError).Wrap(err)
	}
	r, err := c.DoAPIPut(ctx, c.channelRoute(channel.Id), string(channelJSON))
	if err != nil {
		return nil, BuildResponse(r), err
	}
	defer closeBody(r)

	var ch *Channel
	err = json.NewDecoder(r.Body).Decode(&ch)
	if err != nil {
		return nil, BuildResponse(r), NewAppError("UpdateChannel", "api.marshal_error", nil, "", http.StatusInternalServerError).Wrap(err)
	}
	return ch, BuildResponse(r), nil
}

// PatchChannel partially updates a channel. Any missing fields are not updated.
func (c *Client4) PatchChannel(ctx context.Context, channelId string, patch *ChannelPatch) (*Channel, *Response, error) {
	buf, err := json.Marshal(patch)
	if err != nil {
		return nil, nil, NewAppError("PatchChannel", "api.marshal_error", nil, "", http.StatusInternalServerError).Wrap(err)
	}
	r, err := c.DoAPIPutBytes(ctx, c.channelRoute(channelId)+"/patch", buf)
	if err != nil {
		return nil, BuildResponse(r), err
	}
	defer closeBody(r)

	var ch *Channel
	err = json.NewDecoder(r.Body).Decode(&ch)
	if err != nil {
		return nil, BuildResponse(r), NewAppError("PatchChannel", "api.marshal_error", nil, "", http.StatusInternalServerError).Wrap(err)
	}
	return ch, BuildResponse(r), nil
}

// UpdateChannelPrivacy updates channel privacy
func (c *Client4) UpdateChannelPrivacy(ctx context.Context, channelId string, privacy ChannelType) (*Channel, *Response, error) {
	requestBody := map[string]string{"privacy": string(privacy)}
	r, err := c.DoAPIPut(ctx, c.channelRoute(channelId)+"/privacy", MapToJSON(requestBody))
	if err != nil {
		return nil, BuildResponse(r), err
	}
	defer closeBody(r)

	var ch *Channel
	err = json.NewDecoder(r.Body).Decode(&ch)
	if err != nil {
		return nil, BuildResponse(r), NewAppError("UpdateChannelPrivacy", "api.marshal_error", nil, "", http.StatusInternalServerError).Wrap(err)
	}
	return ch, BuildResponse(r), nil
}

// RestoreChannel restores a previously deleted channel. Any missing fields are not updated.
func (c *Client4) RestoreChannel(ctx context.Context, channelId string) (*Channel, *Response, error) {
	r, err := c.DoAPIPost(ctx, c.channelRoute(channelId)+"/restore", "")
	if err != nil {
		return nil, BuildResponse(r), err
	}
	defer closeBody(r)

	var ch *Channel
	err = json.NewDecoder(r.Body).Decode(&ch)
	if err != nil {
		return nil, BuildResponse(r), NewAppError("RestoreChannel", "api.marshal_error", nil, "", http.StatusInternalServerError).Wrap(err)
	}
	return ch, BuildResponse(r), nil
}

// CreateDirectChannel creates a direct message channel based on the two user
// ids provided.
func (c *Client4) CreateDirectChannel(ctx context.Context, userId1, userId2 string) (*Channel, *Response, error) {
	requestBody := []string{userId1, userId2}
	r, err := c.DoAPIPost(ctx, c.channelsRoute()+"/direct", ArrayToJSON(requestBody))
	if err != nil {
		return nil, BuildResponse(r), err
	}
	defer closeBody(r)

	var ch *Channel
	err = json.NewDecoder(r.Body).Decode(&ch)
	if err != nil {
		return nil, BuildResponse(r), NewAppError("CreateDirectChannel", "api.marshal_error", nil, "", http.StatusInternalServerError).Wrap(err)
	}
	return ch, BuildResponse(r), nil
}

// CreateGroupChannel creates a group message channel based on userIds provided.
func (c *Client4) CreateGroupChannel(ctx context.Context, userIds []string) (*Channel, *Response, error) {
	r, err := c.DoAPIPost(ctx, c.channelsRoute()+"/group", ArrayToJSON(userIds))
	if err != nil {
		return nil, BuildResponse(r), err
	}
	defer closeBody(r)

	var ch *Channel
	err = json.NewDecoder(r.Body).Decode(&ch)
	if err != nil {
		return nil, BuildResponse(r), NewAppError("CreateGroupChannel", "api.marshal_error", nil, "", http.StatusInternalServerError).Wrap(err)
	}
	return ch, BuildResponse(r), nil
}

// GetChannel returns a channel based on the provided channel id string.
func (c *Client4) GetChannel(ctx context.Context, channelId, etag string) (*Channel, *Response, error) {
	r, err := c.DoAPIGet(ctx, c.channelRoute(channelId), etag)
	if err != nil {
		return nil, BuildResponse(r), err
	}
	defer closeBody(r)

	var ch *Channel
	err = json.NewDecoder(r.Body).Decode(&ch)
	if err != nil {
		return nil, BuildResponse(r), NewAppError("GetChannel", "api.marshal_error", nil, "", http.StatusInternalServerError).Wrap(err)
	}
	return ch, BuildResponse(r), nil
}

// GetChannel with bookmarks returns a channel and its bookmarks based on the provided channel id string if the user has permissions to read it's contents.
func (c *Client4) GetChannelWithBookmarks(ctx context.Context, channelId, etag string, bookmarksSince int64) (*ChannelWithBookmarks, *Response, error) {
	route := c.channelRoute(channelId) + fmt.Sprintf("?include_bookmarks=true&bookmarks_since=%v", bookmarksSince)
	r, err := c.DoAPIGet(ctx, route, etag)
	if err != nil {
		return nil, BuildResponse(r), err
	}
	defer closeBody(r)

	var ch *ChannelWithBookmarks
	err = json.NewDecoder(r.Body).Decode(&ch)
	if err != nil {
		return nil, BuildResponse(r), NewAppError("GetChannelWithBookmarks", "api.marshal_error", nil, "", http.StatusInternalServerError).Wrap(err)
	}
	return ch, BuildResponse(r), nil
}

// GetChannelStats returns statistics for a channel.
func (c *Client4) GetChannelStats(ctx context.Context, channelId string, etag string, excludeFilesCount bool) (*ChannelStats, *Response, error) {
	route := c.channelRoute(channelId) + fmt.Sprintf("/stats?exclude_files_count=%v", excludeFilesCount)
	r, err := c.DoAPIGet(ctx, route, etag)
	if err != nil {
		return nil, BuildResponse(r), err
	}
	defer closeBody(r)
	var stats ChannelStats
	if err := json.NewDecoder(r.Body).Decode(&stats); err != nil {
		return nil, nil, NewAppError("GetChannelStats", "api.unmarshal_error", nil, "", http.StatusInternalServerError).Wrap(err)
	}
	return &stats, BuildResponse(r), nil
}

// GetChannelsMemberCount get channel member count for a given array of channel ids
func (c *Client4) GetChannelsMemberCount(ctx context.Context, channelIDs []string) (map[string]int64, *Response, error) {
	route := c.channelsRoute() + "/stats/member_count"
	r, err := c.DoAPIPost(ctx, route, ArrayToJSON(channelIDs))
	if err != nil {
		return nil, BuildResponse(r), err
	}
	defer closeBody(r)
	var counts map[string]int64
	if err := json.NewDecoder(r.Body).Decode(&counts); err != nil {
		return nil, nil, NewAppError("GetChannelsMemberCount", "api.unmarshal_error", nil, "", http.StatusInternalServerError).Wrap(err)
	}
	return counts, BuildResponse(r), nil
}

// GetChannelMembersTimezones gets a list of timezones for a channel.
func (c *Client4) GetChannelMembersTimezones(ctx context.Context, channelId string) ([]string, *Response, error) {
	r, err := c.DoAPIGet(ctx, c.channelRoute(channelId)+"/timezones", "")
	if err != nil {
		return nil, BuildResponse(r), err
	}
	defer closeBody(r)
	return c.ArrayFromJSON(r.Body), BuildResponse(r), nil
}

// GetPinnedPosts gets a list of pinned posts.
func (c *Client4) GetPinnedPosts(ctx context.Context, channelId string, etag string) (*PostList, *Response, error) {
	r, err := c.DoAPIGet(ctx, c.channelRoute(channelId)+"/pinned", etag)
	if err != nil {
		return nil, BuildResponse(r), err
	}
	defer closeBody(r)

	var list PostList
	if r.StatusCode == http.StatusNotModified {
		return &list, BuildResponse(r), nil
	}

	if err := json.NewDecoder(r.Body).Decode(&list); err != nil {
		return nil, nil, NewAppError("GetPinnedPosts", "api.unmarshal_error", nil, "", http.StatusInternalServerError).Wrap(err)
	}
	return &list, BuildResponse(r), nil
}

// GetPrivateChannelsForTeam returns a list of private channels based on the provided team id string.
func (c *Client4) GetPrivateChannelsForTeam(ctx context.Context, teamId string, page int, perPage int, etag string) ([]*Channel, *Response, error) {
	query := fmt.Sprintf("/private?page=%v&per_page=%v", page, perPage)
	r, err := c.DoAPIGet(ctx, c.channelsForTeamRoute(teamId)+query, etag)
	if err != nil {
		return nil, BuildResponse(r), err
	}
	defer closeBody(r)

	var ch []*Channel
	err = json.NewDecoder(r.Body).Decode(&ch)
	if err != nil {
		return nil, BuildResponse(r), NewAppError("GetPrivateChannelsForTeam", "api.marshal_error", nil, "", http.StatusInternalServerError).Wrap(err)
	}
	return ch, BuildResponse(r), nil
}

// GetPrivateChannelsForTeamWithBookmarks returns a list of private channels based on the provided team id string and its bookmarks.
func (c *Client4) GetPrivateChannelsForTeamWithBookmarks(ctx context.Context, teamId string, page int, perPage int, etag string, bookmarksSince int64) ([]*ChannelWithBookmarks, *Response, error) {
	query := fmt.Sprintf("/private?page=%v&per_page=%v&include_bookmarks=true&bookmarks_since=%v", page, perPage, bookmarksSince)
	r, err := c.DoAPIGet(ctx, c.channelsForTeamRoute(teamId)+query, etag)
	if err != nil {
		return nil, BuildResponse(r), err
	}
	defer closeBody(r)

	var ch []*ChannelWithBookmarks
	err = json.NewDecoder(r.Body).Decode(&ch)
	if err != nil {
		return nil, BuildResponse(r), NewAppError("GetPrivateChannelsForTeamWithBookmarks", "api.marshal_error", nil, "", http.StatusInternalServerError).Wrap(err)
	}
	return ch, BuildResponse(r), nil
}

// GetPublicChannelsForTeam returns a list of public channels based on the provided team id string.
func (c *Client4) GetPublicChannelsForTeam(ctx context.Context, teamId string, page int, perPage int, etag string) ([]*Channel, *Response, error) {
	query := fmt.Sprintf("?page=%v&per_page=%v", page, perPage)
	r, err := c.DoAPIGet(ctx, c.channelsForTeamRoute(teamId)+query, etag)
	if err != nil {
		return nil, BuildResponse(r), err
	}
	defer closeBody(r)

	var ch []*Channel
	err = json.NewDecoder(r.Body).Decode(&ch)
	if err != nil {
		return nil, BuildResponse(r), NewAppError("GetPublicChannelsForTeam", "api.marshal_error", nil, "", http.StatusInternalServerError).Wrap(err)
	}
	return ch, BuildResponse(r), nil
}

// GetPublicChannelsForTeamWithBookmarks returns a list of public channels based on the provided team id string and its bookmarks.
func (c *Client4) GetPublicChannelsForTeamWithBookmarks(ctx context.Context, teamId string, page int, perPage int, etag string, bookmarksSince int64) ([]*ChannelWithBookmarks, *Response, error) {
	query := fmt.Sprintf("?page=%v&per_page=%v&include_bookmarks=true&bookmarks_since=%v", page, perPage, bookmarksSince)
	r, err := c.DoAPIGet(ctx, c.channelsForTeamRoute(teamId)+query, etag)
	if err != nil {
		return nil, BuildResponse(r), err
	}
	defer closeBody(r)

	var ch []*ChannelWithBookmarks
	err = json.NewDecoder(r.Body).Decode(&ch)
	if err != nil {
		return nil, BuildResponse(r), NewAppError("GetPublicChannelsForTeamWithBookmarks", "api.marshal_error", nil, "", http.StatusInternalServerError).Wrap(err)
	}
	return ch, BuildResponse(r), nil
}

// GetDeletedChannelsForTeam returns a list of public channels based on the provided team id string.
func (c *Client4) GetDeletedChannelsForTeam(ctx context.Context, teamId string, page int, perPage int, etag string) ([]*Channel, *Response, error) {
	query := fmt.Sprintf("/deleted?page=%v&per_page=%v", page, perPage)
	r, err := c.DoAPIGet(ctx, c.channelsForTeamRoute(teamId)+query, etag)
	if err != nil {
		return nil, BuildResponse(r), err
	}
	defer closeBody(r)

	var ch []*Channel
	err = json.NewDecoder(r.Body).Decode(&ch)
	if err != nil {
		return nil, BuildResponse(r), NewAppError("GetDeletedChannelsForTeam", "api.marshal_error", nil, "", http.StatusInternalServerError).Wrap(err)
	}
	return ch, BuildResponse(r), nil
}

// GetDeletedChannelsForTeamWithBookmarks returns a list of public channels based on the provided team id string including its bookmarks.
func (c *Client4) GetDeletedChannelsForTeamWithBookmarks(ctx context.Context, teamId string, page int, perPage int, etag string, bookmarksSince int64) ([]*ChannelWithBookmarks, *Response, error) {
	query := fmt.Sprintf("/deleted?page=%v&per_page=%v&include_bookmarks=true&bookmarks_since=%v", page, perPage, bookmarksSince)
	r, err := c.DoAPIGet(ctx, c.channelsForTeamRoute(teamId)+query, etag)
	if err != nil {
		return nil, BuildResponse(r), err
	}
	defer closeBody(r)

	var ch []*ChannelWithBookmarks
	err = json.NewDecoder(r.Body).Decode(&ch)
	if err != nil {
		return nil, BuildResponse(r), NewAppError("GetDeletedChannelsForTeamWithBookmarks", "api.marshal_error", nil, "", http.StatusInternalServerError).Wrap(err)
	}
	return ch, BuildResponse(r), nil
}

// GetPublicChannelsByIdsForTeam returns a list of public channels based on provided team id string.
func (c *Client4) GetPublicChannelsByIdsForTeam(ctx context.Context, teamId string, channelIds []string) ([]*Channel, *Response, error) {
	r, err := c.DoAPIPost(ctx, c.channelsForTeamRoute(teamId)+"/ids", ArrayToJSON(channelIds))
	if err != nil {
		return nil, BuildResponse(r), err
	}
	defer closeBody(r)

	var ch []*Channel
	err = json.NewDecoder(r.Body).Decode(&ch)
	if err != nil {
		return nil, BuildResponse(r), NewAppError("GetPublicChannelsByIdsForTeam", "api.marshal_error", nil, "", http.StatusInternalServerError).Wrap(err)
	}
	return ch, BuildResponse(r), nil
}

// GetChannelsForTeamForUser returns a list channels of on a team for a user.
func (c *Client4) GetChannelsForTeamForUser(ctx context.Context, teamId, userId string, includeDeleted bool, etag string) ([]*Channel, *Response, error) {
	r, err := c.DoAPIGet(ctx, c.channelsForTeamForUserRoute(teamId, userId, includeDeleted), etag)
	if err != nil {
		return nil, BuildResponse(r), err
	}
	defer closeBody(r)

	var ch []*Channel
	err = json.NewDecoder(r.Body).Decode(&ch)
	if err != nil {
		return nil, BuildResponse(r), NewAppError("GetChannelsForTeamForUser", "api.marshal_error", nil, "", http.StatusInternalServerError).Wrap(err)
	}
	return ch, BuildResponse(r), nil
}

// GetChannelsForTeamForUserWithBookmarks returns a list channels of on a team for a user.
func (c *Client4) GetChannelsForTeamForUserWithBookmarks(ctx context.Context, teamId, userId string, includeDeleted bool, etag string, bookrmaksSince int64) ([]*ChannelWithBookmarks, *Response, error) {
	route := fmt.Sprintf(c.userRoute(userId) + c.teamRoute(teamId) + "/channels")
	query := fmt.Sprintf("?include_deleted=%v&include_bookmarks=true&bookmarks_since=%v", includeDeleted, bookrmaksSince)
	route = route + query
	r, err := c.DoAPIGet(ctx, route, etag)
	if err != nil {
		return nil, BuildResponse(r), err
	}
	defer closeBody(r)

	var ch []*ChannelWithBookmarks
	err = json.NewDecoder(r.Body).Decode(&ch)
	if err != nil {
		return nil, BuildResponse(r), NewAppError("GetChannelsForTeamForUserWithBookmarks", "api.marshal_error", nil, "", http.StatusInternalServerError).Wrap(err)
	}
	return ch, BuildResponse(r), nil
}

// GetChannelsForTeamAndUserWithLastDeleteAt returns a list channels of a team for a user, additionally filtered with lastDeleteAt. This does not have any effect if includeDeleted is set to false.
func (c *Client4) GetChannelsForTeamAndUserWithLastDeleteAt(ctx context.Context, teamId, userId string, includeDeleted bool, lastDeleteAt int, etag string) ([]*Channel, *Response, error) {
	route := fmt.Sprintf(c.userRoute(userId) + c.teamRoute(teamId) + "/channels")
	route += fmt.Sprintf("?include_deleted=%v&last_delete_at=%d", includeDeleted, lastDeleteAt)
	r, err := c.DoAPIGet(ctx, route, etag)
	if err != nil {
		return nil, BuildResponse(r), err
	}
	defer closeBody(r)

	var ch []*Channel
	err = json.NewDecoder(r.Body).Decode(&ch)
	if err != nil {
		return nil, BuildResponse(r), NewAppError("GetChannelsForTeamAndUserWithLastDeleteAt", "api.marshal_error", nil, "", http.StatusInternalServerError).Wrap(err)
	}
	return ch, BuildResponse(r), nil
}

// GetChannelsForUserWithLastDeleteAt returns a list channels for a user, additionally filtered with lastDeleteAt.
func (c *Client4) GetChannelsForUserWithLastDeleteAt(ctx context.Context, userID string, lastDeleteAt int) ([]*Channel, *Response, error) {
	route := fmt.Sprintf(c.userRoute(userID) + "/channels")
	route += fmt.Sprintf("?last_delete_at=%d", lastDeleteAt)
	r, err := c.DoAPIGet(ctx, route, "")
	if err != nil {
		return nil, BuildResponse(r), err
	}
	defer closeBody(r)

	var ch []*Channel
	err = json.NewDecoder(r.Body).Decode(&ch)
	if err != nil {
		return nil, BuildResponse(r), NewAppError("GetChannelsForUserWithLastDeleteAt", "api.marshal_error", nil, "", http.StatusInternalServerError).Wrap(err)
	}
	return ch, BuildResponse(r), nil
}

// GetChannelsForUserWithLastDeleteAtAndBookmarks returns a list channels for a user, additionally filtered with lastDeleteAt.
func (c *Client4) GetChannelsForUserWithLastDeleteAtAndBookmarks(ctx context.Context, userID string, lastDeleteAt int, bookmarksSince int64) ([]*ChannelWithBookmarks, *Response, error) {
	route := fmt.Sprintf(c.userRoute(userID) + "/channels")
	route += fmt.Sprintf("?last_delete_at=%d&include_bookmarks=true&bookmarks_since=%v", lastDeleteAt, bookmarksSince)
	r, err := c.DoAPIGet(ctx, route, "")
	if err != nil {
		return nil, BuildResponse(r), err
	}
	defer closeBody(r)

	var ch []*ChannelWithBookmarks
	err = json.NewDecoder(r.Body).Decode(&ch)
	if err != nil {
		return nil, BuildResponse(r), NewAppError("GetChannelsForUserWithLastDeleteAtAndBookmarks", "api.marshal_error", nil, "", http.StatusInternalServerError).Wrap(err)
	}
	return ch, BuildResponse(r), nil
}

// SearchChannels returns the channels on a team matching the provided search term.
func (c *Client4) SearchChannels(ctx context.Context, teamId string, search *ChannelSearch) ([]*Channel, *Response, error) {
	searchJSON, err := json.Marshal(search)
	if err != nil {
		return nil, nil, NewAppError("SearchChannels", "api.marshal_error", nil, "", http.StatusInternalServerError).Wrap(err)
	}
	r, err := c.DoAPIPost(ctx, c.channelsForTeamRoute(teamId)+"/search", string(searchJSON))
	if err != nil {
		return nil, BuildResponse(r), err
	}
	defer closeBody(r)

	var ch []*Channel
	err = json.NewDecoder(r.Body).Decode(&ch)
	if err != nil {
		return nil, BuildResponse(r), NewAppError("SearchChannels", "api.marshal_error", nil, "", http.StatusInternalServerError).Wrap(err)
	}
	return ch, BuildResponse(r), nil
}

// SearchArchivedChannels returns the archived channels on a team matching the provided search term.
func (c *Client4) SearchArchivedChannels(ctx context.Context, teamId string, search *ChannelSearch) ([]*Channel, *Response, error) {
	searchJSON, err := json.Marshal(search)
	if err != nil {
		return nil, nil, NewAppError("SearchArchivedChannels", "api.marshal_error", nil, "", http.StatusInternalServerError).Wrap(err)
	}
	r, err := c.DoAPIPost(ctx, c.channelsForTeamRoute(teamId)+"/search_archived", string(searchJSON))
	if err != nil {
		return nil, BuildResponse(r), err
	}
	defer closeBody(r)

	var ch []*Channel
	err = json.NewDecoder(r.Body).Decode(&ch)
	if err != nil {
		return nil, BuildResponse(r), NewAppError("SearchArchivedChannels", "api.marshal_error", nil, "", http.StatusInternalServerError).Wrap(err)
	}
	return ch, BuildResponse(r), nil
}

// SearchAllChannels search in all the channels. Must be a system administrator.
func (c *Client4) SearchAllChannels(ctx context.Context, search *ChannelSearch) (ChannelListWithTeamData, *Response, error) {
	searchJSON, err := json.Marshal(search)
	if err != nil {
		return nil, nil, NewAppError("SearchAllChannels", "api.marshal_error", nil, "", http.StatusInternalServerError).Wrap(err)
	}
	r, err := c.DoAPIPost(ctx, c.channelsRoute()+"/search", string(searchJSON))
	if err != nil {
		return nil, BuildResponse(r), err
	}
	defer closeBody(r)

	var ch ChannelListWithTeamData
	err = json.NewDecoder(r.Body).Decode(&ch)
	if err != nil {
		return nil, BuildResponse(r), NewAppError("SearchAllChannels", "api.marshal_error", nil, "", http.StatusInternalServerError).Wrap(err)
	}
	return ch, BuildResponse(r), nil
}

// SearchAllChannelsForUser search in all the channels for a regular user.
func (c *Client4) SearchAllChannelsForUser(ctx context.Context, term string) (ChannelListWithTeamData, *Response, error) {
	search := &ChannelSearch{
		Term: term,
	}
	searchJSON, err := json.Marshal(search)
	if err != nil {
		return nil, nil, NewAppError("SearchAllChannelsForUser", "api.marshal_error", nil, "", http.StatusInternalServerError).Wrap(err)
	}
	r, err := c.DoAPIPost(ctx, c.channelsRoute()+"/search?system_console=false", string(searchJSON))
	if err != nil {
		return nil, BuildResponse(r), err
	}
	defer closeBody(r)

	var ch ChannelListWithTeamData
	err = json.NewDecoder(r.Body).Decode(&ch)
	if err != nil {
		return nil, BuildResponse(r), NewAppError("SearchAllChannelsForUser", "api.marshal_error", nil, "", http.StatusInternalServerError).Wrap(err)
	}
	return ch, BuildResponse(r), nil
}

// SearchAllChannelsPaged searches all the channels and returns the results paged with the total count.
func (c *Client4) SearchAllChannelsPaged(ctx context.Context, search *ChannelSearch) (*ChannelsWithCount, *Response, error) {
	searchJSON, err := json.Marshal(search)
	if err != nil {
		return nil, nil, NewAppError("SearchAllChannelsPaged", "api.marshal_error", nil, "", http.StatusInternalServerError).Wrap(err)
	}
	r, err := c.DoAPIPost(ctx, c.channelsRoute()+"/search", string(searchJSON))
	if err != nil {
		return nil, BuildResponse(r), err
	}
	defer closeBody(r)

	var cwc *ChannelsWithCount
	err = json.NewDecoder(r.Body).Decode(&cwc)
	if err != nil {
		return nil, BuildResponse(r), NewAppError("GetAllChannelsWithCount", "api.marshal_error", nil, "", http.StatusInternalServerError).Wrap(err)
	}
	return cwc, BuildResponse(r), nil
}

// SearchGroupChannels returns the group channels of the user whose members' usernames match the search term.
func (c *Client4) SearchGroupChannels(ctx context.Context, search *ChannelSearch) ([]*Channel, *Response, error) {
	searchJSON, err := json.Marshal(search)
	if err != nil {
		return nil, nil, NewAppError("SearchGroupChannels", "api.marshal_error", nil, "", http.StatusInternalServerError).Wrap(err)
	}
	r, err := c.DoAPIPost(ctx, c.channelsRoute()+"/group/search", string(searchJSON))
	if err != nil {
		return nil, BuildResponse(r), err
	}
	defer closeBody(r)

	var ch []*Channel
	err = json.NewDecoder(r.Body).Decode(&ch)
	if err != nil {
		return nil, BuildResponse(r), NewAppError("SearchGroupChannels", "api.marshal_error", nil, "", http.StatusInternalServerError).Wrap(err)
	}
	return ch, BuildResponse(r), nil
}

// DeleteChannel deletes channel based on the provided channel id string.
func (c *Client4) DeleteChannel(ctx context.Context, channelId string) (*Response, error) {
	r, err := c.DoAPIDelete(ctx, c.channelRoute(channelId))
	if err != nil {
		return BuildResponse(r), err
	}
	defer closeBody(r)
	return BuildResponse(r), nil
}

// PermanentDeleteChannel deletes a channel based on the provided channel id string.
func (c *Client4) PermanentDeleteChannel(ctx context.Context, channelId string) (*Response, error) {
	r, err := c.DoAPIDelete(ctx, c.channelRoute(channelId)+"?permanent="+c.boolString(true))
	if err != nil {
		return BuildResponse(r), err
	}
	defer closeBody(r)
	return BuildResponse(r), nil
}

// MoveChannel moves the channel to the destination team.
func (c *Client4) MoveChannel(ctx context.Context, channelId, teamId string, force bool) (*Channel, *Response, error) {
	requestBody := map[string]any{
		"team_id": teamId,
		"force":   force,
	}
	r, err := c.DoAPIPost(ctx, c.channelRoute(channelId)+"/move", StringInterfaceToJSON(requestBody))
	if err != nil {
		return nil, BuildResponse(r), err
	}
	defer closeBody(r)

	var ch *Channel
	err = json.NewDecoder(r.Body).Decode(&ch)
	if err != nil {
		return nil, BuildResponse(r), NewAppError("MoveChannel", "api.marshal_error", nil, "", http.StatusInternalServerError).Wrap(err)
	}
	return ch, BuildResponse(r), nil
}

// GetChannelByName returns a channel based on the provided channel name and team id strings.
func (c *Client4) GetChannelByName(ctx context.Context, channelName, teamId string, etag string) (*Channel, *Response, error) {
	r, err := c.DoAPIGet(ctx, c.channelByNameRoute(channelName, teamId), etag)
	if err != nil {
		return nil, BuildResponse(r), err
	}
	defer closeBody(r)

	var ch *Channel
	err = json.NewDecoder(r.Body).Decode(&ch)
	if err != nil {
		return nil, BuildResponse(r), NewAppError("GetChannelByName", "api.marshal_error", nil, "", http.StatusInternalServerError).Wrap(err)
	}
	return ch, BuildResponse(r), nil
}

// GetChannelByNameWithBookmarks returns a channel based on the provided channel name and team id strings including its bookmarks.
func (c *Client4) GetChannelByNameWithBookmarks(ctx context.Context, channelName, teamId string, etag string, bookmarksSince int64) (*ChannelWithBookmarks, *Response, error) {
	r, err := c.DoAPIGet(ctx, c.channelByNameRoute(channelName, teamId)+fmt.Sprintf("?include_bookmarks=true&bookmarks_since=%v", bookmarksSince), etag)
	if err != nil {
		return nil, BuildResponse(r), err
	}
	defer closeBody(r)

	var ch *ChannelWithBookmarks
	err = json.NewDecoder(r.Body).Decode(&ch)
	if err != nil {
		return nil, BuildResponse(r), NewAppError("GetChannelByNameWithBookmarks", "api.marshal_error", nil, "", http.StatusInternalServerError).Wrap(err)
	}
	return ch, BuildResponse(r), nil
}

// GetChannelByNameIncludeDeleted returns a channel based on the provided channel name and team id strings. Other then GetChannelByName it will also return deleted channels.
func (c *Client4) GetChannelByNameIncludeDeleted(ctx context.Context, channelName, teamId string, etag string) (*Channel, *Response, error) {
	r, err := c.DoAPIGet(ctx, c.channelByNameRoute(channelName, teamId)+"?include_deleted="+c.boolString(true), etag)
	if err != nil {
		return nil, BuildResponse(r), err
	}
	defer closeBody(r)

	var ch *Channel
	err = json.NewDecoder(r.Body).Decode(&ch)
	if err != nil {
		return nil, BuildResponse(r), NewAppError("GetChannelByNameIncludeDeleted", "api.marshal_error", nil, "", http.StatusInternalServerError).Wrap(err)
	}
	return ch, BuildResponse(r), nil
}

// GetChannelByNameForTeamName returns a channel based on the provided channel name and team name strings.
func (c *Client4) GetChannelByNameForTeamName(ctx context.Context, channelName, teamName string, etag string) (*Channel, *Response, error) {
	r, err := c.DoAPIGet(ctx, c.channelByNameForTeamNameRoute(channelName, teamName), etag)
	if err != nil {
		return nil, BuildResponse(r), err
	}
	defer closeBody(r)

	var ch *Channel
	err = json.NewDecoder(r.Body).Decode(&ch)
	if err != nil {
		return nil, BuildResponse(r), NewAppError("GetChannelByNameForTeamName", "api.marshal_error", nil, "", http.StatusInternalServerError).Wrap(err)
	}
	return ch, BuildResponse(r), nil
}

// GetChannelByNameForTeamNameWithBookmarks returns a channel based on the provided channel name and team name strings and its bookmarks.
func (c *Client4) GetChannelByNameForTeamNameWithBookmarks(ctx context.Context, channelName, teamName string, etag string, bookmarksSince int64) (*ChannelWithBookmarks, *Response, error) {
	r, err := c.DoAPIGet(ctx, c.channelByNameForTeamNameRoute(channelName, teamName)+fmt.Sprintf("?include_bookmarks=true&bookmarks_since=%v", bookmarksSince), etag)
	if err != nil {
		return nil, BuildResponse(r), err
	}
	defer closeBody(r)

	var ch *ChannelWithBookmarks
	err = json.NewDecoder(r.Body).Decode(&ch)
	if err != nil {
		return nil, BuildResponse(r), NewAppError("GetChannelByNameForTeamNameWithBookmarks", "api.marshal_error", nil, "", http.StatusInternalServerError).Wrap(err)
	}
	return ch, BuildResponse(r), nil
}

// GetChannelByNameForTeamNameIncludeDeleted returns a channel based on the provided channel name and team name strings. Other then GetChannelByNameForTeamName it will also return deleted channels.
func (c *Client4) GetChannelByNameForTeamNameIncludeDeleted(ctx context.Context, channelName, teamName string, etag string) (*Channel, *Response, error) {
	r, err := c.DoAPIGet(ctx, c.channelByNameForTeamNameRoute(channelName, teamName)+"?include_deleted="+c.boolString(true), etag)
	if err != nil {
		return nil, BuildResponse(r), err
	}
	defer closeBody(r)

	var ch *Channel
	err = json.NewDecoder(r.Body).Decode(&ch)
	if err != nil {
		return nil, BuildResponse(r), NewAppError("GetChannelByNameForTeamNameIncludeDeleted", "api.marshal_error", nil, "", http.StatusInternalServerError).Wrap(err)
	}
	return ch, BuildResponse(r), nil
}

// GetChannelMembers gets a page of channel members specific to a channel.
func (c *Client4) GetChannelMembers(ctx context.Context, channelId string, page, perPage int, etag string) (ChannelMembers, *Response, error) {
	query := fmt.Sprintf("?page=%v&per_page=%v", page, perPage)
	r, err := c.DoAPIGet(ctx, c.channelMembersRoute(channelId)+query, etag)
	if err != nil {
		return nil, BuildResponse(r), err
	}
	defer closeBody(r)

	var ch ChannelMembers
	err = json.NewDecoder(r.Body).Decode(&ch)
	if err != nil {
		return nil, BuildResponse(r), NewAppError("GetChannelMembers", "api.marshal_error", nil, "", http.StatusInternalServerError).Wrap(err)
	}
	return ch, BuildResponse(r), nil
}

// GetChannelMembersWithTeamData gets a page of all channel members for a user.
func (c *Client4) GetChannelMembersWithTeamData(ctx context.Context, userID string, page, perPage int) (ChannelMembersWithTeamData, *Response, error) {
	query := fmt.Sprintf("?page=%v&per_page=%v", page, perPage)
	r, err := c.DoAPIGet(ctx, c.userRoute(userID)+"/channel_members"+query, "")
	if err != nil {
		return nil, BuildResponse(r), err
	}
	defer closeBody(r)

	var ch ChannelMembersWithTeamData
	err = json.NewDecoder(r.Body).Decode(&ch)
	if err != nil {
		return nil, BuildResponse(r), NewAppError("GetChannelMembersWithTeamData", "api.marshal_error", nil, "", http.StatusInternalServerError).Wrap(err)
	}
	return ch, BuildResponse(r), nil
}

// GetChannelMembersByIds gets the channel members in a channel for a list of user ids.
func (c *Client4) GetChannelMembersByIds(ctx context.Context, channelId string, userIds []string) (ChannelMembers, *Response, error) {
	r, err := c.DoAPIPost(ctx, c.channelMembersRoute(channelId)+"/ids", ArrayToJSON(userIds))
	if err != nil {
		return nil, BuildResponse(r), err
	}
	defer closeBody(r)

	var ch ChannelMembers
	err = json.NewDecoder(r.Body).Decode(&ch)
	if err != nil {
		return nil, BuildResponse(r), NewAppError("GetChannelMembersByIds", "api.marshal_error", nil, "", http.StatusInternalServerError).Wrap(err)
	}
	return ch, BuildResponse(r), nil
}

// GetChannelMember gets a channel member.
func (c *Client4) GetChannelMember(ctx context.Context, channelId, userId, etag string) (*ChannelMember, *Response, error) {
	r, err := c.DoAPIGet(ctx, c.channelMemberRoute(channelId, userId), etag)
	if err != nil {
		return nil, BuildResponse(r), err
	}
	defer closeBody(r)

	var ch *ChannelMember
	err = json.NewDecoder(r.Body).Decode(&ch)
	if err != nil {
		return nil, BuildResponse(r), NewAppError("GetChannelMember", "api.marshal_error", nil, "", http.StatusInternalServerError).Wrap(err)
	}
	return ch, BuildResponse(r), nil
}

// GetChannelMembersForUser gets all the channel members for a user on a team.
func (c *Client4) GetChannelMembersForUser(ctx context.Context, userId, teamId, etag string) (ChannelMembers, *Response, error) {
	r, err := c.DoAPIGet(ctx, fmt.Sprintf(c.userRoute(userId)+"/teams/%v/channels/members", teamId), etag)
	if err != nil {
		return nil, BuildResponse(r), err
	}
	defer closeBody(r)

	var ch ChannelMembers
	err = json.NewDecoder(r.Body).Decode(&ch)
	if err != nil {
		return nil, BuildResponse(r), NewAppError("GetChannelMembersForUser", "api.marshal_error", nil, "", http.StatusInternalServerError).Wrap(err)
	}
	return ch, BuildResponse(r), nil
}

// ViewChannel performs a view action for a user. Synonymous with switching channels or marking channels as read by a user.
func (c *Client4) ViewChannel(ctx context.Context, userId string, view *ChannelView) (*ChannelViewResponse, *Response, error) {
	url := fmt.Sprintf(c.channelsRoute()+"/members/%v/view", userId)
	buf, err := json.Marshal(view)
	if err != nil {
		return nil, nil, NewAppError("ViewChannel", "api.marshal_error", nil, "", http.StatusInternalServerError).Wrap(err)
	}
	r, err := c.DoAPIPostBytes(ctx, url, buf)
	if err != nil {
		return nil, BuildResponse(r), err
	}
	defer closeBody(r)

	var ch *ChannelViewResponse
	err = json.NewDecoder(r.Body).Decode(&ch)
	if err != nil {
		return nil, BuildResponse(r), NewAppError("ViewChannel", "api.marshal_error", nil, "", http.StatusInternalServerError).Wrap(err)
	}
	return ch, BuildResponse(r), nil
}

// ReadMultipleChannels performs a view action on several channels at the same time for a user.
func (c *Client4) ReadMultipleChannels(ctx context.Context, userId string, channelIds []string) (*ChannelViewResponse, *Response, error) {
	url := fmt.Sprintf(c.channelsRoute()+"/members/%v/mark_read", userId)
	buf, err := json.Marshal(channelIds)
	if err != nil {
		return nil, nil, NewAppError("ReadMultipleChannels", "api.marshal_error", nil, "", http.StatusInternalServerError).Wrap(err)
	}
	r, err := c.DoAPIPostBytes(ctx, url, buf)
	if err != nil {
		return nil, BuildResponse(r), err
	}
	defer closeBody(r)

	var ch *ChannelViewResponse
	err = json.NewDecoder(r.Body).Decode(&ch)
	if err != nil {
		return nil, BuildResponse(r), NewAppError("ReadMultipleChannels", "api.unmarshal_error", nil, "", http.StatusInternalServerError).Wrap(err)
	}
	return ch, BuildResponse(r), nil
}

// GetChannelUnread will return a ChannelUnread object that contains the number of
// unread messages and mentions for a user.
func (c *Client4) GetChannelUnread(ctx context.Context, channelId, userId string) (*ChannelUnread, *Response, error) {
	r, err := c.DoAPIGet(ctx, c.userRoute(userId)+c.channelRoute(channelId)+"/unread", "")
	if err != nil {
		return nil, BuildResponse(r), err
	}
	defer closeBody(r)

	var ch *ChannelUnread
	err = json.NewDecoder(r.Body).Decode(&ch)
	if err != nil {
		return nil, BuildResponse(r), NewAppError("GetChannelUnread", "api.marshal_error", nil, "", http.StatusInternalServerError).Wrap(err)
	}
	return ch, BuildResponse(r), nil
}

// UpdateChannelRoles will update the roles on a channel for a user.
func (c *Client4) UpdateChannelRoles(ctx context.Context, channelId, userId, roles string) (*Response, error) {
	requestBody := map[string]string{"roles": roles}
	r, err := c.DoAPIPut(ctx, c.channelMemberRoute(channelId, userId)+"/roles", MapToJSON(requestBody))
	if err != nil {
		return BuildResponse(r), err
	}
	defer closeBody(r)
	return BuildResponse(r), nil
}

// UpdateChannelMemberSchemeRoles will update the scheme-derived roles on a channel for a user.
func (c *Client4) UpdateChannelMemberSchemeRoles(ctx context.Context, channelId string, userId string, schemeRoles *SchemeRoles) (*Response, error) {
	buf, err := json.Marshal(schemeRoles)
	if err != nil {
		return nil, NewAppError("UpdateChannelMemberSchemeRoles", "api.marshal_error", nil, "", http.StatusInternalServerError).Wrap(err)
	}
	r, err := c.DoAPIPutBytes(ctx, c.channelMemberRoute(channelId, userId)+"/schemeRoles", buf)
	if err != nil {
		return BuildResponse(r), err
	}
	defer closeBody(r)
	return BuildResponse(r), nil
}

// UpdateChannelNotifyProps will update the notification properties on a channel for a user.
func (c *Client4) UpdateChannelNotifyProps(ctx context.Context, channelId, userId string, props map[string]string) (*Response, error) {
	r, err := c.DoAPIPut(ctx, c.channelMemberRoute(channelId, userId)+"/notify_props", MapToJSON(props))
	if err != nil {
		return BuildResponse(r), err
	}
	defer closeBody(r)
	return BuildResponse(r), nil
}

// AddChannelMember adds user to channel and return a channel member.
func (c *Client4) AddChannelMember(ctx context.Context, channelId, userId string) (*ChannelMember, *Response, error) {
	requestBody := map[string]string{"user_id": userId}
	r, err := c.DoAPIPost(ctx, c.channelMembersRoute(channelId)+"", MapToJSON(requestBody))
	if err != nil {
		return nil, BuildResponse(r), err
	}
	defer closeBody(r)

	var ch *ChannelMember
	err = json.NewDecoder(r.Body).Decode(&ch)
	if err != nil {
		return nil, BuildResponse(r), NewAppError("AddChannelMember", "api.marshal_error", nil, "", http.StatusInternalServerError).Wrap(err)
	}
	return ch, BuildResponse(r), nil
}

// AddChannelMemberWithRootId adds user to channel and return a channel member. Post add to channel message has the postRootId.
func (c *Client4) AddChannelMemberWithRootId(ctx context.Context, channelId, userId, postRootId string) (*ChannelMember, *Response, error) {
	requestBody := map[string]string{"user_id": userId, "post_root_id": postRootId}
	r, err := c.DoAPIPost(ctx, c.channelMembersRoute(channelId)+"", MapToJSON(requestBody))
	if err != nil {
		return nil, BuildResponse(r), err
	}
	defer closeBody(r)

	var ch *ChannelMember
	err = json.NewDecoder(r.Body).Decode(&ch)
	if err != nil {
		return nil, BuildResponse(r), NewAppError("AddChannelMemberWithRootId", "api.marshal_error", nil, "", http.StatusInternalServerError).Wrap(err)
	}
	return ch, BuildResponse(r), nil
}

// RemoveUserFromChannel will delete the channel member object for a user, effectively removing the user from a channel.
func (c *Client4) RemoveUserFromChannel(ctx context.Context, channelId, userId string) (*Response, error) {
	r, err := c.DoAPIDelete(ctx, c.channelMemberRoute(channelId, userId))
	if err != nil {
		return BuildResponse(r), err
	}
	defer closeBody(r)
	return BuildResponse(r), nil
}

// AutocompleteChannelsForTeam will return an ordered list of channels autocomplete suggestions.
func (c *Client4) AutocompleteChannelsForTeam(ctx context.Context, teamId, name string) (ChannelList, *Response, error) {
	query := fmt.Sprintf("?name=%v", name)
	r, err := c.DoAPIGet(ctx, c.channelsForTeamRoute(teamId)+"/autocomplete"+query, "")
	if err != nil {
		return nil, BuildResponse(r), err
	}
	defer closeBody(r)

	var ch ChannelList
	err = json.NewDecoder(r.Body).Decode(&ch)
	if err != nil {
		return nil, BuildResponse(r), NewAppError("AutocompleteChannelsForTeam", "api.marshal_error", nil, "", http.StatusInternalServerError).Wrap(err)
	}
	return ch, BuildResponse(r), nil
}

// AutocompleteChannelsForTeamForSearch will return an ordered list of your channels autocomplete suggestions.
func (c *Client4) AutocompleteChannelsForTeamForSearch(ctx context.Context, teamId, name string) (ChannelList, *Response, error) {
	query := fmt.Sprintf("?name=%v", name)
	r, err := c.DoAPIGet(ctx, c.channelsForTeamRoute(teamId)+"/search_autocomplete"+query, "")
	if err != nil {
		return nil, BuildResponse(r), err
	}
	defer closeBody(r)

	var ch ChannelList
	err = json.NewDecoder(r.Body).Decode(&ch)
	if err != nil {
		return nil, BuildResponse(r), NewAppError("AutocompleteChannelsForTeamForSearch", "api.marshal_error", nil, "", http.StatusInternalServerError).Wrap(err)
	}
	return ch, BuildResponse(r), nil
}

// Post Section

// CreatePost creates a post based on the provided post struct.
func (c *Client4) CreatePost(ctx context.Context, post *Post) (*Post, *Response, error) {
	postJSON, err := json.Marshal(post)
	if err != nil {
		return nil, nil, NewAppError("CreatePost", "api.marshal_error", nil, "", http.StatusInternalServerError).Wrap(err)
	}
	r, err := c.DoAPIPost(ctx, c.postsRoute(), string(postJSON))
	if err != nil {
		return nil, BuildResponse(r), err
	}
	defer closeBody(r)
	var p Post
	if r.StatusCode == http.StatusNotModified {
		return &p, BuildResponse(r), nil
	}
	if err := json.NewDecoder(r.Body).Decode(&p); err != nil {
		return nil, nil, NewAppError("CreatePost", "api.unmarshal_error", nil, "", http.StatusInternalServerError).Wrap(err)
	}
	return &p, BuildResponse(r), nil
}

// CreatePostEphemeral creates a ephemeral post based on the provided post struct which is send to the given user id.
func (c *Client4) CreatePostEphemeral(ctx context.Context, post *PostEphemeral) (*Post, *Response, error) {
	postJSON, err := json.Marshal(post)
	if err != nil {
		return nil, nil, NewAppError("CreatePostEphemeral", "api.marshal_error", nil, "", http.StatusInternalServerError).Wrap(err)
	}
	r, err := c.DoAPIPost(ctx, c.postsEphemeralRoute(), string(postJSON))
	if err != nil {
		return nil, BuildResponse(r), err
	}
	defer closeBody(r)
	var p Post
	if r.StatusCode == http.StatusNotModified {
		return &p, BuildResponse(r), nil
	}
	if err := json.NewDecoder(r.Body).Decode(&p); err != nil {
		return nil, nil, NewAppError("CreatePostEphemeral", "api.unmarshal_error", nil, "", http.StatusInternalServerError).Wrap(err)
	}
	return &p, BuildResponse(r), nil
}

// UpdatePost updates a post based on the provided post struct.
func (c *Client4) UpdatePost(ctx context.Context, postId string, post *Post) (*Post, *Response, error) {
	postJSON, err := json.Marshal(post)
	if err != nil {
		return nil, nil, NewAppError("UpdatePost", "api.marshal_error", nil, "", http.StatusInternalServerError).Wrap(err)
	}
	r, err := c.DoAPIPut(ctx, c.postRoute(postId), string(postJSON))
	if err != nil {
		return nil, BuildResponse(r), err
	}
	defer closeBody(r)
	var p Post
	if r.StatusCode == http.StatusNotModified {
		return &p, BuildResponse(r), nil
	}
	if err := json.NewDecoder(r.Body).Decode(&p); err != nil {
		return nil, nil, NewAppError("UpdatePost", "api.unmarshal_error", nil, "", http.StatusInternalServerError).Wrap(err)
	}
	return &p, BuildResponse(r), nil
}

// PatchPost partially updates a post. Any missing fields are not updated.
func (c *Client4) PatchPost(ctx context.Context, postId string, patch *PostPatch) (*Post, *Response, error) {
	buf, err := json.Marshal(patch)
	if err != nil {
		return nil, nil, NewAppError("PatchPost", "api.marshal_error", nil, "", http.StatusInternalServerError).Wrap(err)
	}
	r, err := c.DoAPIPutBytes(ctx, c.postRoute(postId)+"/patch", buf)
	if err != nil {
		return nil, BuildResponse(r), err
	}
	defer closeBody(r)
	var p Post
	if r.StatusCode == http.StatusNotModified {
		return &p, BuildResponse(r), nil
	}
	if err := json.NewDecoder(r.Body).Decode(&p); err != nil {
		return nil, nil, NewAppError("PatchPost", "api.unmarshal_error", nil, "", http.StatusInternalServerError).Wrap(err)
	}
	return &p, BuildResponse(r), nil
}

// SetPostUnread marks channel where post belongs as unread on the time of the provided post.
func (c *Client4) SetPostUnread(ctx context.Context, userId string, postId string, collapsedThreadsSupported bool) (*Response, error) {
	b, err := json.Marshal(map[string]bool{"collapsed_threads_supported": collapsedThreadsSupported})
	if err != nil {
		return nil, NewAppError("SetPostUnread", "api.marshal_error", nil, "", http.StatusInternalServerError).Wrap(err)
	}
	r, err := c.DoAPIPostBytes(ctx, c.userRoute(userId)+c.postRoute(postId)+"/set_unread", b)
	if err != nil {
		return BuildResponse(r), err
	}
	defer closeBody(r)
	return BuildResponse(r), nil
}

// SetPostReminder creates a post reminder for a given post at a specified time.
// The time needs to be in UTC epoch in seconds. It is always truncated to a
// 5 minute resolution minimum.
func (c *Client4) SetPostReminder(ctx context.Context, reminder *PostReminder) (*Response, error) {
	b, err := json.Marshal(reminder)
	if err != nil {
		return nil, NewAppError("SetPostReminder", "api.marshal_error", nil, "", http.StatusInternalServerError).Wrap(err)
	}

	r, err := c.DoAPIPostBytes(ctx, c.userRoute(reminder.UserId)+c.postRoute(reminder.PostId)+"/reminder", b)
	if err != nil {
		return BuildResponse(r), err
	}
	defer closeBody(r)
	return BuildResponse(r), nil
}

// PinPost pin a post based on provided post id string.
func (c *Client4) PinPost(ctx context.Context, postId string) (*Response, error) {
	r, err := c.DoAPIPost(ctx, c.postRoute(postId)+"/pin", "")
	if err != nil {
		return BuildResponse(r), err
	}
	defer closeBody(r)
	return BuildResponse(r), nil
}

// UnpinPost unpin a post based on provided post id string.
func (c *Client4) UnpinPost(ctx context.Context, postId string) (*Response, error) {
	r, err := c.DoAPIPost(ctx, c.postRoute(postId)+"/unpin", "")
	if err != nil {
		return BuildResponse(r), err
	}
	defer closeBody(r)
	return BuildResponse(r), nil
}

// GetPost gets a single post.
func (c *Client4) GetPost(ctx context.Context, postId string, etag string) (*Post, *Response, error) {
	r, err := c.DoAPIGet(ctx, c.postRoute(postId), etag)
	if err != nil {
		return nil, BuildResponse(r), err
	}
	defer closeBody(r)

	var post Post
	if r.StatusCode == http.StatusNotModified {
		return &post, BuildResponse(r), nil
	}
	if err := json.NewDecoder(r.Body).Decode(&post); err != nil {
		return nil, nil, NewAppError("GetPost", "api.unmarshal_error", nil, "", http.StatusInternalServerError).Wrap(err)
	}
	return &post, BuildResponse(r), nil
}

// GetPostIncludeDeleted gets a single post, including deleted.
func (c *Client4) GetPostIncludeDeleted(ctx context.Context, postId string, etag string) (*Post, *Response, error) {
	r, err := c.DoAPIGet(ctx, c.postRoute(postId)+"?include_deleted="+c.boolString(true), etag)
	if err != nil {
		return nil, BuildResponse(r), err
	}
	defer closeBody(r)

	var post Post
	if r.StatusCode == http.StatusNotModified {
		return &post, BuildResponse(r), nil
	}
	if err := json.NewDecoder(r.Body).Decode(&post); err != nil {
		return nil, nil, NewAppError("GetPostIncludeDeleted", "api.unmarshal_error", nil, "", http.StatusInternalServerError).Wrap(err)
	}
	return &post, BuildResponse(r), nil
}

// DeletePost deletes a post from the provided post id string.
func (c *Client4) DeletePost(ctx context.Context, postId string) (*Response, error) {
	r, err := c.DoAPIDelete(ctx, c.postRoute(postId))
	if err != nil {
		return BuildResponse(r), err
	}
	defer closeBody(r)
	return BuildResponse(r), nil
}

// GetPostThread gets a post with all the other posts in the same thread.
func (c *Client4) GetPostThread(ctx context.Context, postId string, etag string, collapsedThreads bool) (*PostList, *Response, error) {
	url := c.postRoute(postId) + "/thread"
	if collapsedThreads {
		url += "?collapsedThreads=true"
	}
	r, err := c.DoAPIGet(ctx, url, etag)
	if err != nil {
		return nil, BuildResponse(r), err
	}
	defer closeBody(r)
	var list PostList
	if r.StatusCode == http.StatusNotModified {
		return &list, BuildResponse(r), nil
	}
	if err := json.NewDecoder(r.Body).Decode(&list); err != nil {
		return nil, nil, NewAppError("GetPostThread", "api.unmarshal_error", nil, "", http.StatusInternalServerError).Wrap(err)
	}
	return &list, BuildResponse(r), nil
}

// GetPostThreadWithOpts gets a post with all the other posts in the same thread.
func (c *Client4) GetPostThreadWithOpts(ctx context.Context, postID string, etag string, opts GetPostsOptions) (*PostList, *Response, error) {
	urlVal := c.postRoute(postID) + "/thread"

	values := url.Values{}
	if opts.CollapsedThreads {
		values.Set("collapsedThreads", "true")
	}
	if opts.CollapsedThreadsExtended {
		values.Set("collapsedThreadsExtended", "true")
	}
	if opts.SkipFetchThreads {
		values.Set("skipFetchThreads", "true")
	}
	if opts.PerPage != 0 {
		values.Set("perPage", strconv.Itoa(opts.PerPage))
	}
	if opts.FromPost != "" {
		values.Set("fromPost", opts.FromPost)
	}
	if opts.FromCreateAt != 0 {
		values.Set("fromCreateAt", strconv.FormatInt(opts.FromCreateAt, 10))
	}
	if opts.Direction != "" {
		values.Set("direction", opts.Direction)
	}
	urlVal += "?" + values.Encode()

	r, err := c.DoAPIGet(ctx, urlVal, etag)
	if err != nil {
		return nil, BuildResponse(r), err
	}
	defer closeBody(r)
	var list PostList
	if r.StatusCode == http.StatusNotModified {
		return &list, BuildResponse(r), nil
	}
	if err := json.NewDecoder(r.Body).Decode(&list); err != nil {
		return nil, nil, NewAppError("GetPostThread", "api.unmarshal_error", nil, "", http.StatusInternalServerError).Wrap(err)
	}
	return &list, BuildResponse(r), nil
}

// GetPostsForChannel gets a page of posts with an array for ordering for a channel.
func (c *Client4) GetPostsForChannel(ctx context.Context, channelId string, page, perPage int, etag string, collapsedThreads bool, includeDeleted bool) (*PostList, *Response, error) {
	query := fmt.Sprintf("?page=%v&per_page=%v", page, perPage)
	if collapsedThreads {
		query += "&collapsedThreads=true"
	}

	if includeDeleted {
		query += "&include_deleted=true"
	}
	r, err := c.DoAPIGet(ctx, c.channelRoute(channelId)+"/posts"+query, etag)
	if err != nil {
		return nil, BuildResponse(r), err
	}
	defer closeBody(r)
	var list PostList
	if r.StatusCode == http.StatusNotModified {
		return &list, BuildResponse(r), nil
	}
	if err := json.NewDecoder(r.Body).Decode(&list); err != nil {
		return nil, nil, NewAppError("GetPostsForChannel", "api.unmarshal_error", nil, "", http.StatusInternalServerError).Wrap(err)
	}
	return &list, BuildResponse(r), nil
}

// GetPostsByIds gets a list of posts by taking an array of post ids
func (c *Client4) GetPostsByIds(ctx context.Context, postIds []string) ([]*Post, *Response, error) {
	js, err := json.Marshal(postIds)
	if err != nil {
		return nil, nil, NewAppError("SearchFilesWithParams", "api.marshal_error", nil, "", http.StatusInternalServerError).Wrap(err)
	}
	r, err := c.DoAPIPost(ctx, c.postsRoute()+"/ids", string(js))
	if err != nil {
		return nil, BuildResponse(r), err
	}
	defer closeBody(r)
	var list []*Post
	if r.StatusCode == http.StatusNotModified {
		return list, BuildResponse(r), nil
	}
	if err := json.NewDecoder(r.Body).Decode(&list); err != nil {
		return nil, nil, NewAppError("GetPostsByIds", "api.unmarshal_error", nil, "", http.StatusInternalServerError).Wrap(err)
	}
	return list, BuildResponse(r), nil
}

// GetEditHistoryForPost gets a list of posts by taking a post ids
func (c *Client4) GetEditHistoryForPost(ctx context.Context, postId string) ([]*Post, *Response, error) {
	js, err := json.Marshal(postId)
	if err != nil {
		return nil, nil, NewAppError("GetEditHistoryForPost", "api.marshal_error", nil, "", http.StatusInternalServerError).Wrap(err)
	}
	r, err := c.DoAPIGet(ctx, c.postRoute(postId)+"/edit_history", string(js))
	if err != nil {
		return nil, BuildResponse(r), err
	}
	defer closeBody(r)
	var list []*Post
	if r.StatusCode == http.StatusNotModified {
		return list, BuildResponse(r), nil
	}
	if err := json.NewDecoder(r.Body).Decode(&list); err != nil {
		return nil, nil, NewAppError("GetEditHistoryForPost", "api.unmarshal_error", nil, "", http.StatusInternalServerError).Wrap(err)
	}
	return list, BuildResponse(r), nil
}

// GetFlaggedPostsForUser returns flagged posts of a user based on user id string.
func (c *Client4) GetFlaggedPostsForUser(ctx context.Context, userId string, page int, perPage int) (*PostList, *Response, error) {
	query := fmt.Sprintf("?page=%v&per_page=%v", page, perPage)
	r, err := c.DoAPIGet(ctx, c.userRoute(userId)+"/posts/flagged"+query, "")
	if err != nil {
		return nil, BuildResponse(r), err
	}
	defer closeBody(r)
	var list PostList
	if r.StatusCode == http.StatusNotModified {
		return &list, BuildResponse(r), nil
	}
	if err := json.NewDecoder(r.Body).Decode(&list); err != nil {
		return nil, nil, NewAppError("GetFlaggedPostsForUser", "api.unmarshal_error", nil, "", http.StatusInternalServerError).Wrap(err)
	}
	return &list, BuildResponse(r), nil
}

// GetFlaggedPostsForUserInTeam returns flagged posts in team of a user based on user id string.
func (c *Client4) GetFlaggedPostsForUserInTeam(ctx context.Context, userId string, teamId string, page int, perPage int) (*PostList, *Response, error) {
	if !IsValidId(teamId) {
		return nil, nil, NewAppError("GetFlaggedPostsForUserInTeam", "model.client.get_flagged_posts_in_team.missing_parameter.app_error", nil, "", http.StatusBadRequest)
	}

	query := fmt.Sprintf("?team_id=%v&page=%v&per_page=%v", teamId, page, perPage)
	r, err := c.DoAPIGet(ctx, c.userRoute(userId)+"/posts/flagged"+query, "")
	if err != nil {
		return nil, BuildResponse(r), err
	}
	defer closeBody(r)
	var list PostList
	if r.StatusCode == http.StatusNotModified {
		return &list, BuildResponse(r), nil
	}
	if err := json.NewDecoder(r.Body).Decode(&list); err != nil {
		return nil, nil, NewAppError("GetFlaggedPostsForUserInTeam", "api.unmarshal_error", nil, "", http.StatusInternalServerError).Wrap(err)
	}
	return &list, BuildResponse(r), nil
}

// GetFlaggedPostsForUserInChannel returns flagged posts in channel of a user based on user id string.
func (c *Client4) GetFlaggedPostsForUserInChannel(ctx context.Context, userId string, channelId string, page int, perPage int) (*PostList, *Response, error) {
	if !IsValidId(channelId) {
		return nil, nil, NewAppError("GetFlaggedPostsForUserInChannel", "model.client.get_flagged_posts_in_channel.missing_parameter.app_error", nil, "", http.StatusBadRequest)
	}

	query := fmt.Sprintf("?channel_id=%v&page=%v&per_page=%v", channelId, page, perPage)
	r, err := c.DoAPIGet(ctx, c.userRoute(userId)+"/posts/flagged"+query, "")
	if err != nil {
		return nil, BuildResponse(r), err
	}
	defer closeBody(r)
	var list PostList
	if r.StatusCode == http.StatusNotModified {
		return &list, BuildResponse(r), nil
	}
	if err := json.NewDecoder(r.Body).Decode(&list); err != nil {
		return nil, nil, NewAppError("GetFlaggedPostsForUserInChannel", "api.unmarshal_error", nil, "", http.StatusInternalServerError).Wrap(err)
	}
	return &list, BuildResponse(r), nil
}

// GetPostsSince gets posts created after a specified time as Unix time in milliseconds.
func (c *Client4) GetPostsSince(ctx context.Context, channelId string, time int64, collapsedThreads bool) (*PostList, *Response, error) {
	query := fmt.Sprintf("?since=%v", time)
	if collapsedThreads {
		query += "&collapsedThreads=true"
	}
	r, err := c.DoAPIGet(ctx, c.channelRoute(channelId)+"/posts"+query, "")
	if err != nil {
		return nil, BuildResponse(r), err
	}
	defer closeBody(r)
	var list PostList
	if r.StatusCode == http.StatusNotModified {
		return &list, BuildResponse(r), nil
	}
	if err := json.NewDecoder(r.Body).Decode(&list); err != nil {
		return nil, nil, NewAppError("GetPostsSince", "api.unmarshal_error", nil, "", http.StatusInternalServerError).Wrap(err)
	}
	return &list, BuildResponse(r), nil
}

// GetPostsAfter gets a page of posts that were posted after the post provided.
func (c *Client4) GetPostsAfter(ctx context.Context, channelId, postId string, page, perPage int, etag string, collapsedThreads bool, includeDeleted bool) (*PostList, *Response, error) {
	query := fmt.Sprintf("?page=%v&per_page=%v&after=%v", page, perPage, postId)
	if collapsedThreads {
		query += "&collapsedThreads=true"
	}
	if includeDeleted {
		query += "&include_deleted=true"
	}
	r, err := c.DoAPIGet(ctx, c.channelRoute(channelId)+"/posts"+query, etag)
	if err != nil {
		return nil, BuildResponse(r), err
	}
	defer closeBody(r)
	var list PostList
	if r.StatusCode == http.StatusNotModified {
		return &list, BuildResponse(r), nil
	}
	if err := json.NewDecoder(r.Body).Decode(&list); err != nil {
		return nil, nil, NewAppError("GetPostsAfter", "api.unmarshal_error", nil, "", http.StatusInternalServerError).Wrap(err)
	}
	return &list, BuildResponse(r), nil
}

// GetPostsBefore gets a page of posts that were posted before the post provided.
func (c *Client4) GetPostsBefore(ctx context.Context, channelId, postId string, page, perPage int, etag string, collapsedThreads bool, includeDeleted bool) (*PostList, *Response, error) {
	query := fmt.Sprintf("?page=%v&per_page=%v&before=%v", page, perPage, postId)
	if collapsedThreads {
		query += "&collapsedThreads=true"
	}
	if includeDeleted {
		query += "&include_deleted=true"
	}
	r, err := c.DoAPIGet(ctx, c.channelRoute(channelId)+"/posts"+query, etag)
	if err != nil {
		return nil, BuildResponse(r), err
	}
	defer closeBody(r)
	var list PostList
	if r.StatusCode == http.StatusNotModified {
		return &list, BuildResponse(r), nil
	}
	if err := json.NewDecoder(r.Body).Decode(&list); err != nil {
		return nil, nil, NewAppError("GetPostsBefore", "api.unmarshal_error", nil, "", http.StatusInternalServerError).Wrap(err)
	}
	return &list, BuildResponse(r), nil
}

// MoveThread moves a thread based on provided post id, and channel id string.
func (c *Client4) MoveThread(ctx context.Context, postId string, params *MoveThreadParams) (*Response, error) {
	js, err := json.Marshal(params)
	if err != nil {
		return nil, NewAppError("MoveThread", "api.marshal_error", nil, "", http.StatusInternalServerError).Wrap(err)
	}

	r, err := c.DoAPIPost(ctx, c.postRoute(postId)+"/move", string(js))
	if err != nil {
		return BuildResponse(r), err
	}
	defer closeBody(r)
	return BuildResponse(r), nil
}

// GetPostsAroundLastUnread gets a list of posts around last unread post by a user in a channel.
func (c *Client4) GetPostsAroundLastUnread(ctx context.Context, userId, channelId string, limitBefore, limitAfter int, collapsedThreads bool) (*PostList, *Response, error) {
	query := fmt.Sprintf("?limit_before=%v&limit_after=%v", limitBefore, limitAfter)
	if collapsedThreads {
		query += "&collapsedThreads=true"
	}
	r, err := c.DoAPIGet(ctx, c.userRoute(userId)+c.channelRoute(channelId)+"/posts/unread"+query, "")
	if err != nil {
		return nil, BuildResponse(r), err
	}
	defer closeBody(r)
	var list PostList
	if r.StatusCode == http.StatusNotModified {
		return &list, BuildResponse(r), nil
	}
	if err := json.NewDecoder(r.Body).Decode(&list); err != nil {
		return nil, nil, NewAppError("GetPostsAroundLastUnread", "api.unmarshal_error", nil, "", http.StatusInternalServerError).Wrap(err)
	}
	return &list, BuildResponse(r), nil
}

// SearchFiles returns any posts with matching terms string.
func (c *Client4) SearchFiles(ctx context.Context, teamId string, terms string, isOrSearch bool) (*FileInfoList, *Response, error) {
	params := SearchParameter{
		Terms:      &terms,
		IsOrSearch: &isOrSearch,
	}
	return c.SearchFilesWithParams(ctx, teamId, &params)
}

// SearchFilesWithParams returns any posts with matching terms string.
func (c *Client4) SearchFilesWithParams(ctx context.Context, teamId string, params *SearchParameter) (*FileInfoList, *Response, error) {
	js, err := json.Marshal(params)
	if err != nil {
		return nil, nil, NewAppError("SearchFilesWithParams", "api.marshal_error", nil, "", http.StatusInternalServerError).Wrap(err)
	}
	r, err := c.DoAPIPost(ctx, c.teamRoute(teamId)+"/files/search", string(js))
	if err != nil {
		return nil, BuildResponse(r), err
	}
	defer closeBody(r)

	var list FileInfoList
	if err := json.NewDecoder(r.Body).Decode(&list); err != nil {
		return nil, nil, NewAppError("SearchFilesWithParams", "api.unmarshal_error", nil, "", http.StatusInternalServerError).Wrap(err)
	}
	return &list, BuildResponse(r), nil
}

// SearchPosts returns any posts with matching terms string.
func (c *Client4) SearchPosts(ctx context.Context, teamId string, terms string, isOrSearch bool) (*PostList, *Response, error) {
	params := SearchParameter{
		Terms:      &terms,
		IsOrSearch: &isOrSearch,
	}
	return c.SearchPostsWithParams(ctx, teamId, &params)
}

// SearchPostsWithParams returns any posts with matching terms string.
func (c *Client4) SearchPostsWithParams(ctx context.Context, teamId string, params *SearchParameter) (*PostList, *Response, error) {
	js, err := json.Marshal(params)
	if err != nil {
		return nil, nil, NewAppError("SearchFilesWithParams", "api.marshal_error", nil, "", http.StatusInternalServerError).Wrap(err)
	}
	var route string
	if teamId == "" {
		route = c.postsRoute() + "/search"
	} else {
		route = c.teamRoute(teamId) + "/posts/search"
	}
	r, err := c.DoAPIPost(ctx, route, string(js))
	if err != nil {
		return nil, BuildResponse(r), err
	}
	defer closeBody(r)
	var list PostList
	if r.StatusCode == http.StatusNotModified {
		return &list, BuildResponse(r), nil
	}
	if err := json.NewDecoder(r.Body).Decode(&list); err != nil {
		return nil, nil, NewAppError("SearchFilesWithParams", "api.unmarshal_error", nil, "", http.StatusInternalServerError).Wrap(err)
	}
	return &list, BuildResponse(r), nil
}

// SearchPostsWithMatches returns any posts with matching terms string, including.
func (c *Client4) SearchPostsWithMatches(ctx context.Context, teamId string, terms string, isOrSearch bool) (*PostSearchResults, *Response, error) {
	requestBody := map[string]any{"terms": terms, "is_or_search": isOrSearch}
	var route string
	if teamId == "" {
		route = c.postsRoute() + "/search"
	} else {
		route = c.teamRoute(teamId) + "/posts/search"
	}
	r, err := c.DoAPIPost(ctx, route, StringInterfaceToJSON(requestBody))
	if err != nil {
		return nil, BuildResponse(r), err
	}
	defer closeBody(r)
	var psr PostSearchResults
	if err := json.NewDecoder(r.Body).Decode(&psr); err != nil {
		return nil, nil, NewAppError("SearchPostsWithMatches", "api.unmarshal_error", nil, "", http.StatusInternalServerError).Wrap(err)
	}
	return &psr, BuildResponse(r), nil
}

// DoPostAction performs a post action.
func (c *Client4) DoPostAction(ctx context.Context, postId, actionId string) (*Response, error) {
	r, err := c.DoAPIPost(ctx, c.postRoute(postId)+"/actions/"+actionId, "")
	if err != nil {
		return BuildResponse(r), err
	}
	defer closeBody(r)
	return BuildResponse(r), nil
}

// DoPostActionWithCookie performs a post action with extra arguments
func (c *Client4) DoPostActionWithCookie(ctx context.Context, postId, actionId, selected, cookieStr string) (*Response, error) {
	var body []byte
	if selected != "" || cookieStr != "" {
		var err error
		body, err = json.Marshal(DoPostActionRequest{
			SelectedOption: selected,
			Cookie:         cookieStr,
		})
		if err != nil {
			return nil, NewAppError("DoPostActionWithCookie", "api.marshal_error", nil, "", http.StatusInternalServerError).Wrap(err)
		}
	}
	r, err := c.DoAPIPost(ctx, c.postRoute(postId)+"/actions/"+actionId, string(body))
	if err != nil {
		return BuildResponse(r), err
	}
	defer closeBody(r)
	return BuildResponse(r), nil
}

// OpenInteractiveDialog sends a WebSocket event to a user's clients to
// open interactive dialogs, based on the provided trigger ID and other
// provided data. Used with interactive message buttons, menus and
// slash commands.
func (c *Client4) OpenInteractiveDialog(ctx context.Context, request OpenDialogRequest) (*Response, error) {
	b, err := json.Marshal(request)
	if err != nil {
		return nil, NewAppError("OpenInteractiveDialog", "api.marshal_error", nil, "", http.StatusInternalServerError).Wrap(err)
	}
	r, err := c.DoAPIPost(ctx, "/actions/dialogs/open", string(b))
	if err != nil {
		return BuildResponse(r), err
	}
	defer closeBody(r)
	return BuildResponse(r), nil
}

// SubmitInteractiveDialog will submit the provided dialog data to the integration
// configured by the URL. Used with the interactive dialogs integration feature.
func (c *Client4) SubmitInteractiveDialog(ctx context.Context, request SubmitDialogRequest) (*SubmitDialogResponse, *Response, error) {
	b, err := json.Marshal(request)
	if err != nil {
		return nil, nil, NewAppError("SubmitInteractiveDialog", "api.marshal_error", nil, "", http.StatusInternalServerError).Wrap(err)
	}
	r, err := c.DoAPIPost(ctx, "/actions/dialogs/submit", string(b))
	if err != nil {
		return nil, BuildResponse(r), err
	}
	defer closeBody(r)

	var resp SubmitDialogResponse
	json.NewDecoder(r.Body).Decode(&resp)
	return &resp, BuildResponse(r), nil
}

// UploadFile will upload a file to a channel using a multipart request, to be later attached to a post.
// This method is functionally equivalent to Client4.UploadFileAsRequestBody.
func (c *Client4) UploadFile(ctx context.Context, data []byte, channelId string, filename string) (*FileUploadResponse, *Response, error) {
	body := &bytes.Buffer{}
	writer := multipart.NewWriter(body)

	part, err := writer.CreateFormField("channel_id")
	if err != nil {
		return nil, nil, err
	}

	_, err = io.Copy(part, strings.NewReader(channelId))
	if err != nil {
		return nil, nil, err
	}

	part, err = writer.CreateFormFile("files", filename)
	if err != nil {
		return nil, nil, err
	}
	_, err = io.Copy(part, bytes.NewBuffer(data))
	if err != nil {
		return nil, nil, err
	}

	err = writer.Close()
	if err != nil {
		return nil, nil, err
	}

	return c.DoUploadFile(ctx, c.filesRoute(), body.Bytes(), writer.FormDataContentType())
}

// UploadFileAsRequestBody will upload a file to a channel as the body of a request, to be later attached
// to a post. This method is functionally equivalent to Client4.UploadFile.
func (c *Client4) UploadFileAsRequestBody(ctx context.Context, data []byte, channelId string, filename string) (*FileUploadResponse, *Response, error) {
	return c.DoUploadFile(ctx, c.filesRoute()+fmt.Sprintf("?channel_id=%v&filename=%v", url.QueryEscape(channelId), url.QueryEscape(filename)), data, http.DetectContentType(data))
}

// GetFile gets the bytes for a file by id.
func (c *Client4) GetFile(ctx context.Context, fileId string) ([]byte, *Response, error) {
	r, err := c.DoAPIGet(ctx, c.fileRoute(fileId), "")
	if err != nil {
		return nil, BuildResponse(r), err
	}
	defer closeBody(r)

	data, err := io.ReadAll(r.Body)
	if err != nil {
		return nil, BuildResponse(r), NewAppError("GetFile", "model.client.read_file.app_error", nil, "", r.StatusCode).Wrap(err)
	}
	return data, BuildResponse(r), nil
}

// DownloadFile gets the bytes for a file by id, optionally adding headers to force the browser to download it.
func (c *Client4) DownloadFile(ctx context.Context, fileId string, download bool) ([]byte, *Response, error) {
	r, err := c.DoAPIGet(ctx, c.fileRoute(fileId)+fmt.Sprintf("?download=%v", download), "")
	if err != nil {
		return nil, BuildResponse(r), err
	}
	defer closeBody(r)

	data, err := io.ReadAll(r.Body)
	if err != nil {
		return nil, BuildResponse(r), NewAppError("DownloadFile", "model.client.read_file.app_error", nil, "", r.StatusCode).Wrap(err)
	}
	return data, BuildResponse(r), nil
}

// GetFileThumbnail gets the bytes for a file by id.
func (c *Client4) GetFileThumbnail(ctx context.Context, fileId string) ([]byte, *Response, error) {
	r, err := c.DoAPIGet(ctx, c.fileRoute(fileId)+"/thumbnail", "")
	if err != nil {
		return nil, BuildResponse(r), err
	}
	defer closeBody(r)

	data, err := io.ReadAll(r.Body)
	if err != nil {
		return nil, BuildResponse(r), NewAppError("GetFileThumbnail", "model.client.read_file.app_error", nil, "", r.StatusCode).Wrap(err)
	}
	return data, BuildResponse(r), nil
}

// DownloadFileThumbnail gets the bytes for a file by id, optionally adding headers to force the browser to download it.
func (c *Client4) DownloadFileThumbnail(ctx context.Context, fileId string, download bool) ([]byte, *Response, error) {
	r, err := c.DoAPIGet(ctx, c.fileRoute(fileId)+fmt.Sprintf("/thumbnail?download=%v", download), "")
	if err != nil {
		return nil, BuildResponse(r), err
	}
	defer closeBody(r)

	data, err := io.ReadAll(r.Body)
	if err != nil {
		return nil, BuildResponse(r), NewAppError("DownloadFileThumbnail", "model.client.read_file.app_error", nil, "", r.StatusCode).Wrap(err)
	}
	return data, BuildResponse(r), nil
}

// GetFileLink gets the public link of a file by id.
func (c *Client4) GetFileLink(ctx context.Context, fileId string) (string, *Response, error) {
	r, err := c.DoAPIGet(ctx, c.fileRoute(fileId)+"/link", "")
	if err != nil {
		return "", BuildResponse(r), err
	}
	defer closeBody(r)
	return MapFromJSON(r.Body)["link"], BuildResponse(r), nil
}

// GetFilePreview gets the bytes for a file by id.
func (c *Client4) GetFilePreview(ctx context.Context, fileId string) ([]byte, *Response, error) {
	r, err := c.DoAPIGet(ctx, c.fileRoute(fileId)+"/preview", "")
	if err != nil {
		return nil, BuildResponse(r), err
	}
	defer closeBody(r)

	data, err := io.ReadAll(r.Body)
	if err != nil {
		return nil, BuildResponse(r), NewAppError("GetFilePreview", "model.client.read_file.app_error", nil, "", r.StatusCode).Wrap(err)
	}
	return data, BuildResponse(r), nil
}

// DownloadFilePreview gets the bytes for a file by id.
func (c *Client4) DownloadFilePreview(ctx context.Context, fileId string, download bool) ([]byte, *Response, error) {
	r, err := c.DoAPIGet(ctx, c.fileRoute(fileId)+fmt.Sprintf("/preview?download=%v", download), "")
	if err != nil {
		return nil, BuildResponse(r), err
	}
	defer closeBody(r)

	data, err := io.ReadAll(r.Body)
	if err != nil {
		return nil, BuildResponse(r), NewAppError("DownloadFilePreview", "model.client.read_file.app_error", nil, "", r.StatusCode).Wrap(err)
	}
	return data, BuildResponse(r), nil
}

// GetFileInfo gets all the file info objects.
func (c *Client4) GetFileInfo(ctx context.Context, fileId string) (*FileInfo, *Response, error) {
	r, err := c.DoAPIGet(ctx, c.fileRoute(fileId)+"/info", "")
	if err != nil {
		return nil, BuildResponse(r), err
	}
	defer closeBody(r)

	var fi FileInfo
	if err := json.NewDecoder(r.Body).Decode(&fi); err != nil {
		return nil, nil, NewAppError("GetFileInfo", "api.unmarshal_error", nil, "", http.StatusInternalServerError).Wrap(err)
	}
	return &fi, BuildResponse(r), nil
}

// GetFileInfosForPost gets all the file info objects attached to a post.
func (c *Client4) GetFileInfosForPost(ctx context.Context, postId string, etag string) ([]*FileInfo, *Response, error) {
	r, err := c.DoAPIGet(ctx, c.postRoute(postId)+"/files/info", etag)
	if err != nil {
		return nil, BuildResponse(r), err
	}
	defer closeBody(r)

	var list []*FileInfo
	if r.StatusCode == http.StatusNotModified {
		return list, BuildResponse(r), nil
	}
	if err := json.NewDecoder(r.Body).Decode(&list); err != nil {
		return nil, nil, NewAppError("GetFileInfosForPost", "api.unmarshal_error", nil, "", http.StatusInternalServerError).Wrap(err)
	}
	return list, BuildResponse(r), nil
}

// GetFileInfosForPost gets all the file info objects attached to a post, including deleted
func (c *Client4) GetFileInfosForPostIncludeDeleted(ctx context.Context, postId string, etag string) ([]*FileInfo, *Response, error) {
	r, err := c.DoAPIGet(ctx, c.postRoute(postId)+"/files/info"+"?include_deleted="+c.boolString(true), etag)
	if err != nil {
		return nil, BuildResponse(r), err
	}
	defer closeBody(r)

	var list []*FileInfo
	if r.StatusCode == http.StatusNotModified {
		return list, BuildResponse(r), nil
	}
	if err := json.NewDecoder(r.Body).Decode(&list); err != nil {
		return nil, nil, NewAppError("GetFileInfosForPostIncludeDeleted", "api.unmarshal_error", nil, "", http.StatusInternalServerError).Wrap(err)
	}
	return list, BuildResponse(r), nil
}

// General/System Section

// GenerateSupportPacket downloads the generated support packet
func (c *Client4) GenerateSupportPacket(ctx context.Context) ([]byte, *Response, error) {
	r, err := c.DoAPIGet(ctx, c.systemRoute()+"/support_packet", "")
	if err != nil {
		return nil, BuildResponse(r), err
	}
	defer closeBody(r)

	data, err := io.ReadAll(r.Body)
	if err != nil {
		return nil, BuildResponse(r), NewAppError("GetFile", "model.client.read_job_result_file.app_error", nil, "", r.StatusCode).Wrap(err)
	}
	return data, BuildResponse(r), nil
}

// GetPing will return ok if the running goRoutines are below the threshold and unhealthy for above.
func (c *Client4) GetPing(ctx context.Context) (string, *Response, error) {
	r, err := c.DoAPIGet(ctx, c.systemRoute()+"/ping", "")
	if r != nil && r.StatusCode == 500 {
		defer r.Body.Close()
		return StatusUnhealthy, BuildResponse(r), err
	}
	if err != nil {
		return "", BuildResponse(r), err
	}
	defer closeBody(r)
	return MapFromJSON(r.Body)["status"], BuildResponse(r), nil
}

// GetPingWithServerStatus will return ok if several basic server health checks
// all pass successfully.
func (c *Client4) GetPingWithServerStatus(ctx context.Context) (string, *Response, error) {
	r, err := c.DoAPIGet(ctx, c.systemRoute()+"/ping?get_server_status="+c.boolString(true), "")
	if r != nil && r.StatusCode == 500 {
		defer r.Body.Close()
		return StatusUnhealthy, BuildResponse(r), err
	}
	if err != nil {
		return "", BuildResponse(r), err
	}
	defer closeBody(r)
	return MapFromJSON(r.Body)["status"], BuildResponse(r), nil
}

// GetPingWithFullServerStatus will return the full status if several basic server
// health checks all pass successfully.
func (c *Client4) GetPingWithFullServerStatus(ctx context.Context) (map[string]string, *Response, error) {
	r, err := c.DoAPIGet(ctx, c.systemRoute()+"/ping?get_server_status="+c.boolString(true), "")
	if r != nil && r.StatusCode == 500 {
		defer r.Body.Close()
		return map[string]string{"status": StatusUnhealthy}, BuildResponse(r), err
	}
	if err != nil {
		return nil, BuildResponse(r), err
	}
	defer closeBody(r)
	return MapFromJSON(r.Body), BuildResponse(r), nil
}

// TestEmail will attempt to connect to the configured SMTP server.
func (c *Client4) TestEmail(ctx context.Context, config *Config) (*Response, error) {
	buf, err := json.Marshal(config)
	if err != nil {
		return nil, NewAppError("TestEmail", "api.marshal_error", nil, "", http.StatusInternalServerError).Wrap(err)
	}
	r, err := c.DoAPIPostBytes(ctx, c.testEmailRoute(), buf)
	if err != nil {
		return BuildResponse(r), err
	}
	defer closeBody(r)
	return BuildResponse(r), nil
}

// TestSiteURL will test the validity of a site URL.
func (c *Client4) TestSiteURL(ctx context.Context, siteURL string) (*Response, error) {
	requestBody := make(map[string]string)
	requestBody["site_url"] = siteURL
	r, err := c.DoAPIPost(ctx, c.testSiteURLRoute(), MapToJSON(requestBody))
	if err != nil {
		return BuildResponse(r), err
	}
	defer closeBody(r)
	return BuildResponse(r), nil
}

// TestS3Connection will attempt to connect to the AWS S3.
func (c *Client4) TestS3Connection(ctx context.Context, config *Config) (*Response, error) {
	buf, err := json.Marshal(config)
	if err != nil {
		return nil, NewAppError("TestS3Connection", "api.marshal_error", nil, "", http.StatusInternalServerError).Wrap(err)
	}
	r, err := c.DoAPIPostBytes(ctx, c.testS3Route(), buf)
	if err != nil {
		return BuildResponse(r), err
	}
	defer closeBody(r)
	return BuildResponse(r), nil
}

// GetConfig will retrieve the server config with some sanitized items.
func (c *Client4) GetConfig(ctx context.Context) (*Config, *Response, error) {
	r, err := c.DoAPIGet(ctx, c.configRoute(), "")
	if err != nil {
		return nil, BuildResponse(r), err
	}
	defer closeBody(r)

	var cfg *Config
	d := json.NewDecoder(r.Body)
	return cfg, BuildResponse(r), d.Decode(&cfg)
}

// ReloadConfig will reload the server configuration.
func (c *Client4) ReloadConfig(ctx context.Context) (*Response, error) {
	r, err := c.DoAPIPost(ctx, c.configRoute()+"/reload", "")
	if err != nil {
		return BuildResponse(r), err
	}
	defer closeBody(r)
	return BuildResponse(r), nil
}

// GetOldClientConfig will retrieve the parts of the server configuration needed by the
// client, formatted in the old format.
func (c *Client4) GetOldClientConfig(ctx context.Context, etag string) (map[string]string, *Response, error) {
	r, err := c.DoAPIGet(ctx, c.configRoute()+"/client?format=old", etag)
	if err != nil {
		return nil, BuildResponse(r), err
	}
	defer closeBody(r)
	return MapFromJSON(r.Body), BuildResponse(r), nil
}

// GetEnvironmentConfig will retrieve a map mirroring the server configuration where fields
// are set to true if the corresponding config setting is set through an environment variable.
// Settings that haven't been set through environment variables will be missing from the map.
func (c *Client4) GetEnvironmentConfig(ctx context.Context) (map[string]any, *Response, error) {
	r, err := c.DoAPIGet(ctx, c.configRoute()+"/environment", "")
	if err != nil {
		return nil, BuildResponse(r), err
	}
	defer closeBody(r)
	return StringInterfaceFromJSON(r.Body), BuildResponse(r), nil
}

// GetOldClientLicense will retrieve the parts of the server license needed by the
// client, formatted in the old format.
func (c *Client4) GetOldClientLicense(ctx context.Context, etag string) (map[string]string, *Response, error) {
	r, err := c.DoAPIGet(ctx, c.licenseRoute()+"/client?format=old", etag)
	if err != nil {
		return nil, BuildResponse(r), err
	}
	defer closeBody(r)
	return MapFromJSON(r.Body), BuildResponse(r), nil
}

// DatabaseRecycle will recycle the connections. Discard current connection and get new one.
func (c *Client4) DatabaseRecycle(ctx context.Context) (*Response, error) {
	r, err := c.DoAPIPost(ctx, c.databaseRoute()+"/recycle", "")
	if err != nil {
		return BuildResponse(r), err
	}
	defer closeBody(r)
	return BuildResponse(r), nil
}

// InvalidateCaches will purge the cache and can affect the performance while is cleaning.
func (c *Client4) InvalidateCaches(ctx context.Context) (*Response, error) {
	r, err := c.DoAPIPost(ctx, c.cacheRoute()+"/invalidate", "")
	if err != nil {
		return BuildResponse(r), err
	}
	defer closeBody(r)
	return BuildResponse(r), nil
}

// UpdateConfig will update the server configuration.
func (c *Client4) UpdateConfig(ctx context.Context, config *Config) (*Config, *Response, error) {
	buf, err := json.Marshal(config)
	if err != nil {
		return nil, nil, NewAppError("UpdateConfig", "api.marshal_error", nil, "", http.StatusInternalServerError).Wrap(err)
	}
	r, err := c.DoAPIPutBytes(ctx, c.configRoute(), buf)
	if err != nil {
		return nil, BuildResponse(r), err
	}
	defer closeBody(r)

	var cfg *Config
	d := json.NewDecoder(r.Body)
	return cfg, BuildResponse(r), d.Decode(&cfg)
}

// MigrateConfig will migrate existing config to the new one.
// DEPRECATED: The config migrate API has been moved to be a purely
// mmctl --local endpoint. This method will be removed in a
// future major release.
func (c *Client4) MigrateConfig(ctx context.Context, from, to string) (*Response, error) {
	m := make(map[string]string, 2)
	m["from"] = from
	m["to"] = to
	r, err := c.DoAPIPost(ctx, c.configRoute()+"/migrate", MapToJSON(m))
	if err != nil {
		return BuildResponse(r), err
	}
	defer closeBody(r)
	return BuildResponse(r), nil
}

// UploadLicenseFile will add a license file to the system.
func (c *Client4) UploadLicenseFile(ctx context.Context, data []byte) (*Response, error) {
	body := &bytes.Buffer{}
	writer := multipart.NewWriter(body)

	part, err := writer.CreateFormFile("license", "test-license.mattermost-license")
	if err != nil {
		return nil, NewAppError("UploadLicenseFile", "model.client.set_profile_user.no_file.app_error", nil, "", http.StatusBadRequest).Wrap(err)
	}

	if _, err = io.Copy(part, bytes.NewBuffer(data)); err != nil {
		return nil, NewAppError("UploadLicenseFile", "model.client.set_profile_user.no_file.app_error", nil, "", http.StatusBadRequest).Wrap(err)
	}

	if err = writer.Close(); err != nil {
		return nil, NewAppError("UploadLicenseFile", "model.client.set_profile_user.writer.app_error", nil, "", http.StatusBadRequest).Wrap(err)
	}

	rq, err := http.NewRequest("POST", c.APIURL+c.licenseRoute(), bytes.NewReader(body.Bytes()))
	if err != nil {
		return nil, err
	}
	rq.Header.Set("Content-Type", writer.FormDataContentType())

	if c.AuthToken != "" {
		rq.Header.Set(HeaderAuth, c.AuthType+" "+c.AuthToken)
	}

	rp, err := c.HTTPClient.Do(rq)
	if err != nil {
		return BuildResponse(rp), err
	}
	defer closeBody(rp)

	if rp.StatusCode >= 300 {
		return BuildResponse(rp), AppErrorFromJSON(rp.Body)
	}

	return BuildResponse(rp), nil
}

// RemoveLicenseFile will remove the server license it exists. Note that this will
// disable all enterprise features.
func (c *Client4) RemoveLicenseFile(ctx context.Context) (*Response, error) {
	r, err := c.DoAPIDelete(ctx, c.licenseRoute())
	if err != nil {
		return BuildResponse(r), err
	}
	defer closeBody(r)
	return BuildResponse(r), nil
}

// GetAnalyticsOld will retrieve analytics using the old format. New format is not
// available but the "/analytics" endpoint is reserved for it. The "name" argument is optional
// and defaults to "standard". The "teamId" argument is optional and will limit results
// to a specific team.
func (c *Client4) GetAnalyticsOld(ctx context.Context, name, teamId string) (AnalyticsRows, *Response, error) {
	query := fmt.Sprintf("?name=%v&team_id=%v", name, teamId)
	r, err := c.DoAPIGet(ctx, c.analyticsRoute()+"/old"+query, "")
	if err != nil {
		return nil, BuildResponse(r), err
	}
	defer closeBody(r)

	var rows AnalyticsRows
	err = json.NewDecoder(r.Body).Decode(&rows)
	if err != nil {
		return nil, BuildResponse(r), NewAppError("GetAnalyticsOld", "api.marshal_error", nil, "", http.StatusInternalServerError).Wrap(err)
	}
	return rows, BuildResponse(r), nil
}

// Webhooks Section

// CreateIncomingWebhook creates an incoming webhook for a channel.
func (c *Client4) CreateIncomingWebhook(ctx context.Context, hook *IncomingWebhook) (*IncomingWebhook, *Response, error) {
	buf, err := json.Marshal(hook)
	if err != nil {
		return nil, nil, NewAppError("CreateIncomingWebhook", "api.marshal_error", nil, "", http.StatusInternalServerError).Wrap(err)
	}
	r, err := c.DoAPIPostBytes(ctx, c.incomingWebhooksRoute(), buf)
	if err != nil {
		return nil, BuildResponse(r), err
	}
	defer closeBody(r)

	var iw IncomingWebhook
	if err := json.NewDecoder(r.Body).Decode(&iw); err != nil {
		return nil, nil, NewAppError("CreateIncomingWebhook", "api.unmarshal_error", nil, "", http.StatusInternalServerError).Wrap(err)
	}
	return &iw, BuildResponse(r), nil
}

// UpdateIncomingWebhook updates an incoming webhook for a channel.
func (c *Client4) UpdateIncomingWebhook(ctx context.Context, hook *IncomingWebhook) (*IncomingWebhook, *Response, error) {
	buf, err := json.Marshal(hook)
	if err != nil {
		return nil, nil, NewAppError("UpdateIncomingWebhook", "api.marshal_error", nil, "", http.StatusInternalServerError).Wrap(err)
	}
	r, err := c.DoAPIPutBytes(ctx, c.incomingWebhookRoute(hook.Id), buf)
	if err != nil {
		return nil, BuildResponse(r), err
	}
	defer closeBody(r)

	var iw IncomingWebhook
	if err := json.NewDecoder(r.Body).Decode(&iw); err != nil {
		return nil, nil, NewAppError("UpdateIncomingWebhook", "api.unmarshal_error", nil, "", http.StatusInternalServerError).Wrap(err)
	}
	return &iw, BuildResponse(r), nil
}

// GetIncomingWebhooks returns a page of incoming webhooks on the system. Page counting starts at 0.
func (c *Client4) GetIncomingWebhooks(ctx context.Context, page int, perPage int, etag string) ([]*IncomingWebhook, *Response, error) {
	query := fmt.Sprintf("?page=%v&per_page=%v", page, perPage)
	r, err := c.DoAPIGet(ctx, c.incomingWebhooksRoute()+query, etag)
	if err != nil {
		return nil, BuildResponse(r), err
	}
	defer closeBody(r)
	var iwl []*IncomingWebhook
	if r.StatusCode == http.StatusNotModified {
		return iwl, BuildResponse(r), nil
	}
	if err := json.NewDecoder(r.Body).Decode(&iwl); err != nil {
		return nil, nil, NewAppError("GetIncomingWebhooks", "api.unmarshal_error", nil, "", http.StatusInternalServerError).Wrap(err)
	}
	return iwl, BuildResponse(r), nil
}

// GetIncomingWebhooksForTeam returns a page of incoming webhooks for a team. Page counting starts at 0.
func (c *Client4) GetIncomingWebhooksForTeam(ctx context.Context, teamId string, page int, perPage int, etag string) ([]*IncomingWebhook, *Response, error) {
	query := fmt.Sprintf("?page=%v&per_page=%v&team_id=%v", page, perPage, teamId)
	r, err := c.DoAPIGet(ctx, c.incomingWebhooksRoute()+query, etag)
	if err != nil {
		return nil, BuildResponse(r), err
	}
	defer closeBody(r)
	var iwl []*IncomingWebhook
	if r.StatusCode == http.StatusNotModified {
		return iwl, BuildResponse(r), nil
	}
	if err := json.NewDecoder(r.Body).Decode(&iwl); err != nil {
		return nil, nil, NewAppError("GetIncomingWebhooksForTeam", "api.unmarshal_error", nil, "", http.StatusInternalServerError).Wrap(err)
	}
	return iwl, BuildResponse(r), nil
}

// GetIncomingWebhook returns an Incoming webhook given the hook ID.
func (c *Client4) GetIncomingWebhook(ctx context.Context, hookID string, etag string) (*IncomingWebhook, *Response, error) {
	r, err := c.DoAPIGet(ctx, c.incomingWebhookRoute(hookID), etag)
	if err != nil {
		return nil, BuildResponse(r), err
	}
	defer closeBody(r)
	var iw IncomingWebhook
	if r.StatusCode == http.StatusNotModified {
		return &iw, BuildResponse(r), nil
	}
	if err := json.NewDecoder(r.Body).Decode(&iw); err != nil {
		return nil, nil, NewAppError("GetIncomingWebhook", "api.unmarshal_error", nil, "", http.StatusInternalServerError).Wrap(err)
	}
	return &iw, BuildResponse(r), nil
}

// DeleteIncomingWebhook deletes and Incoming Webhook given the hook ID.
func (c *Client4) DeleteIncomingWebhook(ctx context.Context, hookID string) (*Response, error) {
	r, err := c.DoAPIDelete(ctx, c.incomingWebhookRoute(hookID))
	if err != nil {
		return BuildResponse(r), err
	}
	defer closeBody(r)
	return BuildResponse(r), nil
}

// CreateOutgoingWebhook creates an outgoing webhook for a team or channel.
func (c *Client4) CreateOutgoingWebhook(ctx context.Context, hook *OutgoingWebhook) (*OutgoingWebhook, *Response, error) {
	buf, err := json.Marshal(hook)
	if err != nil {
		return nil, nil, NewAppError("CreateOutgoingWebhook", "api.marshal_error", nil, "", http.StatusInternalServerError).Wrap(err)
	}
	r, err := c.DoAPIPostBytes(ctx, c.outgoingWebhooksRoute(), buf)
	if err != nil {
		return nil, BuildResponse(r), err
	}
	defer closeBody(r)
	var ow OutgoingWebhook
	if err := json.NewDecoder(r.Body).Decode(&ow); err != nil {
		return nil, nil, NewAppError("CreateOutgoingWebhook", "api.unmarshal_error", nil, "", http.StatusInternalServerError).Wrap(err)
	}
	return &ow, BuildResponse(r), nil
}

// UpdateOutgoingWebhook creates an outgoing webhook for a team or channel.
func (c *Client4) UpdateOutgoingWebhook(ctx context.Context, hook *OutgoingWebhook) (*OutgoingWebhook, *Response, error) {
	buf, err := json.Marshal(hook)
	if err != nil {
		return nil, nil, NewAppError("UpdateOutgoingWebhook", "api.marshal_error", nil, "", http.StatusInternalServerError).Wrap(err)
	}
	r, err := c.DoAPIPutBytes(ctx, c.outgoingWebhookRoute(hook.Id), buf)
	if err != nil {
		return nil, BuildResponse(r), err
	}
	defer closeBody(r)
	var ow OutgoingWebhook
	if err := json.NewDecoder(r.Body).Decode(&ow); err != nil {
		return nil, nil, NewAppError("UpdateOutgoingWebhook", "api.unmarshal_error", nil, "", http.StatusInternalServerError).Wrap(err)
	}
	return &ow, BuildResponse(r), nil
}

// GetOutgoingWebhooks returns a page of outgoing webhooks on the system. Page counting starts at 0.
func (c *Client4) GetOutgoingWebhooks(ctx context.Context, page int, perPage int, etag string) ([]*OutgoingWebhook, *Response, error) {
	query := fmt.Sprintf("?page=%v&per_page=%v", page, perPage)
	r, err := c.DoAPIGet(ctx, c.outgoingWebhooksRoute()+query, etag)
	if err != nil {
		return nil, BuildResponse(r), err
	}
	defer closeBody(r)
	var owl []*OutgoingWebhook
	if r.StatusCode == http.StatusNotModified {
		return owl, BuildResponse(r), nil
	}
	if err := json.NewDecoder(r.Body).Decode(&owl); err != nil {
		return nil, nil, NewAppError("GetOutgoingWebhooks", "api.unmarshal_error", nil, "", http.StatusInternalServerError).Wrap(err)
	}
	return owl, BuildResponse(r), nil
}

// GetOutgoingWebhook outgoing webhooks on the system requested by Hook Id.
func (c *Client4) GetOutgoingWebhook(ctx context.Context, hookId string) (*OutgoingWebhook, *Response, error) {
	r, err := c.DoAPIGet(ctx, c.outgoingWebhookRoute(hookId), "")
	if err != nil {
		return nil, BuildResponse(r), err
	}
	defer closeBody(r)
	var ow OutgoingWebhook
	if err := json.NewDecoder(r.Body).Decode(&ow); err != nil {
		return nil, nil, NewAppError("GetOutgoingWebhook", "api.unmarshal_error", nil, "", http.StatusInternalServerError).Wrap(err)
	}
	return &ow, BuildResponse(r), nil
}

// GetOutgoingWebhooksForChannel returns a page of outgoing webhooks for a channel. Page counting starts at 0.
func (c *Client4) GetOutgoingWebhooksForChannel(ctx context.Context, channelId string, page int, perPage int, etag string) ([]*OutgoingWebhook, *Response, error) {
	query := fmt.Sprintf("?page=%v&per_page=%v&channel_id=%v", page, perPage, channelId)
	r, err := c.DoAPIGet(ctx, c.outgoingWebhooksRoute()+query, etag)
	if err != nil {
		return nil, BuildResponse(r), err
	}
	defer closeBody(r)
	var owl []*OutgoingWebhook
	if r.StatusCode == http.StatusNotModified {
		return owl, BuildResponse(r), nil
	}
	if err := json.NewDecoder(r.Body).Decode(&owl); err != nil {
		return nil, nil, NewAppError("GetOutgoingWebhooksForChannel", "api.unmarshal_error", nil, "", http.StatusInternalServerError).Wrap(err)
	}
	return owl, BuildResponse(r), nil
}

// GetOutgoingWebhooksForTeam returns a page of outgoing webhooks for a team. Page counting starts at 0.
func (c *Client4) GetOutgoingWebhooksForTeam(ctx context.Context, teamId string, page int, perPage int, etag string) ([]*OutgoingWebhook, *Response, error) {
	query := fmt.Sprintf("?page=%v&per_page=%v&team_id=%v", page, perPage, teamId)
	r, err := c.DoAPIGet(ctx, c.outgoingWebhooksRoute()+query, etag)
	if err != nil {
		return nil, BuildResponse(r), err
	}
	defer closeBody(r)
	var owl []*OutgoingWebhook
	if r.StatusCode == http.StatusNotModified {
		return owl, BuildResponse(r), nil
	}
	if err := json.NewDecoder(r.Body).Decode(&owl); err != nil {
		return nil, nil, NewAppError("GetOutgoingWebhooksForTeam", "api.unmarshal_error", nil, "", http.StatusInternalServerError).Wrap(err)
	}
	return owl, BuildResponse(r), nil
}

// RegenOutgoingHookToken regenerate the outgoing webhook token.
func (c *Client4) RegenOutgoingHookToken(ctx context.Context, hookId string) (*OutgoingWebhook, *Response, error) {
	r, err := c.DoAPIPost(ctx, c.outgoingWebhookRoute(hookId)+"/regen_token", "")
	if err != nil {
		return nil, BuildResponse(r), err
	}
	defer closeBody(r)
	var ow OutgoingWebhook
	if err := json.NewDecoder(r.Body).Decode(&ow); err != nil {
		return nil, nil, NewAppError("RegenOutgoingHookToken", "api.unmarshal_error", nil, "", http.StatusInternalServerError).Wrap(err)
	}
	return &ow, BuildResponse(r), nil
}

// DeleteOutgoingWebhook delete the outgoing webhook on the system requested by Hook Id.
func (c *Client4) DeleteOutgoingWebhook(ctx context.Context, hookId string) (*Response, error) {
	r, err := c.DoAPIDelete(ctx, c.outgoingWebhookRoute(hookId))
	if err != nil {
		return BuildResponse(r), err
	}
	defer closeBody(r)
	return BuildResponse(r), nil
}

// Preferences Section

// GetPreferences returns the user's preferences.
func (c *Client4) GetPreferences(ctx context.Context, userId string) (Preferences, *Response, error) {
	r, err := c.DoAPIGet(ctx, c.preferencesRoute(userId), "")
	if err != nil {
		return nil, BuildResponse(r), err
	}
	defer closeBody(r)

	var prefs Preferences
	if err := json.NewDecoder(r.Body).Decode(&prefs); err != nil {
		return nil, nil, NewAppError("GetPreferences", "api.unmarshal_error", nil, "", http.StatusInternalServerError).Wrap(err)
	}
	return prefs, BuildResponse(r), nil
}

// UpdatePreferences saves the user's preferences.
func (c *Client4) UpdatePreferences(ctx context.Context, userId string, preferences Preferences) (*Response, error) {
	buf, err := json.Marshal(preferences)
	if err != nil {
		return nil, NewAppError("UpdatePreferences", "api.marshal_error", nil, "", http.StatusInternalServerError).Wrap(err)
	}
	r, err := c.DoAPIPutBytes(ctx, c.preferencesRoute(userId), buf)
	if err != nil {
		return BuildResponse(r), err
	}
	defer closeBody(r)
	return BuildResponse(r), nil
}

// DeletePreferences deletes the user's preferences.
func (c *Client4) DeletePreferences(ctx context.Context, userId string, preferences Preferences) (*Response, error) {
	buf, err := json.Marshal(preferences)
	if err != nil {
		return nil, NewAppError("DeletePreferences", "api.marshal_error", nil, "", http.StatusInternalServerError).Wrap(err)
	}
	r, err := c.DoAPIPostBytes(ctx, c.preferencesRoute(userId)+"/delete", buf)
	if err != nil {
		return BuildResponse(r), err
	}
	defer closeBody(r)
	return BuildResponse(r), nil
}

// GetPreferencesByCategory returns the user's preferences from the provided category string.
func (c *Client4) GetPreferencesByCategory(ctx context.Context, userId string, category string) (Preferences, *Response, error) {
	url := fmt.Sprintf(c.preferencesRoute(userId)+"/%s", category)
	r, err := c.DoAPIGet(ctx, url, "")
	if err != nil {
		return nil, BuildResponse(r), err
	}
	defer closeBody(r)
	var prefs Preferences
	if err := json.NewDecoder(r.Body).Decode(&prefs); err != nil {
		return nil, nil, NewAppError("GetPreferencesByCategory", "api.unmarshal_error", nil, "", http.StatusInternalServerError).Wrap(err)
	}
	return prefs, BuildResponse(r), nil
}

// GetPreferenceByCategoryAndName returns the user's preferences from the provided category and preference name string.
func (c *Client4) GetPreferenceByCategoryAndName(ctx context.Context, userId string, category string, preferenceName string) (*Preference, *Response, error) {
	url := fmt.Sprintf(c.preferencesRoute(userId)+"/%s/name/%v", category, preferenceName)
	r, err := c.DoAPIGet(ctx, url, "")
	if err != nil {
		return nil, BuildResponse(r), err
	}
	defer closeBody(r)

	var pref Preference
	if err := json.NewDecoder(r.Body).Decode(&pref); err != nil {
		return nil, nil, NewAppError("GetPreferenceByCategoryAndName", "api.unmarshal_error", nil, "", http.StatusInternalServerError).Wrap(err)
	}
	return &pref, BuildResponse(r), nil
}

// SAML Section

// GetSamlMetadata returns metadata for the SAML configuration.
func (c *Client4) GetSamlMetadata(ctx context.Context) (string, *Response, error) {
	r, err := c.DoAPIGet(ctx, c.samlRoute()+"/metadata", "")
	if err != nil {
		return "", BuildResponse(r), err
	}
	defer closeBody(r)

	buf := new(bytes.Buffer)
	_, err = buf.ReadFrom(r.Body)
	if err != nil {
		return "", BuildResponse(r), err
	}

	return buf.String(), BuildResponse(r), nil
}

func fileToMultipart(data []byte, filename string) ([]byte, *multipart.Writer, error) {
	body := &bytes.Buffer{}
	writer := multipart.NewWriter(body)

	part, err := writer.CreateFormFile("certificate", filename)
	if err != nil {
		return nil, nil, err
	}

	if _, err = io.Copy(part, bytes.NewBuffer(data)); err != nil {
		return nil, nil, err
	}

	if err := writer.Close(); err != nil {
		return nil, nil, err
	}

	return body.Bytes(), writer, nil
}

// UploadSamlIdpCertificate will upload an IDP certificate for SAML and set the config to use it.
// The filename parameter is deprecated and ignored: the server will pick a hard-coded filename when writing to disk.
func (c *Client4) UploadSamlIdpCertificate(ctx context.Context, data []byte, filename string) (*Response, error) {
	body, writer, err := fileToMultipart(data, filename)
	if err != nil {
		return nil, NewAppError("UploadSamlIdpCertificate", "model.client.upload_saml_cert.app_error", nil, "", http.StatusBadRequest).Wrap(err)
	}

	_, resp, err := c.DoUploadFile(ctx, c.samlRoute()+"/certificate/idp", body, writer.FormDataContentType())
	return resp, err
}

// UploadSamlPublicCertificate will upload a public certificate for SAML and set the config to use it.
// The filename parameter is deprecated and ignored: the server will pick a hard-coded filename when writing to disk.
func (c *Client4) UploadSamlPublicCertificate(ctx context.Context, data []byte, filename string) (*Response, error) {
	body, writer, err := fileToMultipart(data, filename)
	if err != nil {
		return nil, NewAppError("UploadSamlPublicCertificate", "model.client.upload_saml_cert.app_error", nil, "", http.StatusBadRequest).Wrap(err)
	}

	_, resp, err := c.DoUploadFile(ctx, c.samlRoute()+"/certificate/public", body, writer.FormDataContentType())
	return resp, err
}

// UploadSamlPrivateCertificate will upload a private key for SAML and set the config to use it.
// The filename parameter is deprecated and ignored: the server will pick a hard-coded filename when writing to disk.
func (c *Client4) UploadSamlPrivateCertificate(ctx context.Context, data []byte, filename string) (*Response, error) {
	body, writer, err := fileToMultipart(data, filename)
	if err != nil {
		return nil, NewAppError("UploadSamlPrivateCertificate", "model.client.upload_saml_cert.app_error", nil, "", http.StatusBadRequest).Wrap(err)
	}

	_, resp, err := c.DoUploadFile(ctx, c.samlRoute()+"/certificate/private", body, writer.FormDataContentType())
	return resp, err
}

// DeleteSamlIdpCertificate deletes the SAML IDP certificate from the server and updates the config to not use it and disable SAML.
func (c *Client4) DeleteSamlIdpCertificate(ctx context.Context) (*Response, error) {
	r, err := c.DoAPIDelete(ctx, c.samlRoute()+"/certificate/idp")
	if err != nil {
		return BuildResponse(r), err
	}
	defer closeBody(r)
	return BuildResponse(r), nil
}

// DeleteSamlPublicCertificate deletes the SAML IDP certificate from the server and updates the config to not use it and disable SAML.
func (c *Client4) DeleteSamlPublicCertificate(ctx context.Context) (*Response, error) {
	r, err := c.DoAPIDelete(ctx, c.samlRoute()+"/certificate/public")
	if err != nil {
		return BuildResponse(r), err
	}
	defer closeBody(r)
	return BuildResponse(r), nil
}

// DeleteSamlPrivateCertificate deletes the SAML IDP certificate from the server and updates the config to not use it and disable SAML.
func (c *Client4) DeleteSamlPrivateCertificate(ctx context.Context) (*Response, error) {
	r, err := c.DoAPIDelete(ctx, c.samlRoute()+"/certificate/private")
	if err != nil {
		return BuildResponse(r), err
	}
	defer closeBody(r)
	return BuildResponse(r), nil
}

// GetSamlCertificateStatus returns metadata for the SAML configuration.
func (c *Client4) GetSamlCertificateStatus(ctx context.Context) (*SamlCertificateStatus, *Response, error) {
	r, err := c.DoAPIGet(ctx, c.samlRoute()+"/certificate/status", "")
	if err != nil {
		return nil, BuildResponse(r), err
	}
	defer closeBody(r)

	var status SamlCertificateStatus
	if err := json.NewDecoder(r.Body).Decode(&status); err != nil {
		return nil, nil, NewAppError("GetSamlCertificateStatus", "api.unmarshal_error", nil, "", http.StatusInternalServerError).Wrap(err)
	}
	return &status, BuildResponse(r), nil
}

func (c *Client4) GetSamlMetadataFromIdp(ctx context.Context, samlMetadataURL string) (*SamlMetadataResponse, *Response, error) {
	requestBody := make(map[string]string)
	requestBody["saml_metadata_url"] = samlMetadataURL
	r, err := c.DoAPIPost(ctx, c.samlRoute()+"/metadatafromidp", MapToJSON(requestBody))
	if err != nil {
		return nil, BuildResponse(r), err
	}

	defer closeBody(r)
	var resp SamlMetadataResponse
	if err := json.NewDecoder(r.Body).Decode(&resp); err != nil {
		return nil, nil, NewAppError("GetSamlMetadataFromIdp", "api.unmarshal_error", nil, "", http.StatusInternalServerError).Wrap(err)
	}
	return &resp, BuildResponse(r), nil
}

// ResetSamlAuthDataToEmail resets the AuthData field of SAML users to their Email.
func (c *Client4) ResetSamlAuthDataToEmail(ctx context.Context, includeDeleted bool, dryRun bool, userIDs []string) (int64, *Response, error) {
	params := map[string]any{
		"include_deleted": includeDeleted,
		"dry_run":         dryRun,
		"user_ids":        userIDs,
	}
	b, err := json.Marshal(params)
	if err != nil {
		return 0, nil, NewAppError("ResetSamlAuthDataToEmail", "api.marshal_error", nil, "", http.StatusInternalServerError).Wrap(err)
	}
	r, err := c.DoAPIPostBytes(ctx, c.samlRoute()+"/reset_auth_data", b)
	if err != nil {
		return 0, BuildResponse(r), err
	}
	defer closeBody(r)
	respBody := map[string]int64{}
	err = json.NewDecoder(r.Body).Decode(&respBody)
	if err != nil {
		return 0, BuildResponse(r), NewAppError("Api4.ResetSamlAuthDataToEmail", "api.marshal_error", nil, "", http.StatusInternalServerError).Wrap(err)
	}
	return respBody["num_affected"], BuildResponse(r), nil
}

// Compliance Section

// CreateComplianceReport creates an incoming webhook for a channel.
func (c *Client4) CreateComplianceReport(ctx context.Context, report *Compliance) (*Compliance, *Response, error) {
	buf, err := json.Marshal(report)
	if err != nil {
		return nil, nil, NewAppError("CreateComplianceReport", "api.marshal_error", nil, "", http.StatusInternalServerError).Wrap(err)
	}
	r, err := c.DoAPIPostBytes(ctx, c.complianceReportsRoute(), buf)
	if err != nil {
		return nil, BuildResponse(r), err
	}
	defer closeBody(r)
	var comp Compliance
	if err := json.NewDecoder(r.Body).Decode(&comp); err != nil {
		return nil, nil, NewAppError("CreateComplianceReport", "api.unmarshal_error", nil, "", http.StatusInternalServerError).Wrap(err)
	}
	return &comp, BuildResponse(r), nil
}

// GetComplianceReports returns list of compliance reports.
func (c *Client4) GetComplianceReports(ctx context.Context, page, perPage int) (Compliances, *Response, error) {
	query := fmt.Sprintf("?page=%v&per_page=%v", page, perPage)
	r, err := c.DoAPIGet(ctx, c.complianceReportsRoute()+query, "")
	if err != nil {
		return nil, BuildResponse(r), err
	}
	defer closeBody(r)
	var comp Compliances
	if err := json.NewDecoder(r.Body).Decode(&comp); err != nil {
		return nil, nil, NewAppError("GetComplianceReports", "api.unmarshal_error", nil, "", http.StatusInternalServerError).Wrap(err)
	}
	return comp, BuildResponse(r), nil
}

// GetComplianceReport returns a compliance report.
func (c *Client4) GetComplianceReport(ctx context.Context, reportId string) (*Compliance, *Response, error) {
	r, err := c.DoAPIGet(ctx, c.complianceReportRoute(reportId), "")
	if err != nil {
		return nil, BuildResponse(r), err
	}
	defer closeBody(r)
	var comp Compliance
	if err := json.NewDecoder(r.Body).Decode(&comp); err != nil {
		return nil, nil, NewAppError("GetComplianceReport", "api.unmarshal_error", nil, "", http.StatusInternalServerError).Wrap(err)
	}
	return &comp, BuildResponse(r), nil
}

// DownloadComplianceReport returns a full compliance report as a file.
func (c *Client4) DownloadComplianceReport(ctx context.Context, reportId string) ([]byte, *Response, error) {
	rq, err := http.NewRequest("GET", c.APIURL+c.complianceReportDownloadRoute(reportId), nil)
	if err != nil {
		return nil, nil, err
	}

	if c.AuthToken != "" {
		rq.Header.Set(HeaderAuth, "BEARER "+c.AuthToken)
	}

	rp, err := c.HTTPClient.Do(rq)
	if err != nil {
		return nil, BuildResponse(rp), err
	}
	defer closeBody(rp)

	if rp.StatusCode >= 300 {
		return nil, BuildResponse(rp), AppErrorFromJSON(rp.Body)
	}

	data, err := io.ReadAll(rp.Body)
	if err != nil {
		return nil, BuildResponse(rp), NewAppError("DownloadComplianceReport", "model.client.read_file.app_error", nil, "", rp.StatusCode).Wrap(err)
	}

	return data, BuildResponse(rp), nil
}

// Cluster Section

// GetClusterStatus returns the status of all the configured cluster nodes.
func (c *Client4) GetClusterStatus(ctx context.Context) ([]*ClusterInfo, *Response, error) {
	r, err := c.DoAPIGet(ctx, c.clusterRoute()+"/status", "")
	if err != nil {
		return nil, BuildResponse(r), err
	}
	defer closeBody(r)
	var list []*ClusterInfo
	if err := json.NewDecoder(r.Body).Decode(&list); err != nil {
		return nil, nil, NewAppError("GetClusterStatus", "api.unmarshal_error", nil, "", http.StatusInternalServerError).Wrap(err)
	}
	return list, BuildResponse(r), nil
}

// LDAP Section

// SyncLdap will force a sync with the configured LDAP server.
// If includeRemovedMembers is true, then group members who left or were removed from a
// synced team/channel will be re-joined; otherwise, they will be excluded.
func (c *Client4) SyncLdap(ctx context.Context, includeRemovedMembers bool) (*Response, error) {
	reqBody, err := json.Marshal(map[string]any{
		"include_removed_members": includeRemovedMembers,
	})
	if err != nil {
		return nil, NewAppError("SyncLdap", "api.marshal_error", nil, "", http.StatusInternalServerError).Wrap(err)
	}
	r, err := c.DoAPIPostBytes(ctx, c.ldapRoute()+"/sync", reqBody)
	if err != nil {
		return BuildResponse(r), err
	}
	defer closeBody(r)
	return BuildResponse(r), nil
}

// TestLdap will attempt to connect to the configured LDAP server and return OK if configured
// correctly.
func (c *Client4) TestLdap(ctx context.Context) (*Response, error) {
	r, err := c.DoAPIPost(ctx, c.ldapRoute()+"/test", "")
	if err != nil {
		return BuildResponse(r), err
	}
	defer closeBody(r)
	return BuildResponse(r), nil
}

// GetLdapGroups retrieves the immediate child groups of the given parent group.
func (c *Client4) GetLdapGroups(ctx context.Context) ([]*Group, *Response, error) {
	path := fmt.Sprintf("%s/groups", c.ldapRoute())

	r, err := c.DoAPIGet(ctx, path, "")
	if err != nil {
		return nil, BuildResponse(r), err
	}
	defer closeBody(r)

	responseData := struct {
		Count  int      `json:"count"`
		Groups []*Group `json:"groups"`
	}{}
	if err := json.NewDecoder(r.Body).Decode(&responseData); err != nil {
		return nil, BuildResponse(r), NewAppError("Api4.GetLdapGroups", "api.marshal_error", nil, "", http.StatusInternalServerError).Wrap(err)
	}
	for i := range responseData.Groups {
		responseData.Groups[i].DisplayName = *responseData.Groups[i].Name
	}

	return responseData.Groups, BuildResponse(r), nil
}

// LinkLdapGroup creates or undeletes a Mattermost group and associates it to the given LDAP group DN.
func (c *Client4) LinkLdapGroup(ctx context.Context, dn string) (*Group, *Response, error) {
	path := fmt.Sprintf("%s/groups/%s/link", c.ldapRoute(), dn)

	r, err := c.DoAPIPost(ctx, path, "")
	if err != nil {
		return nil, BuildResponse(r), err
	}
	defer closeBody(r)

	var g Group
	if err := json.NewDecoder(r.Body).Decode(&g); err != nil {
		return nil, nil, NewAppError("LinkLdapGroup", "api.unmarshal_error", nil, "", http.StatusInternalServerError).Wrap(err)
	}
	return &g, BuildResponse(r), nil
}

// UnlinkLdapGroup deletes the Mattermost group associated with the given LDAP group DN.
func (c *Client4) UnlinkLdapGroup(ctx context.Context, dn string) (*Group, *Response, error) {
	path := fmt.Sprintf("%s/groups/%s/link", c.ldapRoute(), dn)

	r, err := c.DoAPIDelete(ctx, path)
	if err != nil {
		return nil, BuildResponse(r), err
	}
	defer closeBody(r)

	var g Group
	if err := json.NewDecoder(r.Body).Decode(&g); err != nil {
		return nil, nil, NewAppError("UnlinkLdapGroup", "api.unmarshal_error", nil, "", http.StatusInternalServerError).Wrap(err)
	}
	return &g, BuildResponse(r), nil
}

// MigrateIdLdap migrates the LDAP enabled users to given attribute
func (c *Client4) MigrateIdLdap(ctx context.Context, toAttribute string) (*Response, error) {
	r, err := c.DoAPIPost(ctx, c.ldapRoute()+"/migrateid", MapToJSON(map[string]string{
		"toAttribute": toAttribute,
	}))
	if err != nil {
		return BuildResponse(r), err
	}
	defer closeBody(r)
	return BuildResponse(r), nil
}

// GetGroupsByChannel retrieves the Mattermost Groups associated with a given channel
func (c *Client4) GetGroupsByChannel(ctx context.Context, channelId string, opts GroupSearchOpts) ([]*GroupWithSchemeAdmin, int, *Response, error) {
	path := fmt.Sprintf("%s/groups?q=%v&include_member_count=%v&filter_allow_reference=%v", c.channelRoute(channelId), opts.Q, opts.IncludeMemberCount, opts.FilterAllowReference)
	if opts.PageOpts != nil {
		path = fmt.Sprintf("%s&page=%v&per_page=%v", path, opts.PageOpts.Page, opts.PageOpts.PerPage)
	}
	r, err := c.DoAPIGet(ctx, path, "")
	if err != nil {
		return nil, 0, BuildResponse(r), err
	}
	defer closeBody(r)

	responseData := struct {
		Groups []*GroupWithSchemeAdmin `json:"groups"`
		Count  int                     `json:"total_group_count"`
	}{}
	if err := json.NewDecoder(r.Body).Decode(&responseData); err != nil {
		return nil, 0, BuildResponse(r), NewAppError("Api4.GetGroupsByChannel", "api.marshal_error", nil, "", http.StatusInternalServerError).Wrap(err)
	}

	return responseData.Groups, responseData.Count, BuildResponse(r), nil
}

// GetGroupsByTeam retrieves the Mattermost Groups associated with a given team
func (c *Client4) GetGroupsByTeam(ctx context.Context, teamId string, opts GroupSearchOpts) ([]*GroupWithSchemeAdmin, int, *Response, error) {
	path := fmt.Sprintf("%s/groups?q=%v&include_member_count=%v&filter_allow_reference=%v", c.teamRoute(teamId), opts.Q, opts.IncludeMemberCount, opts.FilterAllowReference)
	if opts.PageOpts != nil {
		path = fmt.Sprintf("%s&page=%v&per_page=%v", path, opts.PageOpts.Page, opts.PageOpts.PerPage)
	}
	r, err := c.DoAPIGet(ctx, path, "")
	if err != nil {
		return nil, 0, BuildResponse(r), err
	}
	defer closeBody(r)

	responseData := struct {
		Groups []*GroupWithSchemeAdmin `json:"groups"`
		Count  int                     `json:"total_group_count"`
	}{}
	if err := json.NewDecoder(r.Body).Decode(&responseData); err != nil {
		return nil, 0, BuildResponse(r), NewAppError("Api4.GetGroupsByTeam", "api.marshal_error", nil, "", http.StatusInternalServerError).Wrap(err)
	}

	return responseData.Groups, responseData.Count, BuildResponse(r), nil
}

// GetGroupsAssociatedToChannelsByTeam retrieves the Mattermost Groups associated with channels in a given team
func (c *Client4) GetGroupsAssociatedToChannelsByTeam(ctx context.Context, teamId string, opts GroupSearchOpts) (map[string][]*GroupWithSchemeAdmin, *Response, error) {
	path := fmt.Sprintf("%s/groups_by_channels?q=%v&filter_allow_reference=%v", c.teamRoute(teamId), opts.Q, opts.FilterAllowReference)
	if opts.PageOpts != nil {
		path = fmt.Sprintf("%s&page=%v&per_page=%v", path, opts.PageOpts.Page, opts.PageOpts.PerPage)
	}
	r, err := c.DoAPIGet(ctx, path, "")
	if err != nil {
		return nil, BuildResponse(r), err
	}
	defer closeBody(r)

	responseData := struct {
		GroupsAssociatedToChannels map[string][]*GroupWithSchemeAdmin `json:"groups"`
	}{}
	if err := json.NewDecoder(r.Body).Decode(&responseData); err != nil {
		return nil, BuildResponse(r), NewAppError("Api4.GetGroupsAssociatedToChannelsByTeam", "api.marshal_error", nil, "", http.StatusInternalServerError).Wrap(err)
	}

	return responseData.GroupsAssociatedToChannels, BuildResponse(r), nil
}

// GetGroups retrieves Mattermost Groups
func (c *Client4) GetGroups(ctx context.Context, opts GroupSearchOpts) ([]*Group, *Response, error) {
	path := fmt.Sprintf(
		"%s?include_member_count=%v&not_associated_to_team=%v&not_associated_to_channel=%v&filter_allow_reference=%v&q=%v&filter_parent_team_permitted=%v&group_source=%v&include_channel_member_count=%v&include_timezones=%v&include_archived=%v&filter_archived=%v",
		c.groupsRoute(),
		opts.IncludeMemberCount,
		opts.NotAssociatedToTeam,
		opts.NotAssociatedToChannel,
		opts.FilterAllowReference,
		opts.Q,
		opts.FilterParentTeamPermitted,
		opts.Source,
		opts.IncludeChannelMemberCount,
		opts.IncludeTimezones,
		opts.IncludeArchived,
		opts.FilterArchived,
	)
	if opts.Since > 0 {
		path = fmt.Sprintf("%s&since=%v", path, opts.Since)
	}
	if opts.PageOpts != nil {
		path = fmt.Sprintf("%s&page=%v&per_page=%v", path, opts.PageOpts.Page, opts.PageOpts.PerPage)
	}
	r, err := c.DoAPIGet(ctx, path, "")
	if err != nil {
		return nil, BuildResponse(r), err
	}
	defer closeBody(r)

	var list []*Group
	if err := json.NewDecoder(r.Body).Decode(&list); err != nil {
		return nil, nil, NewAppError("GetGroups", "api.unmarshal_error", nil, "", http.StatusInternalServerError).Wrap(err)
	}
	return list, BuildResponse(r), nil
}

// GetGroupsByUserId retrieves Mattermost Groups for a user
func (c *Client4) GetGroupsByUserId(ctx context.Context, userId string) ([]*Group, *Response, error) {
	path := fmt.Sprintf(
		"%s/%v/groups",
		c.usersRoute(),
		userId,
	)

	r, err := c.DoAPIGet(ctx, path, "")
	if err != nil {
		return nil, BuildResponse(r), err
	}
	defer closeBody(r)
	var list []*Group
	if err := json.NewDecoder(r.Body).Decode(&list); err != nil {
		return nil, nil, NewAppError("GetGroupsByUserId", "api.unmarshal_error", nil, "", http.StatusInternalServerError).Wrap(err)
	}
	return list, BuildResponse(r), nil
}

func (c *Client4) MigrateAuthToLdap(ctx context.Context, fromAuthService string, matchField string, force bool) (*Response, error) {
	r, err := c.DoAPIPost(ctx, c.usersRoute()+"/migrate_auth/ldap", StringInterfaceToJSON(map[string]any{
		"from":        fromAuthService,
		"force":       force,
		"match_field": matchField,
	}))
	if err != nil {
		return BuildResponse(r), err
	}
	defer closeBody(r)
	return BuildResponse(r), nil
}

func (c *Client4) MigrateAuthToSaml(ctx context.Context, fromAuthService string, usersMap map[string]string, auto bool) (*Response, error) {
	r, err := c.DoAPIPost(ctx, c.usersRoute()+"/migrate_auth/saml", StringInterfaceToJSON(map[string]any{
		"from":    fromAuthService,
		"auto":    auto,
		"matches": usersMap,
	}))
	if err != nil {
		return BuildResponse(r), err
	}
	defer closeBody(r)
	return BuildResponse(r), nil
}

// UploadLdapPublicCertificate will upload a public certificate for LDAP and set the config to use it.
func (c *Client4) UploadLdapPublicCertificate(ctx context.Context, data []byte) (*Response, error) {
	body, writer, err := fileToMultipart(data, LdapPublicCertificateName)
	if err != nil {
		return nil, NewAppError("UploadLdapPublicCertificate", "model.client.upload_ldap_cert.app_error", nil, "", http.StatusBadRequest).Wrap(err)
	}

	_, resp, err := c.DoUploadFile(ctx, c.ldapRoute()+"/certificate/public", body, writer.FormDataContentType())
	return resp, err
}

// UploadLdapPrivateCertificate will upload a private key for LDAP and set the config to use it.
func (c *Client4) UploadLdapPrivateCertificate(ctx context.Context, data []byte) (*Response, error) {
	body, writer, err := fileToMultipart(data, LdapPrivateKeyName)
	if err != nil {
		return nil, NewAppError("UploadLdapPrivateCertificate", "model.client.upload_Ldap_cert.app_error", nil, "", http.StatusBadRequest).Wrap(err)
	}

	_, resp, err := c.DoUploadFile(ctx, c.ldapRoute()+"/certificate/private", body, writer.FormDataContentType())
	return resp, err
}

// DeleteLdapPublicCertificate deletes the LDAP IDP certificate from the server and updates the config to not use it and disable LDAP.
func (c *Client4) DeleteLdapPublicCertificate(ctx context.Context) (*Response, error) {
	r, err := c.DoAPIDelete(ctx, c.ldapRoute()+"/certificate/public")
	if err != nil {
		return BuildResponse(r), err
	}
	defer closeBody(r)
	return BuildResponse(r), nil
}

// DeleteLDAPPrivateCertificate deletes the LDAP IDP certificate from the server and updates the config to not use it and disable LDAP.
func (c *Client4) DeleteLdapPrivateCertificate(ctx context.Context) (*Response, error) {
	r, err := c.DoAPIDelete(ctx, c.ldapRoute()+"/certificate/private")
	if err != nil {
		return BuildResponse(r), err
	}
	defer closeBody(r)
	return BuildResponse(r), nil
}

// Audits Section

// GetAudits returns a list of audits for the whole system.
func (c *Client4) GetAudits(ctx context.Context, page int, perPage int, etag string) (Audits, *Response, error) {
	query := fmt.Sprintf("?page=%v&per_page=%v", page, perPage)
	r, err := c.DoAPIGet(ctx, "/audits"+query, etag)
	if err != nil {
		return nil, BuildResponse(r), err
	}
	defer closeBody(r)

	var audits Audits
	err = json.NewDecoder(r.Body).Decode(&audits)
	if err != nil {
		return nil, BuildResponse(r), NewAppError("GetAudits", "api.marshal_error", nil, "", http.StatusInternalServerError).Wrap(err)
	}
	return audits, BuildResponse(r), nil
}

// Brand Section

// GetBrandImage retrieves the previously uploaded brand image.
func (c *Client4) GetBrandImage(ctx context.Context) ([]byte, *Response, error) {
	r, err := c.DoAPIGet(ctx, c.brandRoute()+"/image", "")
	if err != nil {
		return nil, BuildResponse(r), err
	}
	defer closeBody(r)

	if r.StatusCode >= 300 {
		return nil, BuildResponse(r), AppErrorFromJSON(r.Body)
	}

	data, err := io.ReadAll(r.Body)
	if err != nil {
		return nil, BuildResponse(r), NewAppError("GetBrandImage", "model.client.read_file.app_error", nil, "", r.StatusCode).Wrap(err)
	}

	return data, BuildResponse(r), nil
}

// DeleteBrandImage deletes the brand image for the system.
func (c *Client4) DeleteBrandImage(ctx context.Context) (*Response, error) {
	r, err := c.DoAPIDelete(ctx, c.brandRoute()+"/image")
	if err != nil {
		return BuildResponse(r), err
	}
	return BuildResponse(r), nil
}

// UploadBrandImage sets the brand image for the system.
func (c *Client4) UploadBrandImage(ctx context.Context, data []byte) (*Response, error) {
	body := &bytes.Buffer{}
	writer := multipart.NewWriter(body)

	part, err := writer.CreateFormFile("image", "brand.png")
	if err != nil {
		return nil, NewAppError("UploadBrandImage", "model.client.set_profile_user.no_file.app_error", nil, "", http.StatusBadRequest).Wrap(err)
	}

	if _, err = io.Copy(part, bytes.NewBuffer(data)); err != nil {
		return nil, NewAppError("UploadBrandImage", "model.client.set_profile_user.no_file.app_error", nil, "", http.StatusBadRequest).Wrap(err)
	}

	if err = writer.Close(); err != nil {
		return nil, NewAppError("UploadBrandImage", "model.client.set_profile_user.writer.app_error", nil, "", http.StatusBadRequest).Wrap(err)
	}

	rq, err := http.NewRequest("POST", c.APIURL+c.brandRoute()+"/image", bytes.NewReader(body.Bytes()))
	if err != nil {
		return nil, err
	}
	rq.Header.Set("Content-Type", writer.FormDataContentType())

	if c.AuthToken != "" {
		rq.Header.Set(HeaderAuth, c.AuthType+" "+c.AuthToken)
	}

	rp, err := c.HTTPClient.Do(rq)
	if err != nil {
		return BuildResponse(rp), err
	}
	defer closeBody(rp)

	if rp.StatusCode >= 300 {
		return BuildResponse(rp), AppErrorFromJSON(rp.Body)
	}

	return BuildResponse(rp), nil
}

// Logs Section

// GetLogs page of logs as a string array.
func (c *Client4) GetLogs(ctx context.Context, page, perPage int) ([]string, *Response, error) {
	query := fmt.Sprintf("?page=%v&logs_per_page=%v", page, perPage)
	r, err := c.DoAPIGet(ctx, "/logs"+query, "")
	if err != nil {
		return nil, BuildResponse(r), err
	}
	defer closeBody(r)
	return c.ArrayFromJSON(r.Body), BuildResponse(r), nil
}

// PostLog is a convenience Web Service call so clients can log messages into
// the server-side logs. For example we typically log javascript error messages
// into the server-side. It returns the log message if the logging was successful.
func (c *Client4) PostLog(ctx context.Context, message map[string]string) (map[string]string, *Response, error) {
	r, err := c.DoAPIPost(ctx, "/logs", MapToJSON(message))
	if err != nil {
		return nil, BuildResponse(r), err
	}
	defer closeBody(r)
	return MapFromJSON(r.Body), BuildResponse(r), nil
}

// OAuth Section

// CreateOAuthApp will register a new OAuth 2.0 client application with Mattermost acting as an OAuth 2.0 service provider.
func (c *Client4) CreateOAuthApp(ctx context.Context, app *OAuthApp) (*OAuthApp, *Response, error) {
	buf, err := json.Marshal(app)
	if err != nil {
		return nil, nil, NewAppError("CreateOAuthApp", "api.marshal_error", nil, "", http.StatusInternalServerError).Wrap(err)
	}
	r, err := c.DoAPIPostBytes(ctx, c.oAuthAppsRoute(), buf)
	if err != nil {
		return nil, BuildResponse(r), err
	}
	defer closeBody(r)

	var oapp OAuthApp
	if err := json.NewDecoder(r.Body).Decode(&oapp); err != nil {
		return nil, nil, NewAppError("CreateOAuthApp", "api.unmarshal_error", nil, "", http.StatusInternalServerError).Wrap(err)
	}
	return &oapp, BuildResponse(r), nil
}

// UpdateOAuthApp updates a page of registered OAuth 2.0 client applications with Mattermost acting as an OAuth 2.0 service provider.
func (c *Client4) UpdateOAuthApp(ctx context.Context, app *OAuthApp) (*OAuthApp, *Response, error) {
	buf, err := json.Marshal(app)
	if err != nil {
		return nil, nil, NewAppError("UpdateOAuthApp", "api.marshal_error", nil, "", http.StatusInternalServerError).Wrap(err)
	}
	r, err := c.DoAPIPutBytes(ctx, c.oAuthAppRoute(app.Id), buf)
	if err != nil {
		return nil, BuildResponse(r), err
	}
	defer closeBody(r)
	var oapp OAuthApp
	if err := json.NewDecoder(r.Body).Decode(&oapp); err != nil {
		return nil, nil, NewAppError("UpdateOAuthApp", "api.unmarshal_error", nil, "", http.StatusInternalServerError).Wrap(err)
	}
	return &oapp, BuildResponse(r), nil
}

// GetOAuthApps gets a page of registered OAuth 2.0 client applications with Mattermost acting as an OAuth 2.0 service provider.
func (c *Client4) GetOAuthApps(ctx context.Context, page, perPage int) ([]*OAuthApp, *Response, error) {
	query := fmt.Sprintf("?page=%v&per_page=%v", page, perPage)
	r, err := c.DoAPIGet(ctx, c.oAuthAppsRoute()+query, "")
	if err != nil {
		return nil, BuildResponse(r), err
	}
	defer closeBody(r)
	var list []*OAuthApp
	if err := json.NewDecoder(r.Body).Decode(&list); err != nil {
		return nil, nil, NewAppError("GetOAuthApps", "api.unmarshal_error", nil, "", http.StatusInternalServerError).Wrap(err)
	}
	return list, BuildResponse(r), nil
}

// GetOAuthApp gets a registered OAuth 2.0 client application with Mattermost acting as an OAuth 2.0 service provider.
func (c *Client4) GetOAuthApp(ctx context.Context, appId string) (*OAuthApp, *Response, error) {
	r, err := c.DoAPIGet(ctx, c.oAuthAppRoute(appId), "")
	if err != nil {
		return nil, BuildResponse(r), err
	}
	defer closeBody(r)
	var oapp OAuthApp
	if err := json.NewDecoder(r.Body).Decode(&oapp); err != nil {
		return nil, nil, NewAppError("GetOAuthApp", "api.unmarshal_error", nil, "", http.StatusInternalServerError).Wrap(err)
	}
	return &oapp, BuildResponse(r), nil
}

// GetOAuthAppInfo gets a sanitized version of a registered OAuth 2.0 client application with Mattermost acting as an OAuth 2.0 service provider.
func (c *Client4) GetOAuthAppInfo(ctx context.Context, appId string) (*OAuthApp, *Response, error) {
	r, err := c.DoAPIGet(ctx, c.oAuthAppRoute(appId)+"/info", "")
	if err != nil {
		return nil, BuildResponse(r), err
	}
	defer closeBody(r)
	var oapp OAuthApp
	if err := json.NewDecoder(r.Body).Decode(&oapp); err != nil {
		return nil, nil, NewAppError("GetOAuthAppInfo", "api.unmarshal_error", nil, "", http.StatusInternalServerError).Wrap(err)
	}
	return &oapp, BuildResponse(r), nil
}

// DeleteOAuthApp deletes a registered OAuth 2.0 client application.
func (c *Client4) DeleteOAuthApp(ctx context.Context, appId string) (*Response, error) {
	r, err := c.DoAPIDelete(ctx, c.oAuthAppRoute(appId))
	if err != nil {
		return BuildResponse(r), err
	}
	defer closeBody(r)
	return BuildResponse(r), nil
}

// RegenerateOAuthAppSecret regenerates the client secret for a registered OAuth 2.0 client application.
func (c *Client4) RegenerateOAuthAppSecret(ctx context.Context, appId string) (*OAuthApp, *Response, error) {
	r, err := c.DoAPIPost(ctx, c.oAuthAppRoute(appId)+"/regen_secret", "")
	if err != nil {
		return nil, BuildResponse(r), err
	}
	defer closeBody(r)
	var oapp OAuthApp
	if err := json.NewDecoder(r.Body).Decode(&oapp); err != nil {
		return nil, nil, NewAppError("RegenerateOAuthAppSecret", "api.unmarshal_error", nil, "", http.StatusInternalServerError).Wrap(err)
	}
	return &oapp, BuildResponse(r), nil
}

// GetAuthorizedOAuthAppsForUser gets a page of OAuth 2.0 client applications the user has authorized to use access their account.
func (c *Client4) GetAuthorizedOAuthAppsForUser(ctx context.Context, userId string, page, perPage int) ([]*OAuthApp, *Response, error) {
	query := fmt.Sprintf("?page=%v&per_page=%v", page, perPage)
	r, err := c.DoAPIGet(ctx, c.userRoute(userId)+"/oauth/apps/authorized"+query, "")
	if err != nil {
		return nil, BuildResponse(r), err
	}
	defer closeBody(r)
	var list []*OAuthApp
	if err := json.NewDecoder(r.Body).Decode(&list); err != nil {
		return nil, nil, NewAppError("GetAuthorizedOAuthAppsForUser", "api.unmarshal_error", nil, "", http.StatusInternalServerError).Wrap(err)
	}
	return list, BuildResponse(r), nil
}

// AuthorizeOAuthApp will authorize an OAuth 2.0 client application to access a user's account and provide a redirect link to follow.
func (c *Client4) AuthorizeOAuthApp(ctx context.Context, authRequest *AuthorizeRequest) (string, *Response, error) {
	buf, err := json.Marshal(authRequest)
	if err != nil {
		return "", BuildResponse(nil), NewAppError("AuthorizeOAuthApp", "api.marshal_error", nil, "", http.StatusInternalServerError).Wrap(err)
	}
	r, err := c.DoAPIRequestBytes(ctx, http.MethodPost, c.URL+"/oauth/authorize", buf, "")
	if err != nil {
		return "", BuildResponse(r), err
	}
	defer closeBody(r)
	return MapFromJSON(r.Body)["redirect"], BuildResponse(r), nil
}

// DeauthorizeOAuthApp will deauthorize an OAuth 2.0 client application from accessing a user's account.
func (c *Client4) DeauthorizeOAuthApp(ctx context.Context, appId string) (*Response, error) {
	requestData := map[string]string{"client_id": appId}
	r, err := c.DoAPIRequest(ctx, http.MethodPost, c.URL+"/oauth/deauthorize", MapToJSON(requestData), "")
	if err != nil {
		return BuildResponse(r), err
	}
	defer closeBody(r)
	return BuildResponse(r), nil
}

// GetOAuthAccessToken is a test helper function for the OAuth access token endpoint.
func (c *Client4) GetOAuthAccessToken(ctx context.Context, data url.Values) (*AccessResponse, *Response, error) {
	url := c.URL + "/oauth/access_token"
	rq, err := http.NewRequest(http.MethodPost, url, strings.NewReader(data.Encode()))
	if err != nil {
		return nil, nil, err
	}
	rq.Header.Set("Content-Type", "application/x-www-form-urlencoded")

	if c.AuthToken != "" {
		rq.Header.Set(HeaderAuth, c.AuthType+" "+c.AuthToken)
	}

	rp, err := c.HTTPClient.Do(rq)
	if err != nil {
		return nil, BuildResponse(rp), err
	}
	defer closeBody(rp)

	if rp.StatusCode >= 300 {
		return nil, BuildResponse(rp), AppErrorFromJSON(rp.Body)
	}

	var ar *AccessResponse
	err = json.NewDecoder(rp.Body).Decode(&ar)
	if err != nil {
		return nil, BuildResponse(rp), NewAppError(url, "api.marshal_error", nil, "", http.StatusInternalServerError).Wrap(err)
	}

	return ar, BuildResponse(rp), nil
}

// OutgoingOAuthConnection section

// GetOutgoingOAuthConnections retrieves the outgoing OAuth connections.
func (c *Client4) GetOutgoingOAuthConnections(ctx context.Context, fromID string, limit int) ([]*OutgoingOAuthConnection, *Response, error) {
	r, err := c.DoAPIGet(ctx, c.outgoingOAuthConnectionsRoute(), "")
	if err != nil {
		return nil, BuildResponse(r), err
	}
	defer closeBody(r)
	var connections []*OutgoingOAuthConnection
	if err := json.NewDecoder(r.Body).Decode(&connections); err != nil {
		return nil, nil, NewAppError("GetOutgoingOAuthConnections", "api.unmarshal_error", nil, "", http.StatusInternalServerError).Wrap(err)
	}
	return connections, BuildResponse(r), nil
}

// GetOutgoingOAuthConnection retrieves the outgoing OAuth connection with the given ID.
func (c *Client4) GetOutgoingOAuthConnection(ctx context.Context, id string) (*OutgoingOAuthConnection, *Response, error) {
	r, err := c.DoAPIGet(ctx, c.outgoingOAuthConnectionRoute(id), "")
	if err != nil {
		return nil, BuildResponse(r), err
	}
	defer closeBody(r)
	var connection *OutgoingOAuthConnection
	if err := json.NewDecoder(r.Body).Decode(&connection); err != nil {
		return nil, nil, NewAppError("GetOutgoingOAuthConnection", "api.unmarshal_error", nil, "", http.StatusInternalServerError).Wrap(err)
	}
	return connection, BuildResponse(r), nil
}

// Elasticsearch Section

// TestElasticsearch will attempt to connect to the configured Elasticsearch server and return OK if configured.
// correctly.
func (c *Client4) TestElasticsearch(ctx context.Context) (*Response, error) {
	r, err := c.DoAPIPost(ctx, c.elasticsearchRoute()+"/test", "")
	if err != nil {
		return BuildResponse(r), err
	}
	defer closeBody(r)
	return BuildResponse(r), nil
}

// PurgeElasticsearchIndexes immediately deletes all Elasticsearch indexes.
func (c *Client4) PurgeElasticsearchIndexes(ctx context.Context) (*Response, error) {
	r, err := c.DoAPIPost(ctx, c.elasticsearchRoute()+"/purge_indexes", "")
	if err != nil {
		return BuildResponse(r), err
	}
	defer closeBody(r)
	return BuildResponse(r), nil
}

// Bleve Section

// PurgeBleveIndexes immediately deletes all Bleve indexes.
func (c *Client4) PurgeBleveIndexes(ctx context.Context) (*Response, error) {
	r, err := c.DoAPIPost(ctx, c.bleveRoute()+"/purge_indexes", "")
	if err != nil {
		return BuildResponse(r), err
	}
	defer closeBody(r)
	return BuildResponse(r), nil
}

// Data Retention Section

// GetDataRetentionPolicy will get the current global data retention policy details.
func (c *Client4) GetDataRetentionPolicy(ctx context.Context) (*GlobalRetentionPolicy, *Response, error) {
	r, err := c.DoAPIGet(ctx, c.dataRetentionRoute()+"/policy", "")
	if err != nil {
		return nil, BuildResponse(r), err
	}
	defer closeBody(r)
	var p GlobalRetentionPolicy
	if err := json.NewDecoder(r.Body).Decode(&p); err != nil {
		return nil, nil, NewAppError("GetDataRetentionPolicy", "api.unmarshal_error", nil, "", http.StatusInternalServerError).Wrap(err)
	}
	return &p, BuildResponse(r), nil
}

// GetDataRetentionPolicyByID will get the details for the granular data retention policy with the specified ID.
func (c *Client4) GetDataRetentionPolicyByID(ctx context.Context, policyID string) (*RetentionPolicyWithTeamAndChannelCounts, *Response, error) {
	r, err := c.DoAPIGet(ctx, c.dataRetentionPolicyRoute(policyID), "")
	if err != nil {
		return nil, BuildResponse(r), err
	}
	defer closeBody(r)

	var p RetentionPolicyWithTeamAndChannelCounts
	if err := json.NewDecoder(r.Body).Decode(&p); err != nil {
		return nil, nil, NewAppError("GetDataRetentionPolicyByID", "api.unmarshal_error", nil, "", http.StatusInternalServerError).Wrap(err)
	}
	return &p, BuildResponse(r), nil
}

// GetDataRetentionPoliciesCount will get the total number of granular data retention policies.
func (c *Client4) GetDataRetentionPoliciesCount(ctx context.Context) (int64, *Response, error) {
	type CountBody struct {
		TotalCount int64 `json:"total_count"`
	}
	r, err := c.DoAPIGet(ctx, c.dataRetentionRoute()+"/policies_count", "")
	if err != nil {
		return 0, BuildResponse(r), err
	}
	var countObj CountBody
	err = json.NewDecoder(r.Body).Decode(&countObj)
	if err != nil {
		return 0, nil, NewAppError("Client4.GetDataRetentionPoliciesCount", "model.utils.decode_json.app_error", nil, "", r.StatusCode).Wrap(err)
	}
	return countObj.TotalCount, BuildResponse(r), nil
}

// GetDataRetentionPolicies will get the current granular data retention policies' details.
func (c *Client4) GetDataRetentionPolicies(ctx context.Context, page, perPage int) (*RetentionPolicyWithTeamAndChannelCountsList, *Response, error) {
	query := fmt.Sprintf("?page=%d&per_page=%d", page, perPage)
	r, err := c.DoAPIGet(ctx, c.dataRetentionRoute()+"/policies"+query, "")
	if err != nil {
		return nil, BuildResponse(r), err
	}
	defer closeBody(r)

	var p RetentionPolicyWithTeamAndChannelCountsList
	if err := json.NewDecoder(r.Body).Decode(&p); err != nil {
		return nil, nil, NewAppError("GetDataRetentionPolicies", "api.unmarshal_error", nil, "", http.StatusInternalServerError).Wrap(err)
	}
	return &p, BuildResponse(r), nil
}

// CreateDataRetentionPolicy will create a new granular data retention policy which will be applied to
// the specified teams and channels. The Id field of `policy` must be empty.
func (c *Client4) CreateDataRetentionPolicy(ctx context.Context, policy *RetentionPolicyWithTeamAndChannelIDs) (*RetentionPolicyWithTeamAndChannelCounts, *Response, error) {
	policyJSON, err := json.Marshal(policy)
	if err != nil {
		return nil, nil, NewAppError("CreateDataRetentionPolicy", "api.marshal_error", nil, "", http.StatusInternalServerError).Wrap(err)
	}
	r, err := c.DoAPIPostBytes(ctx, c.dataRetentionRoute()+"/policies", policyJSON)
	if err != nil {
		return nil, BuildResponse(r), err
	}
	defer closeBody(r)
	var p RetentionPolicyWithTeamAndChannelCounts
	if err := json.NewDecoder(r.Body).Decode(&p); err != nil {
		return nil, nil, NewAppError("CreateDataRetentionPolicy", "api.unmarshal_error", nil, "", http.StatusInternalServerError).Wrap(err)
	}
	return &p, BuildResponse(r), nil
}

// DeleteDataRetentionPolicy will delete the granular data retention policy with the specified ID.
func (c *Client4) DeleteDataRetentionPolicy(ctx context.Context, policyID string) (*Response, error) {
	r, err := c.DoAPIDelete(ctx, c.dataRetentionPolicyRoute(policyID))
	if err != nil {
		return BuildResponse(r), err
	}
	defer closeBody(r)
	return BuildResponse(r), nil
}

// PatchDataRetentionPolicy will patch the granular data retention policy with the specified ID.
// The Id field of `patch` must be non-empty.
func (c *Client4) PatchDataRetentionPolicy(ctx context.Context, patch *RetentionPolicyWithTeamAndChannelIDs) (*RetentionPolicyWithTeamAndChannelCounts, *Response, error) {
	patchJSON, err := json.Marshal(patch)
	if err != nil {
		return nil, nil, NewAppError("PatchDataRetentionPolicy", "api.marshal_error", nil, "", http.StatusInternalServerError).Wrap(err)
	}
	r, err := c.DoAPIPatchBytes(ctx, c.dataRetentionPolicyRoute(patch.ID), patchJSON)
	if err != nil {
		return nil, BuildResponse(r), err
	}
	defer closeBody(r)
	var p RetentionPolicyWithTeamAndChannelCounts
	if err := json.NewDecoder(r.Body).Decode(&p); err != nil {
		return nil, nil, NewAppError("PatchDataRetentionPolicy", "api.unmarshal_error", nil, "", http.StatusInternalServerError).Wrap(err)
	}
	return &p, BuildResponse(r), nil
}

// GetTeamsForRetentionPolicy will get the teams to which the specified policy is currently applied.
func (c *Client4) GetTeamsForRetentionPolicy(ctx context.Context, policyID string, page, perPage int) (*TeamsWithCount, *Response, error) {
	query := fmt.Sprintf("?page=%d&per_page=%d", page, perPage)
	r, err := c.DoAPIGet(ctx, c.dataRetentionPolicyRoute(policyID)+"/teams"+query, "")
	if err != nil {
		return nil, BuildResponse(r), err
	}
	var teams *TeamsWithCount
	err = json.NewDecoder(r.Body).Decode(&teams)
	if err != nil {
		return nil, BuildResponse(r), NewAppError("Client4.GetTeamsForRetentionPolicy", "model.utils.decode_json.app_error", nil, "", r.StatusCode).Wrap(err)
	}
	return teams, BuildResponse(r), nil
}

// SearchTeamsForRetentionPolicy will search the teams to which the specified policy is currently applied.
func (c *Client4) SearchTeamsForRetentionPolicy(ctx context.Context, policyID string, term string) ([]*Team, *Response, error) {
	body, err := json.Marshal(map[string]any{"term": term})
	if err != nil {
		return nil, nil, NewAppError("SearchTeamsForRetentionPolicy", "api.marshal_error", nil, "", http.StatusInternalServerError).Wrap(err)
	}
	r, err := c.DoAPIPostBytes(ctx, c.dataRetentionPolicyRoute(policyID)+"/teams/search", body)
	if err != nil {
		return nil, BuildResponse(r), err
	}
	var teams []*Team
	err = json.NewDecoder(r.Body).Decode(&teams)
	if err != nil {
		return nil, BuildResponse(r), NewAppError("Client4.SearchTeamsForRetentionPolicy", "model.utils.decode_json.app_error", nil, "", r.StatusCode).Wrap(err)
	}
	return teams, BuildResponse(r), nil
}

// AddTeamsToRetentionPolicy will add the specified teams to the granular data retention policy
// with the specified ID.
func (c *Client4) AddTeamsToRetentionPolicy(ctx context.Context, policyID string, teamIDs []string) (*Response, error) {
	body, err := json.Marshal(teamIDs)
	if err != nil {
		return nil, NewAppError("AddTeamsToRetentionPolicy", "api.marshal_error", nil, "", http.StatusInternalServerError).Wrap(err)
	}
	r, err := c.DoAPIPostBytes(ctx, c.dataRetentionPolicyRoute(policyID)+"/teams", body)
	if err != nil {
		return BuildResponse(r), err
	}
	defer closeBody(r)
	return BuildResponse(r), nil
}

// RemoveTeamsFromRetentionPolicy will remove the specified teams from the granular data retention policy
// with the specified ID.
func (c *Client4) RemoveTeamsFromRetentionPolicy(ctx context.Context, policyID string, teamIDs []string) (*Response, error) {
	body, err := json.Marshal(teamIDs)
	if err != nil {
		return nil, NewAppError("RemoveTeamsFromRetentionPolicy", "api.marshal_error", nil, "", http.StatusInternalServerError).Wrap(err)
	}
	r, err := c.DoAPIDeleteBytes(ctx, c.dataRetentionPolicyRoute(policyID)+"/teams", body)
	if err != nil {
		return BuildResponse(r), err
	}
	defer closeBody(r)
	return BuildResponse(r), nil
}

// GetChannelsForRetentionPolicy will get the channels to which the specified policy is currently applied.
func (c *Client4) GetChannelsForRetentionPolicy(ctx context.Context, policyID string, page, perPage int) (*ChannelsWithCount, *Response, error) {
	query := fmt.Sprintf("?page=%d&per_page=%d", page, perPage)
	r, err := c.DoAPIGet(ctx, c.dataRetentionPolicyRoute(policyID)+"/channels"+query, "")
	if err != nil {
		return nil, BuildResponse(r), err
	}
	var channels *ChannelsWithCount
	err = json.NewDecoder(r.Body).Decode(&channels)
	if err != nil {
		return nil, BuildResponse(r), NewAppError("Client4.GetChannelsForRetentionPolicy", "model.utils.decode_json.app_error", nil, "", r.StatusCode).Wrap(err)
	}
	return channels, BuildResponse(r), nil
}

// SearchChannelsForRetentionPolicy will search the channels to which the specified policy is currently applied.
func (c *Client4) SearchChannelsForRetentionPolicy(ctx context.Context, policyID string, term string) (ChannelListWithTeamData, *Response, error) {
	body, err := json.Marshal(map[string]any{"term": term})
	if err != nil {
		return nil, nil, NewAppError("SearchChannelsForRetentionPolicy", "api.marshal_error", nil, "", http.StatusInternalServerError).Wrap(err)
	}
	r, err := c.DoAPIPostBytes(ctx, c.dataRetentionPolicyRoute(policyID)+"/channels/search", body)
	if err != nil {
		return nil, BuildResponse(r), err
	}
	var channels ChannelListWithTeamData
	err = json.NewDecoder(r.Body).Decode(&channels)
	if err != nil {
		return nil, BuildResponse(r), NewAppError("Client4.SearchChannelsForRetentionPolicy", "model.utils.decode_json.app_error", nil, "", r.StatusCode).Wrap(err)
	}
	return channels, BuildResponse(r), nil
}

// AddChannelsToRetentionPolicy will add the specified channels to the granular data retention policy
// with the specified ID.
func (c *Client4) AddChannelsToRetentionPolicy(ctx context.Context, policyID string, channelIDs []string) (*Response, error) {
	body, err := json.Marshal(channelIDs)
	if err != nil {
		return nil, NewAppError("AddChannelsToRetentionPolicy", "api.marshal_error", nil, "", http.StatusInternalServerError).Wrap(err)
	}
	r, err := c.DoAPIPostBytes(ctx, c.dataRetentionPolicyRoute(policyID)+"/channels", body)
	if err != nil {
		return BuildResponse(r), err
	}
	defer closeBody(r)
	return BuildResponse(r), nil
}

// RemoveChannelsFromRetentionPolicy will remove the specified channels from the granular data retention policy
// with the specified ID.
func (c *Client4) RemoveChannelsFromRetentionPolicy(ctx context.Context, policyID string, channelIDs []string) (*Response, error) {
	body, err := json.Marshal(channelIDs)
	if err != nil {
		return nil, NewAppError("RemoveChannelsFromRetentionPolicy", "api.marshal_error", nil, "", http.StatusInternalServerError).Wrap(err)
	}
	r, err := c.DoAPIDeleteBytes(ctx, c.dataRetentionPolicyRoute(policyID)+"/channels", body)
	if err != nil {
		return BuildResponse(r), err
	}
	defer closeBody(r)
	return BuildResponse(r), nil
}

// GetTeamPoliciesForUser will get the data retention policies for the teams to which a user belongs.
func (c *Client4) GetTeamPoliciesForUser(ctx context.Context, userID string, offset, limit int) (*RetentionPolicyForTeamList, *Response, error) {
	r, err := c.DoAPIGet(ctx, c.userRoute(userID)+"/data_retention/team_policies", "")
	if err != nil {
		return nil, BuildResponse(r), err
	}
	var teams RetentionPolicyForTeamList
	err = json.NewDecoder(r.Body).Decode(&teams)
	if err != nil {
		return nil, BuildResponse(r), NewAppError("Client4.GetTeamPoliciesForUser", "model.utils.decode_json.app_error", nil, "", r.StatusCode).Wrap(err)
	}
	return &teams, BuildResponse(r), nil
}

// GetChannelPoliciesForUser will get the data retention policies for the channels to which a user belongs.
func (c *Client4) GetChannelPoliciesForUser(ctx context.Context, userID string, offset, limit int) (*RetentionPolicyForChannelList, *Response, error) {
	r, err := c.DoAPIGet(ctx, c.userRoute(userID)+"/data_retention/channel_policies", "")
	if err != nil {
		return nil, BuildResponse(r), err
	}
	var channels RetentionPolicyForChannelList
	err = json.NewDecoder(r.Body).Decode(&channels)
	if err != nil {
		return nil, BuildResponse(r), NewAppError("Client4.GetChannelPoliciesForUser", "model.utils.decode_json.app_error", nil, "", r.StatusCode).Wrap(err)
	}
	return &channels, BuildResponse(r), nil
}

// Drafts Sections

// UpsertDraft will create a new draft or update a draft if it already exists
func (c *Client4) UpsertDraft(ctx context.Context, draft *Draft) (*Draft, *Response, error) {
	buf, err := json.Marshal(draft)
	if err != nil {
		return nil, nil, NewAppError("UpsertDraft", "api.marshal_error", nil, "", http.StatusInternalServerError).Wrap(err)
	}

	r, err := c.DoAPIPostBytes(ctx, c.draftsRoute(), buf)
	if err != nil {
		return nil, BuildResponse(r), err
	}
	defer closeBody(r)

	var df Draft
	err = json.NewDecoder(r.Body).Decode(&df)
	if err != nil {
		return nil, nil, NewAppError("UpsertDraft", "api.unmarshal_error", nil, "", http.StatusInternalServerError).Wrap(err)
	}
	return &df, BuildResponse(r), err
}

// GetDrafts will get all drafts for a user
func (c *Client4) GetDrafts(ctx context.Context, userId, teamId string) ([]*Draft, *Response, error) {
	r, err := c.DoAPIGet(ctx, c.userRoute(userId)+c.teamRoute(teamId)+"/drafts", "")
	if err != nil {
		return nil, BuildResponse(r), err
	}
	defer closeBody(r)
	var drafts []*Draft
	err = json.NewDecoder(r.Body).Decode(&drafts)
	if err != nil {
		return nil, nil, NewAppError("GetDrafts", "api.unmarshal_error", nil, "", http.StatusInternalServerError).Wrap(err)
	}
	return drafts, BuildResponse(r), nil
}

func (c *Client4) DeleteDraft(ctx context.Context, userId, channelId, rootId string) (*Draft, *Response, error) {
	r, err := c.DoAPIDelete(ctx, c.userRoute(userId)+c.channelRoute(channelId)+"/drafts")
	if err != nil {
		return nil, BuildResponse(r), err
	}
	defer closeBody(r)

	var df *Draft
	err = json.NewDecoder(r.Body).Decode(&df)
	if err != nil {
		return nil, BuildResponse(r), NewAppError("DeleteDraft", "api.marshal_error", nil, "", http.StatusInternalServerError).Wrap(err)
	}
	return df, BuildResponse(r), nil
}

// Commands Section

// CreateCommand will create a new command if the user have the right permissions.
func (c *Client4) CreateCommand(ctx context.Context, cmd *Command) (*Command, *Response, error) {
	buf, err := json.Marshal(cmd)
	if err != nil {
		return nil, nil, NewAppError("CreateCommand", "api.marshal_error", nil, "", http.StatusInternalServerError).Wrap(err)
	}
	r, err := c.DoAPIPostBytes(ctx, c.commandsRoute(), buf)
	if err != nil {
		return nil, BuildResponse(r), err
	}
	defer closeBody(r)

	var command Command
	if err := json.NewDecoder(r.Body).Decode(&command); err != nil {
		return nil, nil, NewAppError("CreateCommand", "api.unmarshal_error", nil, "", http.StatusInternalServerError).Wrap(err)
	}
	return &command, BuildResponse(r), nil
}

// UpdateCommand updates a command based on the provided Command struct.
func (c *Client4) UpdateCommand(ctx context.Context, cmd *Command) (*Command, *Response, error) {
	buf, err := json.Marshal(cmd)
	if err != nil {
		return nil, nil, NewAppError("UpdateCommand", "api.marshal_error", nil, "", http.StatusInternalServerError).Wrap(err)
	}
	r, err := c.DoAPIPutBytes(ctx, c.commandRoute(cmd.Id), buf)
	if err != nil {
		return nil, BuildResponse(r), err
	}
	defer closeBody(r)
	var command Command
	if err := json.NewDecoder(r.Body).Decode(&command); err != nil {
		return nil, nil, NewAppError("UpdateCommand", "api.unmarshal_error", nil, "", http.StatusInternalServerError).Wrap(err)
	}
	return &command, BuildResponse(r), nil
}

// MoveCommand moves a command to a different team.
func (c *Client4) MoveCommand(ctx context.Context, teamId string, commandId string) (*Response, error) {
	cmr := CommandMoveRequest{TeamId: teamId}
	buf, err := json.Marshal(cmr)
	if err != nil {
		return nil, NewAppError("MoveCommand", "api.marshal_error", nil, "", http.StatusInternalServerError).Wrap(err)
	}
	r, err := c.DoAPIPutBytes(ctx, c.commandMoveRoute(commandId), buf)
	if err != nil {
		return BuildResponse(r), err
	}
	defer closeBody(r)
	return BuildResponse(r), nil
}

// DeleteCommand deletes a command based on the provided command id string.
func (c *Client4) DeleteCommand(ctx context.Context, commandId string) (*Response, error) {
	r, err := c.DoAPIDelete(ctx, c.commandRoute(commandId))
	if err != nil {
		return BuildResponse(r), err
	}
	defer closeBody(r)
	return BuildResponse(r), nil
}

// ListCommands will retrieve a list of commands available in the team.
func (c *Client4) ListCommands(ctx context.Context, teamId string, customOnly bool) ([]*Command, *Response, error) {
	query := fmt.Sprintf("?team_id=%v&custom_only=%v", teamId, customOnly)
	r, err := c.DoAPIGet(ctx, c.commandsRoute()+query, "")
	if err != nil {
		return nil, BuildResponse(r), err
	}
	defer closeBody(r)

	var list []*Command
	if err := json.NewDecoder(r.Body).Decode(&list); err != nil {
		return nil, nil, NewAppError("ListCommands", "api.unmarshal_error", nil, "", http.StatusInternalServerError).Wrap(err)
	}
	return list, BuildResponse(r), nil
}

// ListCommandAutocompleteSuggestions will retrieve a list of suggestions for a userInput.
func (c *Client4) ListCommandAutocompleteSuggestions(ctx context.Context, userInput, teamId string) ([]AutocompleteSuggestion, *Response, error) {
	query := fmt.Sprintf("/commands/autocomplete_suggestions?user_input=%v", userInput)
	r, err := c.DoAPIGet(ctx, c.teamRoute(teamId)+query, "")
	if err != nil {
		return nil, BuildResponse(r), err
	}
	defer closeBody(r)
	var list []AutocompleteSuggestion
	if err := json.NewDecoder(r.Body).Decode(&list); err != nil {
		return nil, nil, NewAppError("ListCommandAutocompleteSuggestions", "api.unmarshal_error", nil, "", http.StatusInternalServerError).Wrap(err)
	}
	return list, BuildResponse(r), nil
}

// GetCommandById will retrieve a command by id.
func (c *Client4) GetCommandById(ctx context.Context, cmdId string) (*Command, *Response, error) {
	url := fmt.Sprintf("%s/%s", c.commandsRoute(), cmdId)
	r, err := c.DoAPIGet(ctx, url, "")
	if err != nil {
		return nil, BuildResponse(r), err
	}
	defer closeBody(r)
	var command Command
	if err := json.NewDecoder(r.Body).Decode(&command); err != nil {
		return nil, nil, NewAppError("GetCommandById", "api.unmarshal_error", nil, "", http.StatusInternalServerError).Wrap(err)
	}
	return &command, BuildResponse(r), nil
}

// ExecuteCommand executes a given slash command.
func (c *Client4) ExecuteCommand(ctx context.Context, channelId, command string) (*CommandResponse, *Response, error) {
	commandArgs := &CommandArgs{
		ChannelId: channelId,
		Command:   command,
	}
	buf, err := json.Marshal(commandArgs)
	if err != nil {
		return nil, nil, NewAppError("ExecuteCommand", "api.marshal_error", nil, "", http.StatusInternalServerError).Wrap(err)
	}
	r, err := c.DoAPIPostBytes(ctx, c.commandsRoute()+"/execute", buf)
	if err != nil {
		return nil, BuildResponse(r), err
	}
	defer closeBody(r)

	response, err := CommandResponseFromJSON(r.Body)
	if err != nil {
		return nil, BuildResponse(r), NewAppError("ExecuteCommand", "api.marshal_error", nil, "", http.StatusInternalServerError).Wrap(err)
	}
	return response, BuildResponse(r), nil
}

// ExecuteCommandWithTeam executes a given slash command against the specified team.
// Use this when executing slash commands in a DM/GM, since the team id cannot be inferred in that case.
func (c *Client4) ExecuteCommandWithTeam(ctx context.Context, channelId, teamId, command string) (*CommandResponse, *Response, error) {
	commandArgs := &CommandArgs{
		ChannelId: channelId,
		TeamId:    teamId,
		Command:   command,
	}
	buf, err := json.Marshal(commandArgs)
	if err != nil {
		return nil, nil, NewAppError("ExecuteCommandWithTeam", "api.marshal_error", nil, "", http.StatusInternalServerError).Wrap(err)
	}
	r, err := c.DoAPIPostBytes(ctx, c.commandsRoute()+"/execute", buf)
	if err != nil {
		return nil, BuildResponse(r), err
	}
	defer closeBody(r)

	response, err := CommandResponseFromJSON(r.Body)
	if err != nil {
		return nil, BuildResponse(r), NewAppError("ExecuteCommandWithTeam", "api.marshal_error", nil, "", http.StatusInternalServerError).Wrap(err)
	}
	return response, BuildResponse(r), nil
}

// ListAutocompleteCommands will retrieve a list of commands available in the team.
func (c *Client4) ListAutocompleteCommands(ctx context.Context, teamId string) ([]*Command, *Response, error) {
	r, err := c.DoAPIGet(ctx, c.teamAutoCompleteCommandsRoute(teamId), "")
	if err != nil {
		return nil, BuildResponse(r), err
	}
	defer closeBody(r)
	var list []*Command
	if err := json.NewDecoder(r.Body).Decode(&list); err != nil {
		return nil, nil, NewAppError("ListAutocompleteCommands", "api.unmarshal_error", nil, "", http.StatusInternalServerError).Wrap(err)
	}
	return list, BuildResponse(r), nil
}

// RegenCommandToken will create a new token if the user have the right permissions.
func (c *Client4) RegenCommandToken(ctx context.Context, commandId string) (string, *Response, error) {
	r, err := c.DoAPIPut(ctx, c.commandRoute(commandId)+"/regen_token", "")
	if err != nil {
		return "", BuildResponse(r), err
	}
	defer closeBody(r)
	return MapFromJSON(r.Body)["token"], BuildResponse(r), nil
}

// Status Section

// GetUserStatus returns a user based on the provided user id string.
func (c *Client4) GetUserStatus(ctx context.Context, userId, etag string) (*Status, *Response, error) {
	r, err := c.DoAPIGet(ctx, c.userStatusRoute(userId), etag)
	if err != nil {
		return nil, BuildResponse(r), err
	}
	defer closeBody(r)
	var s Status
	if r.StatusCode == http.StatusNotModified {
		return &s, BuildResponse(r), nil
	}
	if err := json.NewDecoder(r.Body).Decode(&s); err != nil {
		return nil, nil, NewAppError("GetUserStatus", "api.unmarshal_error", nil, "", http.StatusInternalServerError).Wrap(err)
	}
	return &s, BuildResponse(r), nil
}

// GetUsersStatusesByIds returns a list of users status based on the provided user ids.
func (c *Client4) GetUsersStatusesByIds(ctx context.Context, userIds []string) ([]*Status, *Response, error) {
	r, err := c.DoAPIPost(ctx, c.userStatusesRoute()+"/ids", ArrayToJSON(userIds))
	if err != nil {
		return nil, BuildResponse(r), err
	}
	defer closeBody(r)
	var list []*Status
	if err := json.NewDecoder(r.Body).Decode(&list); err != nil {
		return nil, nil, NewAppError("GetUsersStatusesByIds", "api.unmarshal_error", nil, "", http.StatusInternalServerError).Wrap(err)
	}
	return list, BuildResponse(r), nil
}

// UpdateUserStatus sets a user's status based on the provided user id string.
func (c *Client4) UpdateUserStatus(ctx context.Context, userId string, userStatus *Status) (*Status, *Response, error) {
	buf, err := json.Marshal(userStatus)
	if err != nil {
		return nil, nil, NewAppError("UpdateUserStatus", "api.marshal_error", nil, "", http.StatusInternalServerError).Wrap(err)
	}
	r, err := c.DoAPIPutBytes(ctx, c.userStatusRoute(userId), buf)
	if err != nil {
		return nil, BuildResponse(r), err
	}
	defer closeBody(r)
	var s Status
	if err := json.NewDecoder(r.Body).Decode(&s); err != nil {
		return nil, nil, NewAppError("UpdateUserStatus", "api.unmarshal_error", nil, "", http.StatusInternalServerError).Wrap(err)
	}
	return &s, BuildResponse(r), nil
}

// UpdateUserCustomStatus sets a user's custom status based on the provided user id string.
// The returned CustomStatus object is the same as the one passed, and it should be just
// ignored. It's only kept to maintain compatibility.
func (c *Client4) UpdateUserCustomStatus(ctx context.Context, userId string, userCustomStatus *CustomStatus) (*CustomStatus, *Response, error) {
	buf, err := json.Marshal(userCustomStatus)
	if err != nil {
		return nil, nil, NewAppError("UpdateUserCustomStatus", "api.marshal_error", nil, "", http.StatusInternalServerError).Wrap(err)
	}
	r, err := c.DoAPIPutBytes(ctx, c.userStatusRoute(userId)+"/custom", buf)
	if err != nil {
		return nil, BuildResponse(r), err
	}
	defer closeBody(r)
	// This is returning the same status which was passed.
	// The API was incorrectly designed to return a status returned from the server,
	// but the server doesn't return anything except an OK.
	return userCustomStatus, BuildResponse(r), nil
}

// RemoveUserCustomStatus remove a user's custom status based on the provided user id string.
func (c *Client4) RemoveUserCustomStatus(ctx context.Context, userId string) (*Response, error) {
	r, err := c.DoAPIDelete(ctx, c.userStatusRoute(userId)+"/custom")
	if err != nil {
		return BuildResponse(r), err
	}
	defer closeBody(r)
	return BuildResponse(r), nil
}

// RemoveRecentUserCustomStatus remove a recent user's custom status based on the provided user id string.
func (c *Client4) RemoveRecentUserCustomStatus(ctx context.Context, userId string) (*Response, error) {
	r, err := c.DoAPIDelete(ctx, c.userStatusRoute(userId)+"/custom/recent")
	if err != nil {
		return BuildResponse(r), err
	}
	defer closeBody(r)
	return BuildResponse(r), nil
}

// Emoji Section

// CreateEmoji will save an emoji to the server if the current user has permission
// to do so. If successful, the provided emoji will be returned with its Id field
// filled in. Otherwise, an error will be returned.
func (c *Client4) CreateEmoji(ctx context.Context, emoji *Emoji, image []byte, filename string) (*Emoji, *Response, error) {
	body := &bytes.Buffer{}
	writer := multipart.NewWriter(body)

	part, err := writer.CreateFormFile("image", filename)
	if err != nil {
		return nil, nil, err
	}

	_, err = io.Copy(part, bytes.NewBuffer(image))
	if err != nil {
		return nil, nil, err
	}

	emojiJSON, err := json.Marshal(emoji)
	if err != nil {
		return nil, nil, NewAppError("CreateEmoji", "api.marshal_error", nil, "", 0).Wrap(err)
	}

	if err := writer.WriteField("emoji", string(emojiJSON)); err != nil {
		return nil, nil, err
	}

	if err := writer.Close(); err != nil {
		return nil, nil, err
	}

	return c.DoEmojiUploadFile(ctx, c.emojisRoute(), body.Bytes(), writer.FormDataContentType())
}

// GetEmojiList returns a page of custom emoji on the system.
func (c *Client4) GetEmojiList(ctx context.Context, page, perPage int) ([]*Emoji, *Response, error) {
	query := fmt.Sprintf("?page=%v&per_page=%v", page, perPage)
	r, err := c.DoAPIGet(ctx, c.emojisRoute()+query, "")
	if err != nil {
		return nil, BuildResponse(r), err
	}
	defer closeBody(r)

	var list []*Emoji
	if err := json.NewDecoder(r.Body).Decode(&list); err != nil {
		return nil, nil, NewAppError("GetEmojiList", "api.unmarshal_error", nil, "", http.StatusInternalServerError).Wrap(err)
	}
	return list, BuildResponse(r), nil
}

// GetSortedEmojiList returns a page of custom emoji on the system sorted based on the sort
// parameter, blank for no sorting and "name" to sort by emoji names.
func (c *Client4) GetSortedEmojiList(ctx context.Context, page, perPage int, sort string) ([]*Emoji, *Response, error) {
	query := fmt.Sprintf("?page=%v&per_page=%v&sort=%v", page, perPage, sort)
	r, err := c.DoAPIGet(ctx, c.emojisRoute()+query, "")
	if err != nil {
		return nil, BuildResponse(r), err
	}
	defer closeBody(r)
	var list []*Emoji
	if err := json.NewDecoder(r.Body).Decode(&list); err != nil {
		return nil, nil, NewAppError("GetSortedEmojiList", "api.unmarshal_error", nil, "", http.StatusInternalServerError).Wrap(err)
	}
	return list, BuildResponse(r), nil
}

// GetEmojisByNames takes an array of custom emoji names and returns an array of those emojis.
func (c *Client4) GetEmojisByNames(ctx context.Context, names []string) ([]*Emoji, *Response, error) {
	buf, err := json.Marshal(names)
	if err != nil {
		return nil, nil, NewAppError("GetEmojisByNames", "api.marshal_error", nil, "", http.StatusInternalServerError).Wrap(err)
	}

	r, err := c.DoAPIPostBytes(ctx, c.emojisRoute()+"/names", buf)
	if err != nil {
		return nil, BuildResponse(r), err
	}
	defer closeBody(r)

	var list []*Emoji
	if err := json.NewDecoder(r.Body).Decode(&list); err != nil {
		return nil, nil, NewAppError("GetEmojisByNames", "api.unmarshal_error", nil, "", http.StatusInternalServerError).Wrap(err)
	}
	return list, BuildResponse(r), nil
}

// DeleteEmoji delete an custom emoji on the provided emoji id string.
func (c *Client4) DeleteEmoji(ctx context.Context, emojiId string) (*Response, error) {
	r, err := c.DoAPIDelete(ctx, c.emojiRoute(emojiId))
	if err != nil {
		return BuildResponse(r), err
	}
	defer closeBody(r)
	return BuildResponse(r), nil
}

// GetEmoji returns a custom emoji based on the emojiId string.
func (c *Client4) GetEmoji(ctx context.Context, emojiId string) (*Emoji, *Response, error) {
	r, err := c.DoAPIGet(ctx, c.emojiRoute(emojiId), "")
	if err != nil {
		return nil, BuildResponse(r), err
	}
	defer closeBody(r)
	var e Emoji
	if err := json.NewDecoder(r.Body).Decode(&e); err != nil {
		return nil, nil, NewAppError("GetEmoji", "api.unmarshal_error", nil, "", http.StatusInternalServerError).Wrap(err)
	}
	return &e, BuildResponse(r), nil
}

// GetEmojiByName returns a custom emoji based on the name string.
func (c *Client4) GetEmojiByName(ctx context.Context, name string) (*Emoji, *Response, error) {
	r, err := c.DoAPIGet(ctx, c.emojiByNameRoute(name), "")
	if err != nil {
		return nil, BuildResponse(r), err
	}
	defer closeBody(r)
	var e Emoji
	if err := json.NewDecoder(r.Body).Decode(&e); err != nil {
		return nil, nil, NewAppError("GetEmojiByName", "api.unmarshal_error", nil, "", http.StatusInternalServerError).Wrap(err)
	}
	return &e, BuildResponse(r), nil
}

// GetEmojiImage returns the emoji image.
func (c *Client4) GetEmojiImage(ctx context.Context, emojiId string) ([]byte, *Response, error) {
	r, err := c.DoAPIGet(ctx, c.emojiRoute(emojiId)+"/image", "")
	if err != nil {
		return nil, BuildResponse(r), err
	}
	defer closeBody(r)

	data, err := io.ReadAll(r.Body)
	if err != nil {
		return nil, BuildResponse(r), NewAppError("GetEmojiImage", "model.client.read_file.app_error", nil, "", r.StatusCode).Wrap(err)
	}

	return data, BuildResponse(r), nil
}

// SearchEmoji returns a list of emoji matching some search criteria.
func (c *Client4) SearchEmoji(ctx context.Context, search *EmojiSearch) ([]*Emoji, *Response, error) {
	buf, err := json.Marshal(search)
	if err != nil {
		return nil, nil, NewAppError("SearchEmoji", "api.marshal_error", nil, "", http.StatusInternalServerError).Wrap(err)
	}
	r, err := c.DoAPIPostBytes(ctx, c.emojisRoute()+"/search", buf)
	if err != nil {
		return nil, BuildResponse(r), err
	}
	defer closeBody(r)
	var list []*Emoji
	if err := json.NewDecoder(r.Body).Decode(&list); err != nil {
		return nil, nil, NewAppError("SearchEmoji", "api.unmarshal_error", nil, "", http.StatusInternalServerError).Wrap(err)
	}
	return list, BuildResponse(r), nil
}

// AutocompleteEmoji returns a list of emoji starting with or matching name.
func (c *Client4) AutocompleteEmoji(ctx context.Context, name string, etag string) ([]*Emoji, *Response, error) {
	query := fmt.Sprintf("?name=%v", name)
	r, err := c.DoAPIGet(ctx, c.emojisRoute()+"/autocomplete"+query, "")
	if err != nil {
		return nil, BuildResponse(r), err
	}
	defer closeBody(r)
	var list []*Emoji
	if err := json.NewDecoder(r.Body).Decode(&list); err != nil {
		return nil, nil, NewAppError("AutocompleteEmoji", "api.unmarshal_error", nil, "", http.StatusInternalServerError).Wrap(err)
	}
	return list, BuildResponse(r), nil
}

// Reaction Section

// SaveReaction saves an emoji reaction for a post. Returns the saved reaction if successful, otherwise an error will be returned.
func (c *Client4) SaveReaction(ctx context.Context, reaction *Reaction) (*Reaction, *Response, error) {
	buf, err := json.Marshal(reaction)
	if err != nil {
		return nil, nil, NewAppError("SaveReaction", "api.marshal_error", nil, "", http.StatusInternalServerError).Wrap(err)
	}
	r, err := c.DoAPIPostBytes(ctx, c.reactionsRoute(), buf)
	if err != nil {
		return nil, BuildResponse(r), err
	}
	defer closeBody(r)
	var re Reaction
	if err := json.NewDecoder(r.Body).Decode(&re); err != nil {
		return nil, nil, NewAppError("SaveReaction", "api.unmarshal_error", nil, "", http.StatusInternalServerError).Wrap(err)
	}
	return &re, BuildResponse(r), nil
}

// GetReactions returns a list of reactions to a post.
func (c *Client4) GetReactions(ctx context.Context, postId string) ([]*Reaction, *Response, error) {
	r, err := c.DoAPIGet(ctx, c.postRoute(postId)+"/reactions", "")
	if err != nil {
		return nil, BuildResponse(r), err
	}
	defer closeBody(r)
	var list []*Reaction
	if err := json.NewDecoder(r.Body).Decode(&list); err != nil {
		return nil, nil, NewAppError("GetReactions", "api.unmarshal_error", nil, "", http.StatusInternalServerError).Wrap(err)
	}
	return list, BuildResponse(r), nil
}

// DeleteReaction deletes reaction of a user in a post.
func (c *Client4) DeleteReaction(ctx context.Context, reaction *Reaction) (*Response, error) {
	r, err := c.DoAPIDelete(ctx, c.userRoute(reaction.UserId)+c.postRoute(reaction.PostId)+fmt.Sprintf("/reactions/%v", reaction.EmojiName))
	if err != nil {
		return BuildResponse(r), err
	}
	defer closeBody(r)
	return BuildResponse(r), nil
}

// FetchBulkReactions returns a map of postIds and corresponding reactions
func (c *Client4) GetBulkReactions(ctx context.Context, postIds []string) (map[string][]*Reaction, *Response, error) {
	r, err := c.DoAPIPost(ctx, c.postsRoute()+"/ids/reactions", ArrayToJSON(postIds))
	if err != nil {
		return nil, BuildResponse(r), err
	}
	defer closeBody(r)
	reactions := map[string][]*Reaction{}
	if err := json.NewDecoder(r.Body).Decode(&reactions); err != nil {
		return nil, nil, NewAppError("GetBulkReactions", "api.unmarshal_error", nil, "", http.StatusInternalServerError).Wrap(err)
	}
	return reactions, BuildResponse(r), nil
}

// Timezone Section

// GetSupportedTimezone returns a page of supported timezones on the system.
func (c *Client4) GetSupportedTimezone(ctx context.Context) ([]string, *Response, error) {
	r, err := c.DoAPIGet(ctx, c.timezonesRoute(), "")
	if err != nil {
		return nil, BuildResponse(r), err
	}
	defer closeBody(r)
	var timezones []string
	json.NewDecoder(r.Body).Decode(&timezones)
	return timezones, BuildResponse(r), nil
}

// Jobs Section

// GetJob gets a single job.
func (c *Client4) GetJob(ctx context.Context, id string) (*Job, *Response, error) {
	r, err := c.DoAPIGet(ctx, c.jobsRoute()+fmt.Sprintf("/%v", id), "")
	if err != nil {
		return nil, BuildResponse(r), err
	}
	defer closeBody(r)
	var j Job
	if err := json.NewDecoder(r.Body).Decode(&j); err != nil {
		return nil, nil, NewAppError("GetJob", "api.unmarshal_error", nil, "", http.StatusInternalServerError).Wrap(err)
	}
	return &j, BuildResponse(r), nil
}

// GetJobs gets all jobs, sorted with the job that was created most recently first.
func (c *Client4) GetJobs(ctx context.Context, page int, perPage int) ([]*Job, *Response, error) {
	r, err := c.DoAPIGet(ctx, c.jobsRoute()+fmt.Sprintf("?page=%v&per_page=%v", page, perPage), "")
	if err != nil {
		return nil, BuildResponse(r), err
	}
	defer closeBody(r)
	var list []*Job
	if err := json.NewDecoder(r.Body).Decode(&list); err != nil {
		return nil, nil, NewAppError("GetJobs", "api.unmarshal_error", nil, "", http.StatusInternalServerError).Wrap(err)
	}
	return list, BuildResponse(r), nil
}

// GetJobsByType gets all jobs of a given type, sorted with the job that was created most recently first.
func (c *Client4) GetJobsByType(ctx context.Context, jobType string, page int, perPage int) ([]*Job, *Response, error) {
	r, err := c.DoAPIGet(ctx, c.jobsRoute()+fmt.Sprintf("/type/%v?page=%v&per_page=%v", jobType, page, perPage), "")
	if err != nil {
		return nil, BuildResponse(r), err
	}
	defer closeBody(r)
	var list []*Job
	if err := json.NewDecoder(r.Body).Decode(&list); err != nil {
		return nil, nil, NewAppError("GetJobsByType", "api.unmarshal_error", nil, "", http.StatusInternalServerError).Wrap(err)
	}
	return list, BuildResponse(r), nil
}

// CreateJob creates a job based on the provided job struct.
func (c *Client4) CreateJob(ctx context.Context, job *Job) (*Job, *Response, error) {
	buf, err := json.Marshal(job)
	if err != nil {
		return nil, nil, NewAppError("CreateJob", "api.marshal_error", nil, "", http.StatusInternalServerError).Wrap(err)
	}
	r, err := c.DoAPIPostBytes(ctx, c.jobsRoute(), buf)
	if err != nil {
		return nil, BuildResponse(r), err
	}
	defer closeBody(r)
	var j Job
	if err := json.NewDecoder(r.Body).Decode(&j); err != nil {
		return nil, nil, NewAppError("CreateJob", "api.unmarshal_error", nil, "", http.StatusInternalServerError).Wrap(err)
	}
	return &j, BuildResponse(r), nil
}

// CancelJob requests the cancellation of the job with the provided Id.
func (c *Client4) CancelJob(ctx context.Context, jobId string) (*Response, error) {
	r, err := c.DoAPIPost(ctx, c.jobsRoute()+fmt.Sprintf("/%v/cancel", jobId), "")
	if err != nil {
		return BuildResponse(r), err
	}
	defer closeBody(r)
	return BuildResponse(r), nil
}

// DownloadJob downloads the results of the job
func (c *Client4) DownloadJob(ctx context.Context, jobId string) ([]byte, *Response, error) {
	r, err := c.DoAPIGet(ctx, c.jobsRoute()+fmt.Sprintf("/%v/download", jobId), "")
	if err != nil {
		return nil, BuildResponse(r), err
	}
	defer closeBody(r)

	data, err := io.ReadAll(r.Body)
	if err != nil {
		return nil, BuildResponse(r), NewAppError("GetFile", "model.client.read_job_result_file.app_error", nil, "", r.StatusCode).Wrap(err)
	}
	return data, BuildResponse(r), nil
}

// Roles Section

// GetAllRoles returns a list of all the roles.
func (c *Client4) GetAllRoles(ctx context.Context) ([]*Role, *Response, error) {
	r, err := c.DoAPIGet(ctx, c.rolesRoute(), "")
	if err != nil {
		return nil, BuildResponse(r), err
	}
	defer closeBody(r)
	var list []*Role
	if err := json.NewDecoder(r.Body).Decode(&list); err != nil {
		return nil, nil, NewAppError("GetAllRoles", "api.unmarshal_error", nil, "", http.StatusInternalServerError).Wrap(err)
	}
	return list, BuildResponse(r), nil
}

// GetRole gets a single role by ID.
func (c *Client4) GetRole(ctx context.Context, id string) (*Role, *Response, error) {
	r, err := c.DoAPIGet(ctx, c.rolesRoute()+fmt.Sprintf("/%v", id), "")
	if err != nil {
		return nil, BuildResponse(r), err
	}
	defer closeBody(r)
	var role Role
	if err := json.NewDecoder(r.Body).Decode(&role); err != nil {
		return nil, nil, NewAppError("GetRole", "api.unmarshal_error", nil, "", http.StatusInternalServerError).Wrap(err)
	}
	return &role, BuildResponse(r), nil
}

// GetRoleByName gets a single role by Name.
func (c *Client4) GetRoleByName(ctx context.Context, name string) (*Role, *Response, error) {
	r, err := c.DoAPIGet(ctx, c.rolesRoute()+fmt.Sprintf("/name/%v", name), "")
	if err != nil {
		return nil, BuildResponse(r), err
	}
	defer closeBody(r)
	var role Role
	if err := json.NewDecoder(r.Body).Decode(&role); err != nil {
		return nil, nil, NewAppError("GetRoleByName", "api.unmarshal_error", nil, "", http.StatusInternalServerError).Wrap(err)
	}
	return &role, BuildResponse(r), nil
}

// GetRolesByNames returns a list of roles based on the provided role names.
func (c *Client4) GetRolesByNames(ctx context.Context, roleNames []string) ([]*Role, *Response, error) {
	r, err := c.DoAPIPost(ctx, c.rolesRoute()+"/names", ArrayToJSON(roleNames))
	if err != nil {
		return nil, BuildResponse(r), err
	}
	defer closeBody(r)
	var list []*Role
	if err := json.NewDecoder(r.Body).Decode(&list); err != nil {
		return nil, nil, NewAppError("GetRolesByNames", "api.unmarshal_error", nil, "", http.StatusInternalServerError).Wrap(err)
	}
	return list, BuildResponse(r), nil
}

// PatchRole partially updates a role in the system. Any missing fields are not updated.
func (c *Client4) PatchRole(ctx context.Context, roleId string, patch *RolePatch) (*Role, *Response, error) {
	buf, err := json.Marshal(patch)
	if err != nil {
		return nil, nil, NewAppError("PatchRole", "api.marshal_error", nil, "", http.StatusInternalServerError).Wrap(err)
	}
	r, err := c.DoAPIPutBytes(ctx, c.rolesRoute()+fmt.Sprintf("/%v/patch", roleId), buf)
	if err != nil {
		return nil, BuildResponse(r), err
	}
	defer closeBody(r)
	var role Role
	if err := json.NewDecoder(r.Body).Decode(&role); err != nil {
		return nil, nil, NewAppError("PatchRole", "api.unmarshal_error", nil, "", http.StatusInternalServerError).Wrap(err)
	}
	return &role, BuildResponse(r), nil
}

// Schemes Section

// CreateScheme creates a new Scheme.
func (c *Client4) CreateScheme(ctx context.Context, scheme *Scheme) (*Scheme, *Response, error) {
	buf, err := json.Marshal(scheme)
	if err != nil {
		return nil, nil, NewAppError("CreateScheme", "api.marshal_error", nil, "", http.StatusInternalServerError).Wrap(err)
	}
	r, err := c.DoAPIPostBytes(ctx, c.schemesRoute(), buf)
	if err != nil {
		return nil, BuildResponse(r), err
	}
	defer closeBody(r)
	var s Scheme
	if err := json.NewDecoder(r.Body).Decode(&s); err != nil {
		return nil, nil, NewAppError("CreateScheme", "api.unmarshal_error", nil, "", http.StatusInternalServerError).Wrap(err)
	}
	return &s, BuildResponse(r), nil
}

// GetScheme gets a single scheme by ID.
func (c *Client4) GetScheme(ctx context.Context, id string) (*Scheme, *Response, error) {
	r, err := c.DoAPIGet(ctx, c.schemeRoute(id), "")
	if err != nil {
		return nil, BuildResponse(r), err
	}
	defer closeBody(r)
	var s Scheme
	if err := json.NewDecoder(r.Body).Decode(&s); err != nil {
		return nil, nil, NewAppError("GetScheme", "api.unmarshal_error", nil, "", http.StatusInternalServerError).Wrap(err)
	}
	return &s, BuildResponse(r), nil
}

// GetSchemes ets all schemes, sorted with the most recently created first, optionally filtered by scope.
func (c *Client4) GetSchemes(ctx context.Context, scope string, page int, perPage int) ([]*Scheme, *Response, error) {
	r, err := c.DoAPIGet(ctx, c.schemesRoute()+fmt.Sprintf("?scope=%v&page=%v&per_page=%v", scope, page, perPage), "")
	if err != nil {
		return nil, BuildResponse(r), err
	}
	defer closeBody(r)
	var list []*Scheme
	if err := json.NewDecoder(r.Body).Decode(&list); err != nil {
		return nil, nil, NewAppError("GetSchemes", "api.unmarshal_error", nil, "", http.StatusInternalServerError).Wrap(err)
	}
	return list, BuildResponse(r), nil
}

// DeleteScheme deletes a single scheme by ID.
func (c *Client4) DeleteScheme(ctx context.Context, id string) (*Response, error) {
	r, err := c.DoAPIDelete(ctx, c.schemeRoute(id))
	if err != nil {
		return BuildResponse(r), err
	}
	defer closeBody(r)
	return BuildResponse(r), nil
}

// PatchScheme partially updates a scheme in the system. Any missing fields are not updated.
func (c *Client4) PatchScheme(ctx context.Context, id string, patch *SchemePatch) (*Scheme, *Response, error) {
	buf, err := json.Marshal(patch)
	if err != nil {
		return nil, nil, NewAppError("PatchScheme", "api.marshal_error", nil, "", http.StatusInternalServerError).Wrap(err)
	}
	r, err := c.DoAPIPutBytes(ctx, c.schemeRoute(id)+"/patch", buf)
	if err != nil {
		return nil, BuildResponse(r), err
	}
	defer closeBody(r)
	var s Scheme
	if err := json.NewDecoder(r.Body).Decode(&s); err != nil {
		return nil, nil, NewAppError("PatchScheme", "api.unmarshal_error", nil, "", http.StatusInternalServerError).Wrap(err)
	}
	return &s, BuildResponse(r), nil
}

// GetTeamsForScheme gets the teams using this scheme, sorted alphabetically by display name.
func (c *Client4) GetTeamsForScheme(ctx context.Context, schemeId string, page int, perPage int) ([]*Team, *Response, error) {
	r, err := c.DoAPIGet(ctx, c.schemeRoute(schemeId)+fmt.Sprintf("/teams?page=%v&per_page=%v", page, perPage), "")
	if err != nil {
		return nil, BuildResponse(r), err
	}
	defer closeBody(r)
	var list []*Team
	if err := json.NewDecoder(r.Body).Decode(&list); err != nil {
		return nil, nil, NewAppError("GetTeamsForScheme", "api.unmarshal_error", nil, "", http.StatusInternalServerError).Wrap(err)
	}
	return list, BuildResponse(r), nil
}

// GetChannelsForScheme gets the channels using this scheme, sorted alphabetically by display name.
func (c *Client4) GetChannelsForScheme(ctx context.Context, schemeId string, page int, perPage int) (ChannelList, *Response, error) {
	r, err := c.DoAPIGet(ctx, c.schemeRoute(schemeId)+fmt.Sprintf("/channels?page=%v&per_page=%v", page, perPage), "")
	if err != nil {
		return nil, BuildResponse(r), err
	}
	defer closeBody(r)

	var ch ChannelList
	err = json.NewDecoder(r.Body).Decode(&ch)
	if err != nil {
		return nil, BuildResponse(r), NewAppError("GetChannelsForScheme", "api.marshal_error", nil, "", http.StatusInternalServerError).Wrap(err)
	}
	return ch, BuildResponse(r), nil
}

// Plugin Section

// UploadPlugin takes an io.Reader stream pointing to the contents of a .tar.gz plugin.
func (c *Client4) UploadPlugin(ctx context.Context, file io.Reader) (*Manifest, *Response, error) {
	return c.uploadPlugin(ctx, file, false)
}

func (c *Client4) UploadPluginForced(ctx context.Context, file io.Reader) (*Manifest, *Response, error) {
	return c.uploadPlugin(ctx, file, true)
}

func (c *Client4) uploadPlugin(ctx context.Context, file io.Reader, force bool) (*Manifest, *Response, error) {
	body := new(bytes.Buffer)
	writer := multipart.NewWriter(body)

	if force {
		err := writer.WriteField("force", c.boolString(true))
		if err != nil {
			return nil, nil, err
		}
	}

	part, err := writer.CreateFormFile("plugin", "plugin.tar.gz")
	if err != nil {
		return nil, nil, err
	}

	if _, err = io.Copy(part, file); err != nil {
		return nil, nil, err
	}

	if err = writer.Close(); err != nil {
		return nil, nil, err
	}

	rq, err := http.NewRequest("POST", c.APIURL+c.pluginsRoute(), body)
	if err != nil {
		return nil, nil, err
	}
	rq.Header.Set("Content-Type", writer.FormDataContentType())

	if c.AuthToken != "" {
		rq.Header.Set(HeaderAuth, c.AuthType+" "+c.AuthToken)
	}

	rp, err := c.HTTPClient.Do(rq)
	if err != nil {
		return nil, BuildResponse(rp), err
	}
	defer closeBody(rp)

	if rp.StatusCode >= 300 {
		return nil, BuildResponse(rp), AppErrorFromJSON(rp.Body)
	}

	var m Manifest
	if err := json.NewDecoder(rp.Body).Decode(&m); err != nil {
		return nil, nil, NewAppError("uploadPlugin", "api.unmarshal_error", nil, "", http.StatusInternalServerError).Wrap(err)
	}
	return &m, BuildResponse(rp), nil
}

func (c *Client4) InstallPluginFromURL(ctx context.Context, downloadURL string, force bool) (*Manifest, *Response, error) {
	forceStr := c.boolString(force)

	url := fmt.Sprintf("%s?plugin_download_url=%s&force=%s", c.pluginsRoute()+"/install_from_url", url.QueryEscape(downloadURL), forceStr)
	r, err := c.DoAPIPost(ctx, url, "")
	if err != nil {
		return nil, BuildResponse(r), err
	}
	defer closeBody(r)

	var m Manifest
	if err := json.NewDecoder(r.Body).Decode(&m); err != nil {
		return nil, nil, NewAppError("InstallPluginFromUrl", "api.unmarshal_error", nil, "", http.StatusInternalServerError).Wrap(err)
	}
	return &m, BuildResponse(r), nil
}

// InstallMarketplacePlugin will install marketplace plugin.
func (c *Client4) InstallMarketplacePlugin(ctx context.Context, request *InstallMarketplacePluginRequest) (*Manifest, *Response, error) {
	buf, err := json.Marshal(request)
	if err != nil {
		return nil, nil, NewAppError("InstallMarketplacePlugin", "api.marshal_error", nil, "", http.StatusInternalServerError).Wrap(err)
	}
	r, err := c.DoAPIPost(ctx, c.pluginsRoute()+"/marketplace", string(buf))
	if err != nil {
		return nil, BuildResponse(r), err
	}
	defer closeBody(r)

	var m Manifest
	if err := json.NewDecoder(r.Body).Decode(&m); err != nil {
		return nil, nil, NewAppError("InstallMarketplacePlugin", "api.unmarshal_error", nil, "", http.StatusInternalServerError).Wrap(err)
	}
	return &m, BuildResponse(r), nil
}

// GetPlugins will return a list of plugin manifests for currently active plugins.
func (c *Client4) GetPlugins(ctx context.Context) (*PluginsResponse, *Response, error) {
	r, err := c.DoAPIGet(ctx, c.pluginsRoute(), "")
	if err != nil {
		return nil, BuildResponse(r), err
	}
	defer closeBody(r)

	var resp PluginsResponse
	if err := json.NewDecoder(r.Body).Decode(&resp); err != nil {
		return nil, nil, NewAppError("GetPlugins", "api.unmarshal_error", nil, "", http.StatusInternalServerError).Wrap(err)
	}
	return &resp, BuildResponse(r), nil
}

// GetPluginStatuses will return the plugins installed on any server in the cluster, for reporting
// to the administrator via the system console.
func (c *Client4) GetPluginStatuses(ctx context.Context) (PluginStatuses, *Response, error) {
	r, err := c.DoAPIGet(ctx, c.pluginsRoute()+"/statuses", "")
	if err != nil {
		return nil, BuildResponse(r), err
	}
	defer closeBody(r)
	var list PluginStatuses
	if err := json.NewDecoder(r.Body).Decode(&list); err != nil {
		return nil, nil, NewAppError("GetPluginStatuses", "api.unmarshal_error", nil, "", http.StatusInternalServerError).Wrap(err)
	}
	return list, BuildResponse(r), nil
}

// RemovePlugin will disable and delete a plugin.
func (c *Client4) RemovePlugin(ctx context.Context, id string) (*Response, error) {
	r, err := c.DoAPIDelete(ctx, c.pluginRoute(id))
	if err != nil {
		return BuildResponse(r), err
	}
	defer closeBody(r)
	return BuildResponse(r), nil
}

// GetWebappPlugins will return a list of plugins that the webapp should download.
func (c *Client4) GetWebappPlugins(ctx context.Context) ([]*Manifest, *Response, error) {
	r, err := c.DoAPIGet(ctx, c.pluginsRoute()+"/webapp", "")
	if err != nil {
		return nil, BuildResponse(r), err
	}
	defer closeBody(r)

	var list []*Manifest
	if err := json.NewDecoder(r.Body).Decode(&list); err != nil {
		return nil, nil, NewAppError("GetWebappPlugins", "api.unmarshal_error", nil, "", http.StatusInternalServerError).Wrap(err)
	}
	return list, BuildResponse(r), nil
}

// EnablePlugin will enable an plugin installed.
func (c *Client4) EnablePlugin(ctx context.Context, id string) (*Response, error) {
	r, err := c.DoAPIPost(ctx, c.pluginRoute(id)+"/enable", "")
	if err != nil {
		return BuildResponse(r), err
	}
	defer closeBody(r)
	return BuildResponse(r), nil
}

// DisablePlugin will disable an enabled plugin.
func (c *Client4) DisablePlugin(ctx context.Context, id string) (*Response, error) {
	r, err := c.DoAPIPost(ctx, c.pluginRoute(id)+"/disable", "")
	if err != nil {
		return BuildResponse(r), err
	}
	defer closeBody(r)
	return BuildResponse(r), nil
}

// GetMarketplacePlugins will return a list of plugins that an admin can install.
func (c *Client4) GetMarketplacePlugins(ctx context.Context, filter *MarketplacePluginFilter) ([]*MarketplacePlugin, *Response, error) {
	route := c.pluginsRoute() + "/marketplace"
	u, err := url.Parse(route)
	if err != nil {
		return nil, nil, err
	}

	filter.ApplyToURL(u)

	r, err := c.DoAPIGet(ctx, u.String(), "")
	if err != nil {
		return nil, BuildResponse(r), err
	}
	defer closeBody(r)

	plugins, err := MarketplacePluginsFromReader(r.Body)
	if err != nil {
		return nil, BuildResponse(r), NewAppError(route, "model.client.parse_plugins.app_error", nil, "", http.StatusBadRequest).Wrap(err)
	}

	return plugins, BuildResponse(r), nil
}

// UpdateChannelScheme will update a channel's scheme.
func (c *Client4) UpdateChannelScheme(ctx context.Context, channelId, schemeId string) (*Response, error) {
	sip := &SchemeIDPatch{SchemeID: &schemeId}
	buf, err := json.Marshal(sip)
	if err != nil {
		return nil, NewAppError("UpdateChannelScheme", "api.marshal_error", nil, "", http.StatusInternalServerError).Wrap(err)
	}
	r, err := c.DoAPIPutBytes(ctx, c.channelSchemeRoute(channelId), buf)
	if err != nil {
		return BuildResponse(r), err
	}
	defer closeBody(r)
	return BuildResponse(r), nil
}

// UpdateTeamScheme will update a team's scheme.
func (c *Client4) UpdateTeamScheme(ctx context.Context, teamId, schemeId string) (*Response, error) {
	sip := &SchemeIDPatch{SchemeID: &schemeId}
	buf, err := json.Marshal(sip)
	if err != nil {
		return nil, NewAppError("UpdateTeamScheme", "api.marshal_error", nil, "", http.StatusInternalServerError).Wrap(err)
	}
	r, err := c.DoAPIPutBytes(ctx, c.teamSchemeRoute(teamId), buf)
	if err != nil {
		return BuildResponse(r), err
	}
	defer closeBody(r)
	return BuildResponse(r), nil
}

// GetRedirectLocation retrieves the value of the 'Location' header of an HTTP response for a given URL.
func (c *Client4) GetRedirectLocation(ctx context.Context, urlParam, etag string) (string, *Response, error) {
	url := fmt.Sprintf("%s?url=%s", c.redirectLocationRoute(), url.QueryEscape(urlParam))
	r, err := c.DoAPIGet(ctx, url, etag)
	if err != nil {
		return "", BuildResponse(r), err
	}
	defer closeBody(r)
	return MapFromJSON(r.Body)["location"], BuildResponse(r), nil
}

// SetServerBusy will mark the server as busy, which disables non-critical services for `secs` seconds.
func (c *Client4) SetServerBusy(ctx context.Context, secs int) (*Response, error) {
	url := fmt.Sprintf("%s?seconds=%d", c.serverBusyRoute(), secs)
	r, err := c.DoAPIPost(ctx, url, "")
	if err != nil {
		return BuildResponse(r), err
	}
	defer closeBody(r)
	return BuildResponse(r), nil
}

// ClearServerBusy will mark the server as not busy.
func (c *Client4) ClearServerBusy(ctx context.Context) (*Response, error) {
	r, err := c.DoAPIDelete(ctx, c.serverBusyRoute())
	if err != nil {
		return BuildResponse(r), err
	}
	defer closeBody(r)
	return BuildResponse(r), nil
}

// GetServerBusy returns the current ServerBusyState including the time when a server marked busy
// will automatically have the flag cleared.
func (c *Client4) GetServerBusy(ctx context.Context) (*ServerBusyState, *Response, error) {
	r, err := c.DoAPIGet(ctx, c.serverBusyRoute(), "")
	if err != nil {
		return nil, BuildResponse(r), err
	}
	defer closeBody(r)

	var sbs ServerBusyState
	if err := json.NewDecoder(r.Body).Decode(&sbs); err != nil {
		return nil, nil, NewAppError("GetServerBusy", "api.unmarshal_error", nil, "", http.StatusInternalServerError).Wrap(err)
	}
	return &sbs, BuildResponse(r), nil
}

// RegisterTermsOfServiceAction saves action performed by a user against a specific terms of service.
func (c *Client4) RegisterTermsOfServiceAction(ctx context.Context, userId, termsOfServiceId string, accepted bool) (*Response, error) {
	url := c.userTermsOfServiceRoute(userId)
	data := map[string]any{"termsOfServiceId": termsOfServiceId, "accepted": accepted}
	r, err := c.DoAPIPost(ctx, url, StringInterfaceToJSON(data))
	if err != nil {
		return BuildResponse(r), err
	}
	defer closeBody(r)
	return BuildResponse(r), nil
}

// GetTermsOfService fetches the latest terms of service
func (c *Client4) GetTermsOfService(ctx context.Context, etag string) (*TermsOfService, *Response, error) {
	url := c.termsOfServiceRoute()
	r, err := c.DoAPIGet(ctx, url, etag)
	if err != nil {
		return nil, BuildResponse(r), err
	}
	defer closeBody(r)
	var tos TermsOfService
	if err := json.NewDecoder(r.Body).Decode(&tos); err != nil {
		return nil, nil, NewAppError("GetTermsOfService", "api.unmarshal_error", nil, "", http.StatusInternalServerError).Wrap(err)
	}
	return &tos, BuildResponse(r), nil
}

// GetUserTermsOfService fetches user's latest terms of service action if the latest action was for acceptance.
func (c *Client4) GetUserTermsOfService(ctx context.Context, userId, etag string) (*UserTermsOfService, *Response, error) {
	url := c.userTermsOfServiceRoute(userId)
	r, err := c.DoAPIGet(ctx, url, etag)
	if err != nil {
		return nil, BuildResponse(r), err
	}
	defer closeBody(r)
	var u UserTermsOfService
	if err := json.NewDecoder(r.Body).Decode(&u); err != nil {
		return nil, nil, NewAppError("GetUserTermsOfService", "api.unmarshal_error", nil, "", http.StatusInternalServerError).Wrap(err)
	}
	return &u, BuildResponse(r), nil
}

// CreateTermsOfService creates new terms of service.
func (c *Client4) CreateTermsOfService(ctx context.Context, text, userId string) (*TermsOfService, *Response, error) {
	url := c.termsOfServiceRoute()
	data := map[string]any{"text": text}
	r, err := c.DoAPIPost(ctx, url, StringInterfaceToJSON(data))
	if err != nil {
		return nil, BuildResponse(r), err
	}
	defer closeBody(r)
	var tos TermsOfService
	if err := json.NewDecoder(r.Body).Decode(&tos); err != nil {
		return nil, nil, NewAppError("CreateTermsOfService", "api.unmarshal_error", nil, "", http.StatusInternalServerError).Wrap(err)
	}
	return &tos, BuildResponse(r), nil
}

func (c *Client4) GetGroup(ctx context.Context, groupID, etag string) (*Group, *Response, error) {
	r, err := c.DoAPIGet(ctx, c.groupRoute(groupID), etag)
	if err != nil {
		return nil, BuildResponse(r), err
	}
	defer closeBody(r)
	var g Group
	if err := json.NewDecoder(r.Body).Decode(&g); err != nil {
		return nil, nil, NewAppError("GetGroup", "api.unmarshal_error", nil, "", http.StatusInternalServerError).Wrap(err)
	}
	return &g, BuildResponse(r), nil
}

func (c *Client4) CreateGroup(ctx context.Context, group *Group) (*Group, *Response, error) {
	groupJSON, err := json.Marshal(group)
	if err != nil {
		return nil, nil, NewAppError("CreateGroup", "api.marshal_error", nil, "", http.StatusInternalServerError).Wrap(err)
	}
	r, err := c.DoAPIPostBytes(ctx, "/groups", groupJSON)
	if err != nil {
		return nil, BuildResponse(r), err
	}
	defer closeBody(r)
	var p Group
	if err := json.NewDecoder(r.Body).Decode(&p); err != nil {
		return nil, nil, NewAppError("CreateGroup", "api.unmarshal_error", nil, "", http.StatusInternalServerError).Wrap(err)
	}
	return &p, BuildResponse(r), nil
}

func (c *Client4) DeleteGroup(ctx context.Context, groupID string) (*Group, *Response, error) {
	r, err := c.DoAPIDelete(ctx, c.groupRoute(groupID))
	if err != nil {
		return nil, BuildResponse(r), err
	}
	defer closeBody(r)
	var p Group
	if err := json.NewDecoder(r.Body).Decode(&p); err != nil {
		return nil, nil, NewAppError("DeleteGroup", "api.unmarshal_error", nil, "", http.StatusInternalServerError).Wrap(err)
	}
	return &p, BuildResponse(r), nil
}

func (c *Client4) RestoreGroup(ctx context.Context, groupID string, etag string) (*Group, *Response, error) {
	r, err := c.DoAPIPost(ctx, c.groupRoute(groupID)+"/restore", "")
	if err != nil {
		return nil, BuildResponse(r), err
	}
	defer closeBody(r)
	var p Group
	if jsonErr := json.NewDecoder(r.Body).Decode(&p); jsonErr != nil {
		return nil, nil, NewAppError("DeleteGroup", "api.unmarshal_error", nil, jsonErr.Error(), http.StatusInternalServerError)
	}
	return &p, BuildResponse(r), nil
}

func (c *Client4) PatchGroup(ctx context.Context, groupID string, patch *GroupPatch) (*Group, *Response, error) {
	payload, err := json.Marshal(patch)
	if err != nil {
		return nil, nil, NewAppError("PatchGroup", "api.marshal_error", nil, "", http.StatusInternalServerError).Wrap(err)
	}
	r, err := c.DoAPIPut(ctx, c.groupRoute(groupID)+"/patch", string(payload))
	if err != nil {
		return nil, BuildResponse(r), err
	}
	defer closeBody(r)
	var g Group
	if err := json.NewDecoder(r.Body).Decode(&g); err != nil {
		return nil, nil, NewAppError("PatchGroup", "api.unmarshal_error", nil, "", http.StatusInternalServerError).Wrap(err)
	}
	return &g, BuildResponse(r), nil
}

func (c *Client4) UpsertGroupMembers(ctx context.Context, groupID string, userIds *GroupModifyMembers) ([]*GroupMember, *Response, error) {
	payload, err := json.Marshal(userIds)
	if err != nil {
		return nil, nil, NewAppError("UpsertGroupMembers", "api.marshal_error", nil, "", http.StatusInternalServerError).Wrap(err)
	}
	r, err := c.DoAPIPostBytes(ctx, c.groupRoute(groupID)+"/members", payload)
	if err != nil {
		return nil, BuildResponse(r), err
	}
	defer closeBody(r)
	var g []*GroupMember
	if err := json.NewDecoder(r.Body).Decode(&g); err != nil {
		return nil, nil, NewAppError("UpsertGroupMembers", "api.unmarshal_error", nil, "", http.StatusInternalServerError).Wrap(err)
	}
	return g, BuildResponse(r), nil
}

func (c *Client4) DeleteGroupMembers(ctx context.Context, groupID string, userIds *GroupModifyMembers) ([]*GroupMember, *Response, error) {
	payload, err := json.Marshal(userIds)
	if err != nil {
		return nil, nil, NewAppError("DeleteGroupMembers", "api.marshal_error", nil, "", http.StatusInternalServerError).Wrap(err)
	}
	r, err := c.DoAPIDeleteBytes(ctx, c.groupRoute(groupID)+"/members", payload)
	if err != nil {
		return nil, BuildResponse(r), err
	}
	defer closeBody(r)
	var g []*GroupMember
	if err := json.NewDecoder(r.Body).Decode(&g); err != nil {
		return nil, nil, NewAppError("DeleteGroupMembers", "api.unmarshal_error", nil, "", http.StatusInternalServerError).Wrap(err)
	}
	return g, BuildResponse(r), nil
}

func (c *Client4) LinkGroupSyncable(ctx context.Context, groupID, syncableID string, syncableType GroupSyncableType, patch *GroupSyncablePatch) (*GroupSyncable, *Response, error) {
	payload, err := json.Marshal(patch)
	if err != nil {
		return nil, nil, NewAppError("LinkGroupSyncable", "api.marshal_error", nil, "", http.StatusInternalServerError).Wrap(err)
	}
	url := fmt.Sprintf("%s/link", c.groupSyncableRoute(groupID, syncableID, syncableType))
	r, err := c.DoAPIPost(ctx, url, string(payload))
	if err != nil {
		return nil, BuildResponse(r), err
	}
	defer closeBody(r)
	var gs GroupSyncable
	if err := json.NewDecoder(r.Body).Decode(&gs); err != nil {
		return nil, nil, NewAppError("LinkGroupSyncable", "api.unmarshal_error", nil, "", http.StatusInternalServerError).Wrap(err)
	}
	return &gs, BuildResponse(r), nil
}

func (c *Client4) UnlinkGroupSyncable(ctx context.Context, groupID, syncableID string, syncableType GroupSyncableType) (*Response, error) {
	url := fmt.Sprintf("%s/link", c.groupSyncableRoute(groupID, syncableID, syncableType))
	r, err := c.DoAPIDelete(ctx, url)
	if err != nil {
		return BuildResponse(r), err
	}
	defer closeBody(r)
	return BuildResponse(r), nil
}

func (c *Client4) GetGroupSyncable(ctx context.Context, groupID, syncableID string, syncableType GroupSyncableType, etag string) (*GroupSyncable, *Response, error) {
	r, err := c.DoAPIGet(ctx, c.groupSyncableRoute(groupID, syncableID, syncableType), etag)
	if err != nil {
		return nil, BuildResponse(r), err
	}
	defer closeBody(r)
	var gs GroupSyncable
	if err := json.NewDecoder(r.Body).Decode(&gs); err != nil {
		return nil, nil, NewAppError("GetGroupSyncable", "api.unmarshal_error", nil, "", http.StatusInternalServerError).Wrap(err)
	}
	return &gs, BuildResponse(r), nil
}

func (c *Client4) GetGroupSyncables(ctx context.Context, groupID string, syncableType GroupSyncableType, etag string) ([]*GroupSyncable, *Response, error) {
	r, err := c.DoAPIGet(ctx, c.groupSyncablesRoute(groupID, syncableType), etag)
	if err != nil {
		return nil, BuildResponse(r), err
	}
	defer closeBody(r)
	var list []*GroupSyncable
	if err := json.NewDecoder(r.Body).Decode(&list); err != nil {
		return nil, nil, NewAppError("GetGroupSyncables", "api.unmarshal_error", nil, "", http.StatusInternalServerError).Wrap(err)
	}
	return list, BuildResponse(r), nil
}

func (c *Client4) PatchGroupSyncable(ctx context.Context, groupID, syncableID string, syncableType GroupSyncableType, patch *GroupSyncablePatch) (*GroupSyncable, *Response, error) {
	payload, err := json.Marshal(patch)
	if err != nil {
		return nil, nil, NewAppError("PatchGroupSyncable", "api.marshal_error", nil, "", http.StatusInternalServerError).Wrap(err)
	}
	r, err := c.DoAPIPut(ctx, c.groupSyncableRoute(groupID, syncableID, syncableType)+"/patch", string(payload))
	if err != nil {
		return nil, BuildResponse(r), err
	}
	defer closeBody(r)
	var gs GroupSyncable
	if err := json.NewDecoder(r.Body).Decode(&gs); err != nil {
		return nil, nil, NewAppError("PatchGroupSyncable", "api.unmarshal_error", nil, "", http.StatusInternalServerError).Wrap(err)
	}
	return &gs, BuildResponse(r), nil
}

func (c *Client4) TeamMembersMinusGroupMembers(ctx context.Context, teamID string, groupIDs []string, page, perPage int, etag string) ([]*UserWithGroups, int64, *Response, error) {
	groupIDStr := strings.Join(groupIDs, ",")
	query := fmt.Sprintf("?group_ids=%s&page=%d&per_page=%d", groupIDStr, page, perPage)
	r, err := c.DoAPIGet(ctx, c.teamRoute(teamID)+"/members_minus_group_members"+query, etag)
	if err != nil {
		return nil, 0, BuildResponse(r), err
	}
	defer closeBody(r)

	var ugc UsersWithGroupsAndCount
	if err := json.NewDecoder(r.Body).Decode(&ugc); err != nil {
		return nil, 0, nil, NewAppError("TeamMembersMinusGroupMembers", "api.unmarshal_error", nil, "", http.StatusInternalServerError).Wrap(err)
	}
	return ugc.Users, ugc.Count, BuildResponse(r), nil
}

func (c *Client4) ChannelMembersMinusGroupMembers(ctx context.Context, channelID string, groupIDs []string, page, perPage int, etag string) ([]*UserWithGroups, int64, *Response, error) {
	groupIDStr := strings.Join(groupIDs, ",")
	query := fmt.Sprintf("?group_ids=%s&page=%d&per_page=%d", groupIDStr, page, perPage)
	r, err := c.DoAPIGet(ctx, c.channelRoute(channelID)+"/members_minus_group_members"+query, etag)
	if err != nil {
		return nil, 0, BuildResponse(r), err
	}
	defer closeBody(r)
	var ugc UsersWithGroupsAndCount
	if err := json.NewDecoder(r.Body).Decode(&ugc); err != nil {
		return nil, 0, nil, NewAppError("ChannelMembersMinusGroupMembers", "api.unmarshal_error", nil, "", http.StatusInternalServerError).Wrap(err)
	}
	return ugc.Users, ugc.Count, BuildResponse(r), nil
}

func (c *Client4) PatchConfig(ctx context.Context, config *Config) (*Config, *Response, error) {
	buf, err := json.Marshal(config)
	if err != nil {
		return nil, nil, NewAppError("PatchConfig", "api.marshal_error", nil, "", http.StatusInternalServerError).Wrap(err)
	}
	r, err := c.DoAPIPutBytes(ctx, c.configRoute()+"/patch", buf)
	if err != nil {
		return nil, BuildResponse(r), err
	}
	defer closeBody(r)

	var cfg *Config
	d := json.NewDecoder(r.Body)
	return cfg, BuildResponse(r), d.Decode(&cfg)
}

func (c *Client4) GetChannelModerations(ctx context.Context, channelID string, etag string) ([]*ChannelModeration, *Response, error) {
	r, err := c.DoAPIGet(ctx, c.channelRoute(channelID)+"/moderations", etag)
	if err != nil {
		return nil, BuildResponse(r), err
	}
	defer closeBody(r)

	var ch []*ChannelModeration
	err = json.NewDecoder(r.Body).Decode(&ch)
	if err != nil {
		return nil, BuildResponse(r), NewAppError("GetChannelModerations", "api.marshal_error", nil, "", http.StatusInternalServerError).Wrap(err)
	}
	return ch, BuildResponse(r), nil
}

func (c *Client4) PatchChannelModerations(ctx context.Context, channelID string, patch []*ChannelModerationPatch) ([]*ChannelModeration, *Response, error) {
	payload, err := json.Marshal(patch)
	if err != nil {
		return nil, nil, NewAppError("PatchChannelModerations", "api.marshal_error", nil, "", http.StatusInternalServerError).Wrap(err)
	}

	r, err := c.DoAPIPut(ctx, c.channelRoute(channelID)+"/moderations/patch", string(payload))
	if err != nil {
		return nil, BuildResponse(r), err
	}
	defer closeBody(r)

	var ch []*ChannelModeration
	err = json.NewDecoder(r.Body).Decode(&ch)
	if err != nil {
		return nil, BuildResponse(r), NewAppError("PatchChannelModerations", "api.marshal_error", nil, "", http.StatusInternalServerError).Wrap(err)
	}
	return ch, BuildResponse(r), nil
}

func (c *Client4) GetKnownUsers(ctx context.Context) ([]string, *Response, error) {
	r, err := c.DoAPIGet(ctx, c.usersRoute()+"/known", "")
	if err != nil {
		return nil, BuildResponse(r), err
	}
	defer closeBody(r)
	var userIds []string
	json.NewDecoder(r.Body).Decode(&userIds)
	return userIds, BuildResponse(r), nil
}

// PublishUserTyping publishes a user is typing websocket event based on the provided TypingRequest.
func (c *Client4) PublishUserTyping(ctx context.Context, userID string, typingRequest TypingRequest) (*Response, error) {
	buf, err := json.Marshal(typingRequest)
	if err != nil {
		return nil, NewAppError("PublishUserTyping", "api.marshal_error", nil, "", http.StatusInternalServerError).Wrap(err)
	}
	r, err := c.DoAPIPostBytes(ctx, c.publishUserTypingRoute(userID), buf)
	if err != nil {
		return BuildResponse(r), err
	}
	defer closeBody(r)
	return BuildResponse(r), nil
}

func (c *Client4) GetChannelMemberCountsByGroup(ctx context.Context, channelID string, includeTimezones bool, etag string) ([]*ChannelMemberCountByGroup, *Response, error) {
	r, err := c.DoAPIGet(ctx, c.channelRoute(channelID)+"/member_counts_by_group?include_timezones="+strconv.FormatBool(includeTimezones), etag)
	if err != nil {
		return nil, BuildResponse(r), err
	}
	defer closeBody(r)

	var ch []*ChannelMemberCountByGroup
	err = json.NewDecoder(r.Body).Decode(&ch)
	if err != nil {
		return nil, BuildResponse(r), NewAppError("GetChannelMemberCountsByGroup", "api.marshal_error", nil, "", http.StatusInternalServerError).Wrap(err)
	}
	return ch, BuildResponse(r), nil
}

func (c *Client4) RequestTrialLicenseWithExtraFields(ctx context.Context, trialRequest *TrialLicenseRequest) (*Response, error) {
	b, err := json.Marshal(trialRequest)
	if err != nil {
		return nil, NewAppError("RequestTrialLicense", "api.marshal_error", nil, "", http.StatusInternalServerError).Wrap(err)
	}

	r, err := c.DoAPIPost(ctx, "/trial-license", string(b))
	if err != nil {
		return BuildResponse(r), err
	}

	defer closeBody(r)
	return BuildResponse(r), nil
}

// RequestTrialLicense will request a trial license and install it in the server
// DEPRECATED - USE RequestTrialLicenseWithExtraFields (this method remains for backwards compatibility)
func (c *Client4) RequestTrialLicense(ctx context.Context, users int) (*Response, error) {
	b, err := json.Marshal(map[string]any{"users": users, "terms_accepted": true})
	if err != nil {
		return nil, NewAppError("RequestTrialLicense", "api.marshal_error", nil, "", http.StatusInternalServerError).Wrap(err)
	}
	r, err := c.DoAPIPost(ctx, "/trial-license", string(b))
	if err != nil {
		return BuildResponse(r), err
	}
	defer closeBody(r)
	return BuildResponse(r), nil
}

// GetGroupStats retrieves stats for a Mattermost Group
func (c *Client4) GetGroupStats(ctx context.Context, groupID string) (*GroupStats, *Response, error) {
	r, err := c.DoAPIGet(ctx, c.groupRoute(groupID)+"/stats", "")
	if err != nil {
		return nil, BuildResponse(r), err
	}
	defer closeBody(r)
	var gs GroupStats
	if err := json.NewDecoder(r.Body).Decode(&gs); err != nil {
		return nil, nil, NewAppError("GetGroupStats", "api.unmarshal_error", nil, "", http.StatusInternalServerError).Wrap(err)
	}
	return &gs, BuildResponse(r), nil
}

func (c *Client4) GetSidebarCategoriesForTeamForUser(ctx context.Context, userID, teamID, etag string) (*OrderedSidebarCategories, *Response, error) {
	route := c.userCategoryRoute(userID, teamID)
	r, err := c.DoAPIGet(ctx, route, etag)
	if err != nil {
		return nil, BuildResponse(r), err
	}

	var cat *OrderedSidebarCategories
	err = json.NewDecoder(r.Body).Decode(&cat)
	if err != nil {
		return nil, BuildResponse(r), NewAppError("Client4.GetSidebarCategoriesForTeamForUser", "model.utils.decode_json.app_error", nil, "", r.StatusCode).Wrap(err)
	}
	return cat, BuildResponse(r), nil
}

func (c *Client4) CreateSidebarCategoryForTeamForUser(ctx context.Context, userID, teamID string, category *SidebarCategoryWithChannels) (*SidebarCategoryWithChannels, *Response, error) {
	payload, err := json.Marshal(category)
	if err != nil {
		return nil, nil, NewAppError("CreateSidebarCategoryForTeamForUser", "api.marshal_error", nil, "", http.StatusInternalServerError).Wrap(err)
	}
	route := c.userCategoryRoute(userID, teamID)
	r, err := c.DoAPIPostBytes(ctx, route, payload)
	if err != nil {
		return nil, BuildResponse(r), err
	}
	defer closeBody(r)
	var cat *SidebarCategoryWithChannels
	err = json.NewDecoder(r.Body).Decode(&cat)
	if err != nil {
		return nil, BuildResponse(r), NewAppError("Client4.CreateSidebarCategoryForTeamForUser", "model.utils.decode_json.app_error", nil, "", r.StatusCode).Wrap(err)
	}
	return cat, BuildResponse(r), nil
}

func (c *Client4) UpdateSidebarCategoriesForTeamForUser(ctx context.Context, userID, teamID string, categories []*SidebarCategoryWithChannels) ([]*SidebarCategoryWithChannels, *Response, error) {
	payload, err := json.Marshal(categories)
	if err != nil {
		return nil, nil, NewAppError("UpdateSidebarCategoriesForTeamForUser", "api.marshal_error", nil, "", http.StatusInternalServerError).Wrap(err)
	}
	route := c.userCategoryRoute(userID, teamID)

	r, err := c.DoAPIPutBytes(ctx, route, payload)
	if err != nil {
		return nil, BuildResponse(r), err
	}
	defer closeBody(r)

	var cat []*SidebarCategoryWithChannels
	err = json.NewDecoder(r.Body).Decode(&cat)
	if err != nil {
		return nil, BuildResponse(r), NewAppError("Client4.UpdateSidebarCategoriesForTeamForUser", "model.utils.decode_json.app_error", nil, "", r.StatusCode).Wrap(err)
	}

	return cat, BuildResponse(r), nil
}

func (c *Client4) GetSidebarCategoryOrderForTeamForUser(ctx context.Context, userID, teamID, etag string) ([]string, *Response, error) {
	route := c.userCategoryRoute(userID, teamID) + "/order"
	r, err := c.DoAPIGet(ctx, route, etag)
	if err != nil {
		return nil, BuildResponse(r), err
	}
	defer closeBody(r)
	return c.ArrayFromJSON(r.Body), BuildResponse(r), nil
}

func (c *Client4) UpdateSidebarCategoryOrderForTeamForUser(ctx context.Context, userID, teamID string, order []string) ([]string, *Response, error) {
	payload, err := json.Marshal(order)
	if err != nil {
		return nil, nil, NewAppError("UpdateSidebarCategoryOrderForTeamForUser", "api.marshal_error", nil, "", http.StatusInternalServerError).Wrap(err)
	}
	route := c.userCategoryRoute(userID, teamID) + "/order"
	r, err := c.DoAPIPutBytes(ctx, route, payload)
	if err != nil {
		return nil, BuildResponse(r), err
	}
	defer closeBody(r)
	return c.ArrayFromJSON(r.Body), BuildResponse(r), nil
}

func (c *Client4) GetSidebarCategoryForTeamForUser(ctx context.Context, userID, teamID, categoryID, etag string) (*SidebarCategoryWithChannels, *Response, error) {
	route := c.userCategoryRoute(userID, teamID) + "/" + categoryID
	r, err := c.DoAPIGet(ctx, route, etag)
	if err != nil {
		return nil, BuildResponse(r), err
	}
	defer closeBody(r)
	var cat *SidebarCategoryWithChannels
	err = json.NewDecoder(r.Body).Decode(&cat)
	if err != nil {
		return nil, BuildResponse(r), NewAppError("Client4.UpdateSidebarCategoriesForTeamForUser", "model.utils.decode_json.app_error", nil, "", r.StatusCode).Wrap(err)
	}

	return cat, BuildResponse(r), nil
}

func (c *Client4) UpdateSidebarCategoryForTeamForUser(ctx context.Context, userID, teamID, categoryID string, category *SidebarCategoryWithChannels) (*SidebarCategoryWithChannels, *Response, error) {
	payload, err := json.Marshal(category)
	if err != nil {
		return nil, nil, NewAppError("UpdateSidebarCategoryForTeamForUser", "api.marshal_error", nil, "", http.StatusInternalServerError).Wrap(err)
	}
	route := c.userCategoryRoute(userID, teamID) + "/" + categoryID
	r, err := c.DoAPIPutBytes(ctx, route, payload)
	if err != nil {
		return nil, BuildResponse(r), err
	}
	defer closeBody(r)
	var cat *SidebarCategoryWithChannels
	err = json.NewDecoder(r.Body).Decode(&cat)
	if err != nil {
		return nil, BuildResponse(r), NewAppError("Client4.UpdateSidebarCategoriesForTeamForUser", "model.utils.decode_json.app_error", nil, "", r.StatusCode).Wrap(err)
	}

	return cat, BuildResponse(r), nil
}

// CheckIntegrity performs a database integrity check.
func (c *Client4) CheckIntegrity(ctx context.Context) ([]IntegrityCheckResult, *Response, error) {
	r, err := c.DoAPIPost(ctx, "/integrity", "")
	if err != nil {
		return nil, BuildResponse(r), err
	}
	defer closeBody(r)
	var results []IntegrityCheckResult
	if err := json.NewDecoder(r.Body).Decode(&results); err != nil {
		return nil, BuildResponse(r), NewAppError("Api4.CheckIntegrity", "api.marshal_error", nil, "", http.StatusInternalServerError).Wrap(err)
	}
	return results, BuildResponse(r), nil
}

func (c *Client4) GetNotices(ctx context.Context, lastViewed int64, teamId string, client NoticeClientType, clientVersion, locale, etag string) (NoticeMessages, *Response, error) {
	url := fmt.Sprintf("/system/notices/%s?lastViewed=%d&client=%s&clientVersion=%s&locale=%s", teamId, lastViewed, client, clientVersion, locale)
	r, err := c.DoAPIGet(ctx, url, etag)
	if err != nil {
		return nil, BuildResponse(r), err
	}
	defer closeBody(r)
	notices, err := UnmarshalProductNoticeMessages(r.Body)
	if err != nil {
		return nil, BuildResponse(r), err
	}
	return notices, BuildResponse(r), nil
}

func (c *Client4) MarkNoticesViewed(ctx context.Context, ids []string) (*Response, error) {
	r, err := c.DoAPIPut(ctx, "/system/notices/view", ArrayToJSON(ids))
	if err != nil {
		return BuildResponse(r), err
	}
	defer closeBody(r)
	return BuildResponse(r), nil
}

func (c *Client4) CompleteOnboarding(ctx context.Context, request *CompleteOnboardingRequest) (*Response, error) {
	buf, err := json.Marshal(request)
	if err != nil {
		return nil, NewAppError("CompleteOnboarding", "api.marshal_error", nil, "", http.StatusInternalServerError).Wrap(err)
	}
	r, err := c.DoAPIPost(ctx, c.systemRoute()+"/onboarding/complete", string(buf))
	if err != nil {
		return BuildResponse(r), err
	}
	defer closeBody(r)

	return BuildResponse(r), nil
}

// CreateUpload creates a new upload session.
func (c *Client4) CreateUpload(ctx context.Context, us *UploadSession) (*UploadSession, *Response, error) {
	buf, err := json.Marshal(us)
	if err != nil {
		return nil, nil, NewAppError("CreateUpload", "api.marshal_error", nil, "", http.StatusInternalServerError).Wrap(err)
	}
	r, err := c.DoAPIPostBytes(ctx, c.uploadsRoute(), buf)
	if err != nil {
		return nil, BuildResponse(r), err
	}
	defer closeBody(r)

	var s UploadSession
	if err := json.NewDecoder(r.Body).Decode(&s); err != nil {
		return nil, nil, NewAppError("CreateUpload", "api.unmarshal_error", nil, "", http.StatusInternalServerError).Wrap(err)
	}
	return &s, BuildResponse(r), nil
}

// GetUpload returns the upload session for the specified uploadId.
func (c *Client4) GetUpload(ctx context.Context, uploadId string) (*UploadSession, *Response, error) {
	r, err := c.DoAPIGet(ctx, c.uploadRoute(uploadId), "")
	if err != nil {
		return nil, BuildResponse(r), err
	}
	defer closeBody(r)
	var s UploadSession
	if err := json.NewDecoder(r.Body).Decode(&s); err != nil {
		return nil, nil, NewAppError("GetUpload", "api.unmarshal_error", nil, "", http.StatusInternalServerError).Wrap(err)
	}
	return &s, BuildResponse(r), nil
}

// GetUploadsForUser returns the upload sessions created by the specified
// userId.
func (c *Client4) GetUploadsForUser(ctx context.Context, userId string) ([]*UploadSession, *Response, error) {
	r, err := c.DoAPIGet(ctx, c.userRoute(userId)+"/uploads", "")
	if err != nil {
		return nil, BuildResponse(r), err
	}
	defer closeBody(r)
	var list []*UploadSession
	if err := json.NewDecoder(r.Body).Decode(&list); err != nil {
		return nil, nil, NewAppError("GetUploadsForUser", "api.unmarshal_error", nil, "", http.StatusInternalServerError).Wrap(err)
	}
	return list, BuildResponse(r), nil
}

// UploadData performs an upload. On success it returns
// a FileInfo object.
func (c *Client4) UploadData(ctx context.Context, uploadId string, data io.Reader) (*FileInfo, *Response, error) {
	url := c.uploadRoute(uploadId)
	r, err := c.DoAPIRequestReader(ctx, "POST", c.APIURL+url, data, nil)
	if err != nil {
		return nil, BuildResponse(r), err
	}
	defer closeBody(r)
	var fi FileInfo
	if r.StatusCode == http.StatusNoContent {
		return nil, BuildResponse(r), nil
	}
	if err := json.NewDecoder(r.Body).Decode(&fi); err != nil {
		return nil, nil, NewAppError("UploadData", "api.unmarshal_error", nil, "", http.StatusInternalServerError).Wrap(err)
	}
	return &fi, BuildResponse(r), nil
}

func (c *Client4) UpdatePassword(ctx context.Context, userId, currentPassword, newPassword string) (*Response, error) {
	requestBody := map[string]string{"current_password": currentPassword, "new_password": newPassword}
	r, err := c.DoAPIPut(ctx, c.userRoute(userId)+"/password", MapToJSON(requestBody))
	if err != nil {
		return BuildResponse(r), err
	}
	defer closeBody(r)
	return BuildResponse(r), nil
}

// Cloud Section

func (c *Client4) GetCloudProducts(ctx context.Context) ([]*Product, *Response, error) {
	r, err := c.DoAPIGet(ctx, c.cloudRoute()+"/products", "")
	if err != nil {
		return nil, BuildResponse(r), err
	}
	defer closeBody(r)

	var cloudProducts []*Product
	json.NewDecoder(r.Body).Decode(&cloudProducts)

	return cloudProducts, BuildResponse(r), nil
}

func (c *Client4) GetSelfHostedProducts(ctx context.Context) ([]*Product, *Response, error) {
	r, err := c.DoAPIGet(ctx, c.cloudRoute()+"/products/selfhosted", "")
	if err != nil {
		return nil, BuildResponse(r), err
	}
	defer closeBody(r)

	var products []*Product
	json.NewDecoder(r.Body).Decode(&products)

	return products, BuildResponse(r), nil
}

func (c *Client4) GetProductLimits(ctx context.Context) (*ProductLimits, *Response, error) {
	r, err := c.DoAPIGet(ctx, c.cloudRoute()+"/limits", "")
	if err != nil {
		return nil, BuildResponse(r), err
	}
	defer closeBody(r)

	var productLimits *ProductLimits
	json.NewDecoder(r.Body).Decode(&productLimits)

	return productLimits, BuildResponse(r), nil
}

func (c *Client4) GetIPFilters(ctx context.Context) (*AllowedIPRanges, *Response, error) {
	r, err := c.DoAPIGet(ctx, c.ipFiltersRoute(), "")
	if err != nil {
		return nil, BuildResponse(r), err
	}

	defer closeBody(r)

	var allowedIPRanges *AllowedIPRanges
	json.NewDecoder(r.Body).Decode(&allowedIPRanges)
	return allowedIPRanges, BuildResponse(r), nil
}

func (c *Client4) ApplyIPFilters(ctx context.Context, allowedRanges *AllowedIPRanges) (*AllowedIPRanges, *Response, error) {
	payload, err := json.Marshal(allowedRanges)
	if err != nil {
		return nil, nil, NewAppError("ApplyIPFilters", "api.marshal_error", nil, "", http.StatusInternalServerError).Wrap(err)
	}

	r, err := c.DoAPIPostBytes(ctx, c.ipFiltersRoute(), payload)
	if err != nil {
		return nil, BuildResponse(r), err
	}

	defer closeBody(r)

	var allowedIPRanges *AllowedIPRanges
	json.NewDecoder(r.Body).Decode(&allowedIPRanges)

	return allowedIPRanges, BuildResponse(r), nil
}

func (c *Client4) GetMyIP(ctx context.Context) (*GetIPAddressResponse, *Response, error) {
	r, err := c.DoAPIGet(ctx, c.ipFiltersRoute()+"/my_ip", "")
	if err != nil {
		return nil, BuildResponse(r), err
	}

	defer closeBody(r)

	var response *GetIPAddressResponse
	json.NewDecoder(r.Body).Decode(&response)

	return response, BuildResponse(r), nil
}

func (c *Client4) CreateCustomerPayment(ctx context.Context) (*StripeSetupIntent, *Response, error) {
	r, err := c.DoAPIPost(ctx, c.cloudRoute()+"/payment", "")
	if err != nil {
		return nil, BuildResponse(r), err
	}
	defer closeBody(r)

	var setupIntent *StripeSetupIntent
	json.NewDecoder(r.Body).Decode(&setupIntent)

	return setupIntent, BuildResponse(r), nil
}

func (c *Client4) ConfirmCustomerPayment(ctx context.Context, confirmRequest *ConfirmPaymentMethodRequest) (*Response, error) {
	json, err := json.Marshal(confirmRequest)
	if err != nil {
		return nil, NewAppError("ConfirmCustomerPayment", "api.marshal_error", nil, "", http.StatusInternalServerError).Wrap(err)
	}
	r, err := c.DoAPIPostBytes(ctx, c.cloudRoute()+"/payment/confirm", json)
	if err != nil {
		return BuildResponse(r), err
	}
	defer closeBody(r)

	return BuildResponse(r), nil
}

func (c *Client4) RequestCloudTrial(ctx context.Context, cloudTrialRequest *StartCloudTrialRequest) (*Subscription, *Response, error) {
	payload, err := json.Marshal(cloudTrialRequest)
	if err != nil {
		return nil, nil, NewAppError("RequestCloudTrial", "api.marshal_error", nil, "", http.StatusInternalServerError).Wrap(err)
	}
	r, err := c.DoAPIPutBytes(ctx, c.cloudRoute()+"/request-trial", payload)
	if err != nil {
		return nil, BuildResponse(r), err
	}
	defer closeBody(r)

	var subscription *Subscription
	json.NewDecoder(r.Body).Decode(&subscription)

	return subscription, BuildResponse(r), nil
}

func (c *Client4) ValidateWorkspaceBusinessEmail(ctx context.Context) (*Response, error) {
	r, err := c.DoAPIPost(ctx, c.cloudRoute()+"/validate-workspace-business-email", "")
	if err != nil {
		return BuildResponse(r), err
	}
	defer closeBody(r)

	return BuildResponse(r), nil
}

func (c *Client4) NotifyAdmin(ctx context.Context, nr *NotifyAdminToUpgradeRequest) (int, error) {
	nrJSON, err := json.Marshal(nr)
	if err != nil {
		return 0, err
	}

	r, err := c.DoAPIPost(ctx, "/users/notify-admin", string(nrJSON))
	if err != nil {
		return r.StatusCode, err
	}

	closeBody(r)

	return r.StatusCode, nil
}

func (c *Client4) TriggerNotifyAdmin(ctx context.Context, nr *NotifyAdminToUpgradeRequest) (int, error) {
	nrJSON, err := json.Marshal(nr)
	if err != nil {
		return 0, err
	}

	r, err := c.DoAPIPost(ctx, "/users/trigger-notify-admin-posts", string(nrJSON))
	if err != nil {
		return r.StatusCode, err
	}

	closeBody(r)

	return r.StatusCode, nil
}

func (c *Client4) ValidateBusinessEmail(ctx context.Context, email *ValidateBusinessEmailRequest) (*Response, error) {
	payload, _ := json.Marshal(email)
	r, err := c.DoAPIPostBytes(ctx, c.cloudRoute()+"/validate-business-email", payload)
	if err != nil {
		return BuildResponse(r), err
	}
	defer closeBody(r)

	return BuildResponse(r), nil
}

func (c *Client4) GetCloudCustomer(ctx context.Context) (*CloudCustomer, *Response, error) {
	r, err := c.DoAPIGet(ctx, c.cloudRoute()+"/customer", "")
	if err != nil {
		return nil, BuildResponse(r), err
	}
	defer closeBody(r)

	var cloudCustomer *CloudCustomer
	json.NewDecoder(r.Body).Decode(&cloudCustomer)

	return cloudCustomer, BuildResponse(r), nil
}

func (c *Client4) GetSubscriptionStatus(ctx context.Context, licenseId string) (*SubscriptionLicenseSelfServeStatusResponse, *Response, error) {
	r, err := c.DoAPIGet(ctx, fmt.Sprintf("%s%s?licenseID=%s", c.cloudRoute(), "/subscription/self-serve-status", licenseId), "")
	if err != nil {
		return nil, BuildResponse(r), err
	}
	defer closeBody(r)

	var status *SubscriptionLicenseSelfServeStatusResponse
	json.NewDecoder(r.Body).Decode(&status)

	return status, BuildResponse(r), nil
}

func (c *Client4) GetSubscription(ctx context.Context) (*Subscription, *Response, error) {
	r, err := c.DoAPIGet(ctx, c.cloudRoute()+"/subscription", "")
	if err != nil {
		return nil, BuildResponse(r), err
	}
	defer closeBody(r)

	var subscription *Subscription
	json.NewDecoder(r.Body).Decode(&subscription)

	return subscription, BuildResponse(r), nil
}

func (c *Client4) GetInvoicesForSubscription(ctx context.Context) ([]*Invoice, *Response, error) {
	r, err := c.DoAPIGet(ctx, c.cloudRoute()+"/subscription/invoices", "")
	if err != nil {
		return nil, BuildResponse(r), err
	}
	defer closeBody(r)

	var invoices []*Invoice
	json.NewDecoder(r.Body).Decode(&invoices)

	return invoices, BuildResponse(r), nil
}

func (c *Client4) UpdateCloudCustomer(ctx context.Context, customerInfo *CloudCustomerInfo) (*CloudCustomer, *Response, error) {
	customerBytes, err := json.Marshal(customerInfo)
	if err != nil {
		return nil, nil, NewAppError("UpdateCloudCustomer", "api.marshal_error", nil, "", http.StatusInternalServerError).Wrap(err)
	}
	r, err := c.DoAPIPutBytes(ctx, c.cloudRoute()+"/customer", customerBytes)
	if err != nil {
		return nil, BuildResponse(r), err
	}
	defer closeBody(r)

	var customer *CloudCustomer
	json.NewDecoder(r.Body).Decode(&customer)

	return customer, BuildResponse(r), nil
}

func (c *Client4) UpdateCloudCustomerAddress(ctx context.Context, address *Address) (*CloudCustomer, *Response, error) {
	addressBytes, err := json.Marshal(address)
	if err != nil {
		return nil, nil, NewAppError("UpdateCloudCustomerAddress", "api.marshal_error", nil, "", http.StatusInternalServerError).Wrap(err)
	}
	r, err := c.DoAPIPutBytes(ctx, c.cloudRoute()+"/customer/address", addressBytes)
	if err != nil {
		return nil, BuildResponse(r), err
	}
	defer closeBody(r)

	var customer *CloudCustomer
	json.NewDecoder(r.Body).Decode(&customer)

	return customer, BuildResponse(r), nil
}

func (c *Client4) BootstrapSelfHostedSignup(ctx context.Context, req BootstrapSelfHostedSignupRequest) (*BootstrapSelfHostedSignupResponse, *Response, error) {
	reqBytes, err := json.Marshal(req)
	if err != nil {
		return nil, nil, NewAppError("BootstrapSelfHostedSignup", "api.marshal_error", nil, "", http.StatusInternalServerError).Wrap(err)
	}
	r, err := c.DoAPIPostBytes(ctx, c.hostedCustomerRoute()+"/bootstrap", reqBytes)
	if err != nil {
		return nil, BuildResponse(r), err
	}
	defer closeBody(r)

	var res *BootstrapSelfHostedSignupResponse
	json.NewDecoder(r.Body).Decode(&res)

	return res, BuildResponse(r), nil
}

func (c *Client4) ListImports(ctx context.Context) ([]string, *Response, error) {
	r, err := c.DoAPIGet(ctx, c.importsRoute(), "")
	if err != nil {
		return nil, BuildResponse(r), err
	}
	defer closeBody(r)
	return c.ArrayFromJSON(r.Body), BuildResponse(r), nil
}

func (c *Client4) ListExports(ctx context.Context) ([]string, *Response, error) {
	r, err := c.DoAPIGet(ctx, c.exportsRoute(), "")
	if err != nil {
		return nil, BuildResponse(r), err
	}
	defer closeBody(r)
	return c.ArrayFromJSON(r.Body), BuildResponse(r), nil
}

func (c *Client4) DeleteExport(ctx context.Context, name string) (*Response, error) {
	r, err := c.DoAPIDelete(ctx, c.exportRoute(name))
	if err != nil {
		return BuildResponse(r), err
	}
	defer closeBody(r)
	return BuildResponse(r), nil
}

func (c *Client4) DownloadExport(ctx context.Context, name string, wr io.Writer, offset int64) (int64, *Response, error) {
	var headers map[string]string
	if offset > 0 {
		headers = map[string]string{
			HeaderRange: fmt.Sprintf("bytes=%d-", offset),
		}
	}
	r, err := c.DoAPIRequestWithHeaders(ctx, http.MethodGet, c.APIURL+c.exportRoute(name), "", headers)
	if err != nil {
		return 0, BuildResponse(r), err
	}
	defer closeBody(r)
	n, err := io.Copy(wr, r.Body)
	if err != nil {
		return n, BuildResponse(r), NewAppError("DownloadExport", "model.client.copy.app_error", nil, "", r.StatusCode).Wrap(err)
	}
	return n, BuildResponse(r), nil
}

func (c *Client4) GeneratePresignedURL(ctx context.Context, name string) (*PresignURLResponse, *Response, error) {
	r, err := c.DoAPIRequest(ctx, http.MethodPost, c.APIURL+c.exportRoute(name)+"/presign-url", "", "")
	if err != nil {
		return nil, BuildResponse(r), err
	}
	defer closeBody(r)

	res := &PresignURLResponse{}
	err = json.NewDecoder(r.Body).Decode(res)
	if err != nil {
		return nil, BuildResponse(r), NewAppError("GeneratePresignedURL", "model.client.json_decode.app_error", nil, "", http.StatusInternalServerError).Wrap(err)
	}

	return res, BuildResponse(r), nil
}

func (c *Client4) GetUserThreads(ctx context.Context, userId, teamId string, options GetUserThreadsOpts) (*Threads, *Response, error) {
	v := url.Values{}
	if options.Since != 0 {
		v.Set("since", fmt.Sprintf("%d", options.Since))
	}
	if options.Before != "" {
		v.Set("before", options.Before)
	}
	if options.After != "" {
		v.Set("after", options.After)
	}
	if options.PageSize != 0 {
		v.Set("per_page", fmt.Sprintf("%d", options.PageSize))
	}
	if options.Extended {
		v.Set("extended", "true")
	}
	if options.Deleted {
		v.Set("deleted", "true")
	}
	if options.Unread {
		v.Set("unread", "true")
	}
	if options.ThreadsOnly {
		v.Set("threadsOnly", "true")
	}
	if options.TotalsOnly {
		v.Set("totalsOnly", "true")
	}
	url := c.userThreadsRoute(userId, teamId)
	if len(v) > 0 {
		url += "?" + v.Encode()
	}

	r, err := c.DoAPIGet(ctx, url, "")
	if err != nil {
		return nil, BuildResponse(r), err
	}
	defer closeBody(r)

	var threads Threads
	json.NewDecoder(r.Body).Decode(&threads)

	return &threads, BuildResponse(r), nil
}

func (c *Client4) GetUserThread(ctx context.Context, userId, teamId, threadId string, extended bool) (*ThreadResponse, *Response, error) {
	url := c.userThreadRoute(userId, teamId, threadId)
	if extended {
		url += "?extended=true"
	}
	r, err := c.DoAPIGet(ctx, url, "")
	if err != nil {
		return nil, BuildResponse(r), err
	}
	defer closeBody(r)

	var thread ThreadResponse
	json.NewDecoder(r.Body).Decode(&thread)

	return &thread, BuildResponse(r), nil
}

func (c *Client4) UpdateThreadsReadForUser(ctx context.Context, userId, teamId string) (*Response, error) {
	r, err := c.DoAPIPut(ctx, fmt.Sprintf("%s/read", c.userThreadsRoute(userId, teamId)), "")
	if err != nil {
		return BuildResponse(r), err
	}
	defer closeBody(r)

	return BuildResponse(r), nil
}

func (c *Client4) SetThreadUnreadByPostId(ctx context.Context, userId, teamId, threadId, postId string) (*ThreadResponse, *Response, error) {
	r, err := c.DoAPIPost(ctx, fmt.Sprintf("%s/set_unread/%s", c.userThreadRoute(userId, teamId, threadId), postId), "")
	if err != nil {
		return nil, BuildResponse(r), err
	}
	defer closeBody(r)
	var thread ThreadResponse
	json.NewDecoder(r.Body).Decode(&thread)

	return &thread, BuildResponse(r), nil
}

func (c *Client4) UpdateThreadReadForUser(ctx context.Context, userId, teamId, threadId string, timestamp int64) (*ThreadResponse, *Response, error) {
	r, err := c.DoAPIPut(ctx, fmt.Sprintf("%s/read/%d", c.userThreadRoute(userId, teamId, threadId), timestamp), "")
	if err != nil {
		return nil, BuildResponse(r), err
	}
	defer closeBody(r)
	var thread ThreadResponse
	json.NewDecoder(r.Body).Decode(&thread)

	return &thread, BuildResponse(r), nil
}

func (c *Client4) UpdateThreadFollowForUser(ctx context.Context, userId, teamId, threadId string, state bool) (*Response, error) {
	var err error
	var r *http.Response
	if state {
		r, err = c.DoAPIPut(ctx, c.userThreadRoute(userId, teamId, threadId)+"/following", "")
	} else {
		r, err = c.DoAPIDelete(ctx, c.userThreadRoute(userId, teamId, threadId)+"/following")
	}
	if err != nil {
		return BuildResponse(r), err
	}
	defer closeBody(r)

	return BuildResponse(r), nil
}

func (c *Client4) GetAllSharedChannels(ctx context.Context, teamID string, page, perPage int) ([]*SharedChannel, *Response, error) {
	url := fmt.Sprintf("%s/%s?page=%d&per_page=%d", c.sharedChannelsRoute(), teamID, page, perPage)
	r, err := c.DoAPIGet(ctx, url, "")
	if err != nil {
		return nil, BuildResponse(r), err
	}
	defer closeBody(r)

	var channels []*SharedChannel
	json.NewDecoder(r.Body).Decode(&channels)

	return channels, BuildResponse(r), nil
}

func (c *Client4) GetRemoteClusterInfo(ctx context.Context, remoteID string) (RemoteClusterInfo, *Response, error) {
	url := fmt.Sprintf("%s/remote_info/%s", c.sharedChannelsRoute(), remoteID)
	r, err := c.DoAPIGet(ctx, url, "")
	if err != nil {
		return RemoteClusterInfo{}, BuildResponse(r), err
	}
	defer closeBody(r)

	var rci RemoteClusterInfo
	json.NewDecoder(r.Body).Decode(&rci)

	return rci, BuildResponse(r), nil
}

func (c *Client4) GetAncillaryPermissions(ctx context.Context, subsectionPermissions []string) ([]string, *Response, error) {
	var returnedPermissions []string
	url := fmt.Sprintf("%s/ancillary?subsection_permissions=%s", c.permissionsRoute(), strings.Join(subsectionPermissions, ","))
	r, err := c.DoAPIGet(ctx, url, "")
	if err != nil {
		return returnedPermissions, BuildResponse(r), err
	}
	defer closeBody(r)

	json.NewDecoder(r.Body).Decode(&returnedPermissions)
	return returnedPermissions, BuildResponse(r), nil
}

func (c *Client4) GetUsersWithInvalidEmails(ctx context.Context, page, perPage int) ([]*User, *Response, error) {
	query := fmt.Sprintf("/invalid_emails?page=%v&per_page=%v", page, perPage)
	r, err := c.DoAPIGet(ctx, c.usersRoute()+query, "")
	if err != nil {
		return nil, BuildResponse(r), err
	}
	defer closeBody(r)
	var list []*User
	if r.StatusCode == http.StatusNotModified {
		return list, BuildResponse(r), nil
	}
	if err := json.NewDecoder(r.Body).Decode(&list); err != nil {
		return nil, nil, NewAppError("GetUsers", "api.unmarshal_error", nil, "", http.StatusInternalServerError).Wrap(err)
	}
	return list, BuildResponse(r), nil
}

func (c *Client4) GetAppliedSchemaMigrations(ctx context.Context) ([]AppliedMigration, *Response, error) {
	r, err := c.DoAPIGet(ctx, c.systemRoute()+"/schema/version", "")
	if err != nil {
		return nil, BuildResponse(r), err
	}
	defer closeBody(r)
	var list []AppliedMigration
	if err := json.NewDecoder(r.Body).Decode(&list); err != nil {
		return nil, nil, NewAppError("GetUsers", "api.unmarshal_error", nil, "", http.StatusInternalServerError).Wrap(err)
	}
	return list, BuildResponse(r), nil
}

// Usage Section

// GetPostsUsage returns rounded off total usage of posts for the instance
func (c *Client4) GetPostsUsage(ctx context.Context) (*PostsUsage, *Response, error) {
	r, err := c.DoAPIGet(ctx, c.usageRoute()+"/posts", "")
	if err != nil {
		return nil, BuildResponse(r), err
	}
	defer closeBody(r)

	var usage *PostsUsage
	err = json.NewDecoder(r.Body).Decode(&usage)
	return usage, BuildResponse(r), err
}

// GetStorageUsage returns the file storage usage for the instance,
// rounded down the most signigicant digit
func (c *Client4) GetStorageUsage(ctx context.Context) (*StorageUsage, *Response, error) {
	r, err := c.DoAPIGet(ctx, c.usageRoute()+"/storage", "")
	if err != nil {
		return nil, BuildResponse(r), err
	}
	defer closeBody(r)

	var usage *StorageUsage
	err = json.NewDecoder(r.Body).Decode(&usage)
	return usage, BuildResponse(r), err
}

// GetTeamsUsage returns total usage of teams for the instance
func (c *Client4) GetTeamsUsage(ctx context.Context) (*TeamsUsage, *Response, error) {
	r, err := c.DoAPIGet(ctx, c.usageRoute()+"/teams", "")
	if err != nil {
		return nil, BuildResponse(r), err
	}
	defer closeBody(r)

	var usage *TeamsUsage
	err = json.NewDecoder(r.Body).Decode(&usage)
	return usage, BuildResponse(r), err
}

func (c *Client4) SelfHostedSignupAvailable(ctx context.Context) (*Response, error) {
	r, err := c.DoAPIGet(ctx, c.hostedCustomerRoute()+"/signup_available", "")

	if err != nil {
		return BuildResponse(r), err
	}
	defer closeBody(r)

	return BuildResponse(r), nil
}

func (c *Client4) SelfHostedSignupCustomer(ctx context.Context, form *SelfHostedCustomerForm) (*Response, *SelfHostedSignupCustomerResponse, error) {
	payloadBytes, err := json.Marshal(form)
	if err != nil {
		return nil, nil, NewAppError("SelfHostedSignupCustomer", "api.marshal_error", nil, "", http.StatusInternalServerError).Wrap(err)
	}

	r, err := c.DoAPIPost(ctx, c.hostedCustomerRoute()+"/customer", string(payloadBytes))

	if err != nil {
		return BuildResponse(r), nil, err
	}
	data, err := io.ReadAll(r.Body)
	if err != nil {
		return BuildResponse(r), nil, err
	}
	defer closeBody(r)

	response := SelfHostedSignupCustomerResponse{}
	err = json.Unmarshal(data, &response)
	if err != nil {
		return BuildResponse(r), nil, err
	}

	return BuildResponse(r), &response, nil
}

func (c *Client4) SelfHostedSignupConfirm(ctx context.Context, form *SelfHostedConfirmPaymentMethodRequest) (*Response, *SelfHostedSignupConfirmClientResponse, error) {
	payloadBytes, err := json.Marshal(form)
	if err != nil {
		return nil, nil, NewAppError("SelfHostedSignupConfirm", "api.marshal_error", nil, "", http.StatusInternalServerError).Wrap(err)
	}

	r, err := c.DoAPIPost(ctx, c.hostedCustomerRoute()+"/confirm", string(payloadBytes))

	if err != nil {
		return BuildResponse(r), nil, err
	}

	data, err := io.ReadAll(r.Body)
	if err != nil {
		return BuildResponse(r), nil, err
	}
	defer closeBody(r)

	response := SelfHostedSignupConfirmClientResponse{}
	err = json.Unmarshal(data, &response)
	if err != nil {
		return BuildResponse(r), nil, err
	}

	defer closeBody(r)

	return BuildResponse(r), &response, nil
}

func (c *Client4) GetSelfHostedInvoices(ctx context.Context) (*Response, []*Invoice, error) {
	r, err := c.DoAPIGet(ctx, c.hostedCustomerRoute()+"/invoices", "")

	if err != nil {
		return BuildResponse(r), nil, err
	}

	data, err := io.ReadAll(r.Body)
	if err != nil {
		return BuildResponse(r), nil, err
	}
	defer closeBody(r)

	invoices := []*Invoice{}
	err = json.Unmarshal(data, &invoices)
	if err != nil {
		return BuildResponse(r), nil, err
	}

	defer closeBody(r)

	return BuildResponse(r), invoices, nil
}

func (c *Client4) GetPostInfo(ctx context.Context, postId string) (*PostInfo, *Response, error) {
	r, err := c.DoAPIGet(ctx, c.postRoute(postId)+"/info", "")
	if err != nil {
		return nil, BuildResponse(r), err
	}
	defer closeBody(r)

	var info *PostInfo
	if err = json.NewDecoder(r.Body).Decode(&info); err != nil {
		return nil, nil, NewAppError("GetPostInfo", "api.unmarshal_error", nil, "", http.StatusInternalServerError).Wrap(err)
	}
	return info, BuildResponse(r), nil
}

func (c *Client4) AcknowledgePost(ctx context.Context, postId, userId string) (*PostAcknowledgement, *Response, error) {
	r, err := c.DoAPIPost(ctx, c.userRoute(userId)+c.postRoute(postId)+"/ack", "")
	if err != nil {
		return nil, BuildResponse(r), err
	}
	defer closeBody(r)
	var ack *PostAcknowledgement
	if jsonErr := json.NewDecoder(r.Body).Decode(&ack); jsonErr != nil {
		return nil, nil, NewAppError("AcknowledgePost", "api.unmarshal_error", nil, jsonErr.Error(), http.StatusInternalServerError)
	}
	return ack, BuildResponse(r), nil
}

func (c *Client4) UnacknowledgePost(ctx context.Context, postId, userId string) (*Response, error) {
	r, err := c.DoAPIDelete(ctx, c.userRoute(userId)+c.postRoute(postId)+"/ack")
	if err != nil {
		return BuildResponse(r), err
	}
	defer closeBody(r)
	return BuildResponse(r), nil
}

func (c *Client4) AddUserToGroupSyncables(ctx context.Context, userID string) (*Response, error) {
	r, err := c.DoAPIPost(ctx, c.ldapRoute()+"/users/"+userID+"/group_sync_memberships", "")
	if err != nil {
		return BuildResponse(r), err
	}
	defer closeBody(r)
	return BuildResponse(r), nil
}

func (c *Client4) CheckCWSConnection(ctx context.Context, userId string) (*Response, error) {
	r, err := c.DoAPIGet(ctx, c.cloudRoute()+"/healthz", "")

	if err != nil {
		return BuildResponse(r), err
	}
	defer closeBody(r)

	return BuildResponse(r), nil
}

func (c *Client4) SubmitTrueUpReview(ctx context.Context, req map[string]any) (*Response, error) {
	reqBytes, err := json.Marshal(req)
	if err != nil {
		return nil, NewAppError("SubmitTrueUpReview", "api.marshal_error", nil, "", http.StatusInternalServerError).Wrap(err)
	}
	r, err := c.DoAPIPostBytes(ctx, c.licenseRoute()+"/review", reqBytes)
	if err != nil {
		return BuildResponse(r), nil
	}
	defer closeBody(r)

	return BuildResponse(r), nil
}

<<<<<<< HEAD
// CreateChannelBookmark creates a channel bookmark based on the provided struct.
func (c *Client4) CreateChannelBookmark(ctx context.Context, channelBookmark *ChannelBookmark) (*ChannelBookmark, *Response, error) {
	channelBookmarkJSON, err := json.Marshal(channelBookmark)
	if err != nil {
		return nil, nil, NewAppError("CreateChannelBookmark", "api.marshal_error", nil, "", http.StatusInternalServerError).Wrap(err)
	}
	r, err := c.DoAPIPostBytes(ctx, c.bookmarksRoute(channelBookmark.ChannelId), channelBookmarkJSON)
=======
func (c *Client4) GetUserLimits(ctx context.Context) (*UserLimits, *Response, error) {
	r, err := c.DoAPIGet(ctx, c.limitsRoute()+"/users", "")
>>>>>>> bb88b92b
	if err != nil {
		return nil, BuildResponse(r), err
	}
	defer closeBody(r)
<<<<<<< HEAD
	var cb ChannelBookmark
	if err := json.NewDecoder(r.Body).Decode(&cb); err != nil {
		return nil, nil, NewAppError("CreateChannelBookmark", "api.unmarshal_error", nil, "", http.StatusInternalServerError).Wrap(err)
	}
	return &cb, BuildResponse(r), nil
}

// UpdateChannelBookmark updates a channel bookmark based on the provided struct.
func (c *Client4) UpdateChannelBookmark(ctx context.Context, channelId, bookmarkId string, patch *ChannelBookmarkPatch) (*UpdateChannelBookmarkResponse, *Response, error) {
	buf, err := json.Marshal(patch)
	if err != nil {
		return nil, nil, NewAppError("UpdateChannelBookmark", "api.marshal_error", nil, "", http.StatusInternalServerError).Wrap(err)
	}
	r, err := c.DoAPIPatchBytes(ctx, c.bookmarkRoute(channelId, bookmarkId), buf)
	if err != nil {
		return nil, BuildResponse(r), err
	}
	defer closeBody(r)
	var ucb UpdateChannelBookmarkResponse
	if err := json.NewDecoder(r.Body).Decode(&ucb); err != nil {
		return nil, nil, NewAppError("UpdateChannelBookmark", "api.unmarshal_error", nil, "", http.StatusInternalServerError).Wrap(err)
	}
	return &ucb, BuildResponse(r), nil
}

// UpdateChannelBookmarkSortOrder updates a channel bookmark's sort order based on the provided new index.
func (c *Client4) UpdateChannelBookmarkSortOrder(ctx context.Context, channelId, bookmarkId string, sortOrder int64) ([]*ChannelBookmarkWithFileInfo, *Response, error) {
	buf, err := json.Marshal(sortOrder)
	if err != nil {
		return nil, nil, NewAppError("UpdateChannelBookmarkSortOrder", "api.marshal_error", nil, "", http.StatusInternalServerError).Wrap(err)
	}
	r, err := c.DoAPIPostBytes(ctx, c.bookmarkRoute(channelId, bookmarkId)+"/sort_order", buf)
	if err != nil {
		return nil, BuildResponse(r), err
	}
	defer closeBody(r)
	var b []*ChannelBookmarkWithFileInfo
	if err := json.NewDecoder(r.Body).Decode(&b); err != nil {
		return nil, nil, NewAppError("UpdateChannelBookmarkSortOrder", "api.unmarshal_error", nil, "", http.StatusInternalServerError).Wrap(err)
	}
	return b, BuildResponse(r), nil
}

// DeleteChannelBookmark deletes a channel bookmark.
func (c *Client4) DeleteChannelBookmark(ctx context.Context, channelId, bookmarkId string) (*ChannelBookmarkWithFileInfo, *Response, error) {
	r, err := c.DoAPIDelete(ctx, c.bookmarkRoute(channelId, bookmarkId))
	if err != nil {
		return nil, BuildResponse(r), err
	}
	defer closeBody(r)
	var b *ChannelBookmarkWithFileInfo
	if err := json.NewDecoder(r.Body).Decode(&b); err != nil {
		return nil, nil, NewAppError("DeleteChannelBookmark", "api.unmarshal_error", nil, "", http.StatusInternalServerError).Wrap(err)
	}
	return b, BuildResponse(r), nil
}

func (c *Client4) ListChannelBookmarksForChannel(ctx context.Context, channelId string, since int64) ([]*ChannelBookmarkWithFileInfo, *Response, error) {
	query := fmt.Sprintf("?bookmarks_since=%v", since)
	r, err := c.DoAPIGet(ctx, c.bookmarksRoute(channelId)+query, "")
	if err != nil {
		return nil, BuildResponse(r), err
	}
	defer closeBody(r)
	var b []*ChannelBookmarkWithFileInfo
	if err := json.NewDecoder(r.Body).Decode(&b); err != nil {
		return nil, nil, NewAppError("ListChannelBookmarksForChannel", "api.unmarshal_error", nil, "", http.StatusInternalServerError).Wrap(err)
	}
	return b, BuildResponse(r), nil
=======
	var userLimits UserLimits
	if r.StatusCode == http.StatusNotModified {
		return &userLimits, BuildResponse(r), nil
	}
	if err := json.NewDecoder(r.Body).Decode(&userLimits); err != nil {
		return nil, nil, NewAppError("GetUserLimits", "api.unmarshal_error", nil, "", http.StatusInternalServerError).Wrap(err)
	}
	return &userLimits, BuildResponse(r), nil
>>>>>>> bb88b92b
}<|MERGE_RESOLUTION|>--- conflicted
+++ resolved
@@ -584,17 +584,16 @@
 	return "/permissions"
 }
 
-<<<<<<< HEAD
+func (c *Client4) limitsRoute() string {
+	return "/limits"
+}
+
 func (c *Client4) bookmarksRoute(channelId string) string {
 	return c.channelRoute(channelId) + "/bookmarks"
 }
 
 func (c *Client4) bookmarkRoute(channelId, bookmarkId string) string {
 	return fmt.Sprintf(c.bookmarksRoute(channelId)+"/%v", bookmarkId)
-=======
-func (c *Client4) limitsRoute() string {
-	return "/limits"
->>>>>>> bb88b92b
 }
 
 func (c *Client4) DoAPIGet(ctx context.Context, url string, etag string) (*http.Response, error) {
@@ -9011,7 +9010,18 @@
 	return BuildResponse(r), nil
 }
 
-<<<<<<< HEAD
+func (c *Client4) GetUserLimits(ctx context.Context) (*UserLimits, *Response, error) {
+	r, err := c.DoAPIGet(ctx, c.limitsRoute()+"/users", "")
+	var userLimits UserLimits
+	if r.StatusCode == http.StatusNotModified {
+		return &userLimits, BuildResponse(r), nil
+	}
+	if err := json.NewDecoder(r.Body).Decode(&userLimits); err != nil {
+		return nil, nil, NewAppError("GetUserLimits", "api.unmarshal_error", nil, "", http.StatusInternalServerError).Wrap(err)
+	}
+	return &userLimits, BuildResponse(r), nil
+}
+
 // CreateChannelBookmark creates a channel bookmark based on the provided struct.
 func (c *Client4) CreateChannelBookmark(ctx context.Context, channelBookmark *ChannelBookmark) (*ChannelBookmark, *Response, error) {
 	channelBookmarkJSON, err := json.Marshal(channelBookmark)
@@ -9019,15 +9029,10 @@
 		return nil, nil, NewAppError("CreateChannelBookmark", "api.marshal_error", nil, "", http.StatusInternalServerError).Wrap(err)
 	}
 	r, err := c.DoAPIPostBytes(ctx, c.bookmarksRoute(channelBookmark.ChannelId), channelBookmarkJSON)
-=======
-func (c *Client4) GetUserLimits(ctx context.Context) (*UserLimits, *Response, error) {
-	r, err := c.DoAPIGet(ctx, c.limitsRoute()+"/users", "")
->>>>>>> bb88b92b
-	if err != nil {
-		return nil, BuildResponse(r), err
-	}
-	defer closeBody(r)
-<<<<<<< HEAD
+	if err != nil {
+		return nil, BuildResponse(r), err
+	}
+	defer closeBody(r)
 	var cb ChannelBookmark
 	if err := json.NewDecoder(r.Body).Decode(&cb); err != nil {
 		return nil, nil, NewAppError("CreateChannelBookmark", "api.unmarshal_error", nil, "", http.StatusInternalServerError).Wrap(err)
@@ -9097,14 +9102,4 @@
 		return nil, nil, NewAppError("ListChannelBookmarksForChannel", "api.unmarshal_error", nil, "", http.StatusInternalServerError).Wrap(err)
 	}
 	return b, BuildResponse(r), nil
-=======
-	var userLimits UserLimits
-	if r.StatusCode == http.StatusNotModified {
-		return &userLimits, BuildResponse(r), nil
-	}
-	if err := json.NewDecoder(r.Body).Decode(&userLimits); err != nil {
-		return nil, nil, NewAppError("GetUserLimits", "api.unmarshal_error", nil, "", http.StatusInternalServerError).Wrap(err)
-	}
-	return &userLimits, BuildResponse(r), nil
->>>>>>> bb88b92b
 }