--- conflicted
+++ resolved
@@ -188,11 +188,7 @@
 			name: "nil password credentials",
 			item: func() *OutgoingOAuthConnection {
 				oa := newValidOutgoingOAuthConnection()
-<<<<<<< HEAD
-				oa.GrantType = OAuthOutgoingConnectionGrantTypePassword
-=======
-				oa.GrantType = OutgoingOAuthConnectionGrantTypePassword
->>>>>>> 4d4d405b
+				oa.GrantType = OutgoingOAuthConnectionGrantTypePassword
 				oa.CredentialsUsername = nil
 				oa.CredentialsPassword = nil
 				return oa
@@ -205,11 +201,7 @@
 			name: "invalid password credentials username",
 			item: func() *OutgoingOAuthConnection {
 				oa := newValidOutgoingOAuthConnection()
-<<<<<<< HEAD
-				oa.GrantType = OAuthOutgoingConnectionGrantTypePassword
-=======
-				oa.GrantType = OutgoingOAuthConnectionGrantTypePassword
->>>>>>> 4d4d405b
+				oa.GrantType = OutgoingOAuthConnectionGrantTypePassword
 				oa.CredentialsUsername = &emptyString
 				oa.CredentialsPassword = &someString
 				return oa
@@ -222,11 +214,7 @@
 			name: "invalid password credentials password",
 			item: func() *OutgoingOAuthConnection {
 				oa := newValidOutgoingOAuthConnection()
-<<<<<<< HEAD
-				oa.GrantType = OAuthOutgoingConnectionGrantTypePassword
-=======
-				oa.GrantType = OutgoingOAuthConnectionGrantTypePassword
->>>>>>> 4d4d405b
+				oa.GrantType = OutgoingOAuthConnectionGrantTypePassword
 				oa.CredentialsUsername = &someString
 				oa.CredentialsPassword = &emptyString
 				return oa
@@ -239,11 +227,7 @@
 			name: "empty password credentials",
 			item: func() *OutgoingOAuthConnection {
 				oa := newValidOutgoingOAuthConnection()
-<<<<<<< HEAD
-				oa.GrantType = OAuthOutgoingConnectionGrantTypePassword
-=======
-				oa.GrantType = OutgoingOAuthConnectionGrantTypePassword
->>>>>>> 4d4d405b
+				oa.GrantType = OutgoingOAuthConnectionGrantTypePassword
 				oa.CredentialsUsername = &emptyString
 				oa.CredentialsPassword = &emptyString
 				return oa
@@ -256,11 +240,7 @@
 			name: "correct password credentials",
 			item: func() *OutgoingOAuthConnection {
 				oa := newValidOutgoingOAuthConnection()
-<<<<<<< HEAD
-				oa.GrantType = OAuthOutgoingConnectionGrantTypePassword
-=======
-				oa.GrantType = OutgoingOAuthConnectionGrantTypePassword
->>>>>>> 4d4d405b
+				oa.GrantType = OutgoingOAuthConnectionGrantTypePassword
 				oa.CredentialsUsername = &someString
 				oa.CredentialsPassword = &someString
 				return oa
