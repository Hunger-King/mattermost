// Copyright (c) 2015-present Mattermost, Inc. All Rights Reserved.
// See LICENSE.txt for license information.

package model

import (
	"crypto/tls"
	"encoding/json"
	"io"
	"math"
	"net"
	"net/http"
	"net/url"
	"os"
	"path/filepath"
	"reflect"
	"regexp"
	"strconv"
	"strings"
	"time"

	"github.com/mattermost/ldap"

	"github.com/mattermost/mattermost/server/public/shared/mlog"
	"github.com/mattermost/mattermost/server/public/utils"
)

const (
	ConnSecurityNone     = ""
	ConnSecurityPlain    = "PLAIN"
	ConnSecurityTLS      = "TLS"
	ConnSecurityStarttls = "STARTTLS"

	ImageDriverLocal = "local"
	ImageDriverS3    = "amazons3"

	DatabaseDriverMysql    = "mysql"
	DatabaseDriverPostgres = "postgres"

	SearchengineElasticsearch = "elasticsearch"

	MinioAccessKey = "minioaccesskey"
	MinioSecretKey = "miniosecretkey"
	MinioBucket    = "mattermost-test"

	PasswordMaximumLength = 64
	PasswordMinimumLength = 5

	ServiceGitlab    = "gitlab"
	ServiceGoogle    = "google"
	ServiceOffice365 = "office365"
	ServiceOpenid    = "openid"

	GenericNoChannelNotification = "generic_no_channel"
	GenericNotification          = "generic"
	GenericNotificationServer    = "https://push-test.mattermost.com"
	MmSupportAdvisorAddress      = "support-advisor@mattermost.com"
	FullNotification             = "full"
	IdLoadedNotification         = "id_loaded"

	DirectMessageAny  = "any"
	DirectMessageTeam = "team"

	ShowUsername         = "username"
	ShowNicknameFullName = "nickname_full_name"
	ShowFullName         = "full_name"

	PermissionsAll          = "all"
	PermissionsChannelAdmin = "channel_admin"
	PermissionsTeamAdmin    = "team_admin"
	PermissionsSystemAdmin  = "system_admin"

	FakeSetting = "********************************"

	RestrictEmojiCreationAll         = "all"
	RestrictEmojiCreationAdmin       = "admin"
	RestrictEmojiCreationSystemAdmin = "system_admin"

	PermissionsDeletePostAll         = "all"
	PermissionsDeletePostTeamAdmin   = "team_admin"
	PermissionsDeletePostSystemAdmin = "system_admin"

	GroupUnreadChannelsDisabled   = "disabled"
	GroupUnreadChannelsDefaultOn  = "default_on"
	GroupUnreadChannelsDefaultOff = "default_off"

	CollapsedThreadsDisabled   = "disabled"
	CollapsedThreadsDefaultOn  = "default_on"
	CollapsedThreadsDefaultOff = "default_off"
	CollapsedThreadsAlwaysOn   = "always_on"

	EmailBatchingBufferSize = 256
	EmailBatchingInterval   = 30

	EmailNotificationContentsFull    = "full"
	EmailNotificationContentsGeneric = "generic"

	EmailSMTPDefaultServer = "localhost"
	EmailSMTPDefaultPort   = "10025"

	SitenameMaxLength = 30

	ServiceSettingsDefaultSiteURL          = "http://localhost:8065"
	ServiceSettingsDefaultTLSCertFile      = ""
	ServiceSettingsDefaultTLSKeyFile       = ""
	ServiceSettingsDefaultReadTimeout      = 300
	ServiceSettingsDefaultWriteTimeout     = 300
	ServiceSettingsDefaultIdleTimeout      = 60
	ServiceSettingsDefaultMaxLoginAttempts = 10
	ServiceSettingsDefaultAllowCorsFrom    = ""
	ServiceSettingsDefaultListenAndAddress = ":8065"
	ServiceSettingsDefaultGfycatAPIKey     = "2_KtH_W5"
	ServiceSettingsDefaultGfycatAPISecret  = "3wLVZPiswc3DnaiaFoLkDvB4X0IV6CpMkj4tf2inJRsBY6-FnkT08zGmppWFgeof"
	ServiceSettingsDefaultDeveloperFlags   = ""

	TeamSettingsDefaultSiteName              = "Mattermost"
	TeamSettingsDefaultMaxUsersPerTeam       = 50
	TeamSettingsDefaultCustomBrandText       = ""
	TeamSettingsDefaultCustomDescriptionText = ""
	TeamSettingsDefaultUserStatusAwayTimeout = 300

	SqlSettingsDefaultDataSource = "postgres://mmuser:mostest@localhost/mattermost_test?sslmode=disable&connect_timeout=10&binary_parameters=yes"

	FileSettingsDefaultDirectory = "./data/"

	ImportSettingsDefaultDirectory     = "./import"
	ImportSettingsDefaultRetentionDays = 30

	ExportSettingsDefaultDirectory     = "./export"
	ExportSettingsDefaultRetentionDays = 30

	EmailSettingsDefaultFeedbackOrganization = ""

	SupportSettingsDefaultTermsOfServiceLink = "https://mattermost.com/pl/terms-of-use/"
	SupportSettingsDefaultPrivacyPolicyLink  = "https://mattermost.com/pl/privacy-policy/"
	SupportSettingsDefaultAboutLink          = "https://mattermost.com/pl/about-mattermomst"
	SupportSettingsDefaultHelpLink           = "https://mattermost.com/pl/help/"
	SupportSettingsDefaultReportAProblemLink = "https://mattermost.com/pl/report-a-bug"
	SupportSettingsDefaultSupportEmail       = ""
	SupportSettingsDefaultReAcceptancePeriod = 365

	LdapSettingsDefaultFirstNameAttribute        = ""
	LdapSettingsDefaultLastNameAttribute         = ""
	LdapSettingsDefaultEmailAttribute            = ""
	LdapSettingsDefaultUsernameAttribute         = ""
	LdapSettingsDefaultNicknameAttribute         = ""
	LdapSettingsDefaultIdAttribute               = ""
	LdapSettingsDefaultPositionAttribute         = ""
	LdapSettingsDefaultLoginFieldName            = ""
	LdapSettingsDefaultGroupDisplayNameAttribute = ""
	LdapSettingsDefaultGroupIdAttribute          = ""
	LdapSettingsDefaultPictureAttribute          = ""

	SamlSettingsDefaultIdAttribute        = ""
	SamlSettingsDefaultGuestAttribute     = ""
	SamlSettingsDefaultAdminAttribute     = ""
	SamlSettingsDefaultFirstNameAttribute = ""
	SamlSettingsDefaultLastNameAttribute  = ""
	SamlSettingsDefaultEmailAttribute     = ""
	SamlSettingsDefaultUsernameAttribute  = ""
	SamlSettingsDefaultNicknameAttribute  = ""
	SamlSettingsDefaultLocaleAttribute    = ""
	SamlSettingsDefaultPositionAttribute  = ""

	SamlSettingsSignatureAlgorithmSha1    = "RSAwithSHA1"
	SamlSettingsSignatureAlgorithmSha256  = "RSAwithSHA256"
	SamlSettingsSignatureAlgorithmSha512  = "RSAwithSHA512"
	SamlSettingsDefaultSignatureAlgorithm = SamlSettingsSignatureAlgorithmSha1

	SamlSettingsCanonicalAlgorithmC14n    = "Canonical1.0"
	SamlSettingsCanonicalAlgorithmC14n11  = "Canonical1.1"
	SamlSettingsDefaultCanonicalAlgorithm = SamlSettingsCanonicalAlgorithmC14n

	NativeappSettingsDefaultAppDownloadLink        = "https://mattermost.com/pl/download-apps"
	NativeappSettingsDefaultAndroidAppDownloadLink = "https://mattermost.com/pl/android-app/"
	NativeappSettingsDefaultIosAppDownloadLink     = "https://mattermost.com/pl/ios-app/"

	ExperimentalSettingsDefaultLinkMetadataTimeoutMilliseconds = 5000

	AnalyticsSettingsDefaultMaxUsersForStatistics = 2500

	AnnouncementSettingsDefaultBannerColor                  = "#f2a93b"
	AnnouncementSettingsDefaultBannerTextColor              = "#333333"
	AnnouncementSettingsDefaultNoticesJsonURL               = "https://notices.mattermost.com/"
	AnnouncementSettingsDefaultNoticesFetchFrequencySeconds = 3600

	TeamSettingsDefaultTeamText = "default"

	ElasticsearchSettingsDefaultConnectionURL               = "http://localhost:9200"
	ElasticsearchSettingsDefaultUsername                    = "elastic"
	ElasticsearchSettingsDefaultPassword                    = "changeme"
	ElasticsearchSettingsDefaultPostIndexReplicas           = 1
	ElasticsearchSettingsDefaultPostIndexShards             = 1
	ElasticsearchSettingsDefaultChannelIndexReplicas        = 1
	ElasticsearchSettingsDefaultChannelIndexShards          = 1
	ElasticsearchSettingsDefaultUserIndexReplicas           = 1
	ElasticsearchSettingsDefaultUserIndexShards             = 1
	ElasticsearchSettingsDefaultAggregatePostsAfterDays     = 365
	ElasticsearchSettingsDefaultPostsAggregatorJobStartTime = "03:00"
	ElasticsearchSettingsDefaultIndexPrefix                 = ""
	ElasticsearchSettingsDefaultLiveIndexingBatchSize       = 1
	ElasticsearchSettingsDefaultRequestTimeoutSeconds       = 30
	ElasticsearchSettingsDefaultBatchSize                   = 10000

	BleveSettingsDefaultIndexDir  = ""
	BleveSettingsDefaultBatchSize = 10000

	DataRetentionSettingsDefaultMessageRetentionDays           = 365
	DataRetentionSettingsDefaultFileRetentionDays              = 365
	DataRetentionSettingsDefaultBoardsRetentionDays            = 365
	DataRetentionSettingsDefaultDeletionJobStartTime           = "02:00"
	DataRetentionSettingsDefaultBatchSize                      = 3000
	DataRetentionSettingsDefaultTimeBetweenBatchesMilliseconds = 100

	PluginSettingsDefaultDirectory         = "./plugins"
	PluginSettingsDefaultClientDirectory   = "./client/plugins"
	PluginSettingsDefaultEnableMarketplace = true
	PluginSettingsDefaultMarketplaceURL    = "https://api.integrations.mattermost.com"
	PluginSettingsOldMarketplaceURL        = "https://marketplace.integrations.mattermost.com"

	ComplianceExportTypeCsv            = "csv"
	ComplianceExportTypeActiance       = "actiance"
	ComplianceExportTypeGlobalrelay    = "globalrelay"
	ComplianceExportTypeGlobalrelayZip = "globalrelay-zip"
	GlobalrelayCustomerTypeA9          = "A9"
	GlobalrelayCustomerTypeA10         = "A10"

	ClientSideCertCheckPrimaryAuth   = "primary"
	ClientSideCertCheckSecondaryAuth = "secondary"

	ImageProxyTypeLocal     = "local"
	ImageProxyTypeAtmosCamo = "atmos/camo"

	GoogleSettingsDefaultScope           = "profile email"
	GoogleSettingsDefaultAuthEndpoint    = "https://accounts.google.com/o/oauth2/v2/auth"
	GoogleSettingsDefaultTokenEndpoint   = "https://www.googleapis.com/oauth2/v4/token"
	GoogleSettingsDefaultUserAPIEndpoint = "https://people.googleapis.com/v1/people/me?personFields=names,emailAddresses,nicknames,metadata"

	Office365SettingsDefaultScope           = "User.Read"
	Office365SettingsDefaultAuthEndpoint    = "https://login.microsoftonline.com/common/oauth2/v2.0/authorize"
	Office365SettingsDefaultTokenEndpoint   = "https://login.microsoftonline.com/common/oauth2/v2.0/token"
	Office365SettingsDefaultUserAPIEndpoint = "https://graph.microsoft.com/v1.0/me"

	CloudSettingsDefaultCwsURL        = "https://customers.mattermost.com"
	CloudSettingsDefaultCwsAPIURL     = "https://portal.internal.prod.cloud.mattermost.com"
	CloudSettingsDefaultCwsURLTest    = "https://portal.test.cloud.mattermost.com"
	CloudSettingsDefaultCwsAPIURLTest = "https://api.internal.test.cloud.mattermost.com"

	OpenidSettingsDefaultScope = "profile openid email"

	LocalModeSocketPath = "/var/tmp/mattermost_local.socket"
)

func GetDefaultAppCustomURLSchemes() []string {
	return []string{"mmauth://", "mmauthbeta://"}
}

var ServerTLSSupportedCiphers = map[string]uint16{
	"TLS_RSA_WITH_RC4_128_SHA":                tls.TLS_RSA_WITH_RC4_128_SHA,
	"TLS_RSA_WITH_3DES_EDE_CBC_SHA":           tls.TLS_RSA_WITH_3DES_EDE_CBC_SHA,
	"TLS_RSA_WITH_AES_128_CBC_SHA":            tls.TLS_RSA_WITH_AES_128_CBC_SHA,
	"TLS_RSA_WITH_AES_256_CBC_SHA":            tls.TLS_RSA_WITH_AES_256_CBC_SHA,
	"TLS_RSA_WITH_AES_128_CBC_SHA256":         tls.TLS_RSA_WITH_AES_128_CBC_SHA256,
	"TLS_RSA_WITH_AES_128_GCM_SHA256":         tls.TLS_RSA_WITH_AES_128_GCM_SHA256,
	"TLS_RSA_WITH_AES_256_GCM_SHA384":         tls.TLS_RSA_WITH_AES_256_GCM_SHA384,
	"TLS_ECDHE_ECDSA_WITH_RC4_128_SHA":        tls.TLS_ECDHE_ECDSA_WITH_RC4_128_SHA,
	"TLS_ECDHE_ECDSA_WITH_AES_128_CBC_SHA":    tls.TLS_ECDHE_ECDSA_WITH_AES_128_CBC_SHA,
	"TLS_ECDHE_ECDSA_WITH_AES_256_CBC_SHA":    tls.TLS_ECDHE_ECDSA_WITH_AES_256_CBC_SHA,
	"TLS_ECDHE_RSA_WITH_RC4_128_SHA":          tls.TLS_ECDHE_RSA_WITH_RC4_128_SHA,
	"TLS_ECDHE_RSA_WITH_3DES_EDE_CBC_SHA":     tls.TLS_ECDHE_RSA_WITH_3DES_EDE_CBC_SHA,
	"TLS_ECDHE_RSA_WITH_AES_128_CBC_SHA":      tls.TLS_ECDHE_RSA_WITH_AES_128_CBC_SHA,
	"TLS_ECDHE_RSA_WITH_AES_256_CBC_SHA":      tls.TLS_ECDHE_RSA_WITH_AES_256_CBC_SHA,
	"TLS_ECDHE_ECDSA_WITH_AES_128_CBC_SHA256": tls.TLS_ECDHE_ECDSA_WITH_AES_128_CBC_SHA256,
	"TLS_ECDHE_RSA_WITH_AES_128_CBC_SHA256":   tls.TLS_ECDHE_RSA_WITH_AES_128_CBC_SHA256,
	"TLS_ECDHE_RSA_WITH_AES_128_GCM_SHA256":   tls.TLS_ECDHE_RSA_WITH_AES_128_GCM_SHA256,
	"TLS_ECDHE_ECDSA_WITH_AES_128_GCM_SHA256": tls.TLS_ECDHE_ECDSA_WITH_AES_128_GCM_SHA256,
	"TLS_ECDHE_RSA_WITH_AES_256_GCM_SHA384":   tls.TLS_ECDHE_RSA_WITH_AES_256_GCM_SHA384,
	"TLS_ECDHE_ECDSA_WITH_AES_256_GCM_SHA384": tls.TLS_ECDHE_ECDSA_WITH_AES_256_GCM_SHA384,
	"TLS_ECDHE_RSA_WITH_CHACHA20_POLY1305":    tls.TLS_ECDHE_RSA_WITH_CHACHA20_POLY1305,
	"TLS_ECDHE_ECDSA_WITH_CHACHA20_POLY1305":  tls.TLS_ECDHE_ECDSA_WITH_CHACHA20_POLY1305,
}

type ServiceSettings struct {
	SiteURL             *string `access:"environment_web_server,authentication_saml,write_restrictable"`
	WebsocketURL        *string `access:"write_restrictable,cloud_restrictable"`
	LicenseFileLocation *string `access:"write_restrictable,cloud_restrictable"`                        // telemetry: none
	ListenAddress       *string `access:"environment_web_server,write_restrictable,cloud_restrictable"` // telemetry: none
	ConnectionSecurity  *string `access:"environment_web_server,write_restrictable,cloud_restrictable"`
	TLSCertFile         *string `access:"environment_web_server,write_restrictable,cloud_restrictable"`
	TLSKeyFile          *string `access:"environment_web_server,write_restrictable,cloud_restrictable"`
	TLSMinVer           *string `access:"write_restrictable,cloud_restrictable"` // telemetry: none
	TLSStrictTransport  *bool   `access:"write_restrictable,cloud_restrictable"`
	// In seconds.
	TLSStrictTransportMaxAge            *int64   `access:"write_restrictable,cloud_restrictable"` // telemetry: none
	TLSOverwriteCiphers                 []string `access:"write_restrictable,cloud_restrictable"` // telemetry: none
	UseLetsEncrypt                      *bool    `access:"environment_web_server,write_restrictable,cloud_restrictable"`
	LetsEncryptCertificateCacheFile     *string  `access:"environment_web_server,write_restrictable,cloud_restrictable"` // telemetry: none
	Forward80To443                      *bool    `access:"environment_web_server,write_restrictable,cloud_restrictable"`
	TrustedProxyIPHeader                []string `access:"write_restrictable,cloud_restrictable"` // telemetry: none
	ReadTimeout                         *int     `access:"environment_web_server,write_restrictable,cloud_restrictable"`
	WriteTimeout                        *int     `access:"environment_web_server,write_restrictable,cloud_restrictable"`
	IdleTimeout                         *int     `access:"write_restrictable,cloud_restrictable"`
	MaximumLoginAttempts                *int     `access:"authentication_password,write_restrictable,cloud_restrictable"`
	GoroutineHealthThreshold            *int     `access:"write_restrictable,cloud_restrictable"` // telemetry: none
	EnableOAuthServiceProvider          *bool    `access:"integrations_integration_management"`
	EnableIncomingWebhooks              *bool    `access:"integrations_integration_management"`
	EnableOutgoingWebhooks              *bool    `access:"integrations_integration_management"`
	EnableCommands                      *bool    `access:"integrations_integration_management"`
	EnablePostUsernameOverride          *bool    `access:"integrations_integration_management"`
	EnablePostIconOverride              *bool    `access:"integrations_integration_management"`
	GoogleDeveloperKey                  *string  `access:"site_posts,write_restrictable,cloud_restrictable"`
	EnableLinkPreviews                  *bool    `access:"site_posts"`
	EnablePermalinkPreviews             *bool    `access:"site_posts"`
	RestrictLinkPreviews                *string  `access:"site_posts"`
	EnableTesting                       *bool    `access:"environment_developer,write_restrictable,cloud_restrictable"`
	EnableDeveloper                     *bool    `access:"environment_developer,write_restrictable,cloud_restrictable"`
	DeveloperFlags                      *string  `access:"environment_developer,cloud_restrictable"`
	EnableClientPerformanceDebugging    *bool    `access:"environment_developer,write_restrictable,cloud_restrictable"`
	EnableOpenTracing                   *bool    `access:"write_restrictable,cloud_restrictable"`
	EnableSecurityFixAlert              *bool    `access:"environment_smtp,write_restrictable,cloud_restrictable"`
	EnableInsecureOutgoingConnections   *bool    `access:"environment_web_server,write_restrictable,cloud_restrictable"`
	AllowedUntrustedInternalConnections *string  `access:"environment_web_server,write_restrictable,cloud_restrictable"`
	EnableMultifactorAuthentication     *bool    `access:"authentication_mfa"`
	EnforceMultifactorAuthentication    *bool    `access:"authentication_mfa"`
	EnableUserAccessTokens              *bool    `access:"integrations_integration_management"`
	AllowCorsFrom                       *string  `access:"integrations_cors,write_restrictable,cloud_restrictable"`
	CorsExposedHeaders                  *string  `access:"integrations_cors,write_restrictable,cloud_restrictable"`
	CorsAllowCredentials                *bool    `access:"integrations_cors,write_restrictable,cloud_restrictable"`
	CorsDebug                           *bool    `access:"integrations_cors,write_restrictable,cloud_restrictable"`
	AllowCookiesForSubdomains           *bool    `access:"write_restrictable,cloud_restrictable"`
	ExtendSessionLengthWithActivity     *bool    `access:"environment_session_lengths,write_restrictable,cloud_restrictable"`

	// Deprecated
	SessionLengthWebInDays  *int `access:"environment_session_lengths,write_restrictable,cloud_restrictable"` // telemetry: none
	SessionLengthWebInHours *int `access:"environment_session_lengths,write_restrictable,cloud_restrictable"`
	// Deprecated
	SessionLengthMobileInDays  *int `access:"environment_session_lengths,write_restrictable,cloud_restrictable"` // telemetry: none
	SessionLengthMobileInHours *int `access:"environment_session_lengths,write_restrictable,cloud_restrictable"`
	// Deprecated
	SessionLengthSSOInDays  *int `access:"environment_session_lengths,write_restrictable,cloud_restrictable"` // telemetry: none
	SessionLengthSSOInHours *int `access:"environment_session_lengths,write_restrictable,cloud_restrictable"`

	SessionCacheInMinutes                             *int    `access:"environment_session_lengths,write_restrictable,cloud_restrictable"`
	SessionIdleTimeoutInMinutes                       *int    `access:"environment_session_lengths,write_restrictable,cloud_restrictable"`
	WebsocketSecurePort                               *int    `access:"write_restrictable,cloud_restrictable"` // telemetry: none
	WebsocketPort                                     *int    `access:"write_restrictable,cloud_restrictable"` // telemetry: none
	WebserverMode                                     *string `access:"environment_web_server,write_restrictable,cloud_restrictable"`
	EnableGifPicker                                   *bool   `access:"integrations_gif"`
	GfycatAPIKey                                      *string `access:"integrations_gif"`
	GfycatAPISecret                                   *string `access:"integrations_gif"`
	EnableCustomEmoji                                 *bool   `access:"site_emoji"`
	EnableEmojiPicker                                 *bool   `access:"site_emoji"`
	PostEditTimeLimit                                 *int    `access:"user_management_permissions"`
	TimeBetweenUserTypingUpdatesMilliseconds          *int64  `access:"experimental_features,write_restrictable,cloud_restrictable"`
	EnablePostSearch                                  *bool   `access:"write_restrictable,cloud_restrictable"`
	EnableFileSearch                                  *bool   `access:"write_restrictable"`
	MinimumHashtagLength                              *int    `access:"environment_database,write_restrictable,cloud_restrictable"`
	EnableUserTypingMessages                          *bool   `access:"experimental_features,write_restrictable,cloud_restrictable"`
	EnableChannelViewedMessages                       *bool   `access:"experimental_features,write_restrictable,cloud_restrictable"`
	EnableUserStatuses                                *bool   `access:"write_restrictable,cloud_restrictable"`
	ExperimentalEnableAuthenticationTransfer          *bool   `access:"experimental_features"`
	ClusterLogTimeoutMilliseconds                     *int    `access:"write_restrictable,cloud_restrictable"`
	EnablePreviewFeatures                             *bool   `access:"experimental_features"`
	EnableTutorial                                    *bool   `access:"experimental_features"`
	EnableOnboardingFlow                              *bool   `access:"experimental_features"`
	ExperimentalEnableDefaultChannelLeaveJoinMessages *bool   `access:"experimental_features"`
	ExperimentalGroupUnreadChannels                   *string `access:"experimental_features"`
	EnableAPITeamDeletion                             *bool
	EnableAPITriggerAdminNotifications                *bool
	EnableAPIUserDeletion                             *bool
	ExperimentalEnableHardenedMode                    *bool `access:"experimental_features"`
	ExperimentalStrictCSRFEnforcement                 *bool `access:"experimental_features,write_restrictable,cloud_restrictable"`
	EnableEmailInvitations                            *bool `access:"authentication_signup"`
	DisableBotsWhenOwnerIsDeactivated                 *bool `access:"integrations_bot_accounts"`
	EnableBotAccountCreation                          *bool `access:"integrations_bot_accounts"`
	EnableSVGs                                        *bool `access:"site_posts"`
	EnableLatex                                       *bool `access:"site_posts"`
	EnableInlineLatex                                 *bool `access:"site_posts"`
	PostPriority                                      *bool `access:"site_posts"`
	AllowPersistentNotifications                      *bool `access:"site_posts"`
	AllowPersistentNotificationsForGuests             *bool `access:"site_posts"`
	PersistentNotificationIntervalMinutes             *int  `access:"site_posts"`
	PersistentNotificationMaxCount                    *int  `access:"site_posts"`
	PersistentNotificationMaxRecipients               *int  `access:"site_posts"`
	EnableAPIChannelDeletion                          *bool
	EnableLocalMode                                   *bool   `access:"cloud_restrictable"`
	LocalModeSocketLocation                           *string `access:"cloud_restrictable"` // telemetry: none
	EnableAWSMetering                                 *bool   // telemetry: none
	SplitKey                                          *string `access:"experimental_feature_flags,write_restrictable"` // telemetry: none
	FeatureFlagSyncIntervalSeconds                    *int    `access:"experimental_feature_flags,write_restrictable"` // telemetry: none
	DebugSplit                                        *bool   `access:"experimental_feature_flags,write_restrictable"` // telemetry: none
	ThreadAutoFollow                                  *bool   `access:"experimental_features"`
	CollapsedThreads                                  *string `access:"experimental_features"`
	ManagedResourcePaths                              *string `access:"environment_web_server,write_restrictable,cloud_restrictable"`
	EnableCustomGroups                                *bool   `access:"site_users_and_teams"`
	SelfHostedPurchase                                *bool   `access:"write_restrictable,cloud_restrictable"`
	AllowSyncedDrafts                                 *bool   `access:"site_posts"`
}

func (s *ServiceSettings) SetDefaults(isUpdate bool) {
	if s.EnableEmailInvitations == nil {
		// If the site URL is also not present then assume this is a clean install
		if s.SiteURL == nil {
			s.EnableEmailInvitations = NewBool(false)
		} else {
			s.EnableEmailInvitations = NewBool(true)
		}
	}

	if s.SiteURL == nil {
		if s.EnableDeveloper != nil && *s.EnableDeveloper {
			s.SiteURL = NewString(ServiceSettingsDefaultSiteURL)
		} else {
			s.SiteURL = NewString("")
		}
	}

	if s.WebsocketURL == nil {
		s.WebsocketURL = NewString("")
	}

	if s.LicenseFileLocation == nil {
		s.LicenseFileLocation = NewString("")
	}

	if s.ListenAddress == nil {
		s.ListenAddress = NewString(ServiceSettingsDefaultListenAndAddress)
	}

	if s.EnableLinkPreviews == nil {
		s.EnableLinkPreviews = NewBool(true)
	}

	if s.EnablePermalinkPreviews == nil {
		s.EnablePermalinkPreviews = NewBool(true)
	}

	if s.RestrictLinkPreviews == nil {
		s.RestrictLinkPreviews = NewString("")
	}

	if s.EnableTesting == nil {
		s.EnableTesting = NewBool(false)
	}

	if s.EnableDeveloper == nil {
		s.EnableDeveloper = NewBool(false)
	}

	if s.DeveloperFlags == nil {
		s.DeveloperFlags = NewString("")
	}

	if s.EnableClientPerformanceDebugging == nil {
		s.EnableClientPerformanceDebugging = NewBool(false)
	}

	if s.EnableOpenTracing == nil {
		s.EnableOpenTracing = NewBool(false)
	}

	if s.EnableSecurityFixAlert == nil {
		s.EnableSecurityFixAlert = NewBool(true)
	}

	if s.EnableInsecureOutgoingConnections == nil {
		s.EnableInsecureOutgoingConnections = NewBool(false)
	}

	if s.AllowedUntrustedInternalConnections == nil {
		s.AllowedUntrustedInternalConnections = NewString("")
	}

	if s.EnableMultifactorAuthentication == nil {
		s.EnableMultifactorAuthentication = NewBool(false)
	}

	if s.EnforceMultifactorAuthentication == nil {
		s.EnforceMultifactorAuthentication = NewBool(false)
	}

	if s.EnableUserAccessTokens == nil {
		s.EnableUserAccessTokens = NewBool(false)
	}

	if s.GoroutineHealthThreshold == nil {
		s.GoroutineHealthThreshold = NewInt(-1)
	}

	if s.GoogleDeveloperKey == nil {
		s.GoogleDeveloperKey = NewString("")
	}

	if s.EnableOAuthServiceProvider == nil {
		s.EnableOAuthServiceProvider = NewBool(true)
	}

	if s.EnableIncomingWebhooks == nil {
		s.EnableIncomingWebhooks = NewBool(true)
	}

	if s.EnableOutgoingWebhooks == nil {
		s.EnableOutgoingWebhooks = NewBool(true)
	}

	if s.ConnectionSecurity == nil {
		s.ConnectionSecurity = NewString("")
	}

	if s.TLSKeyFile == nil {
		s.TLSKeyFile = NewString(ServiceSettingsDefaultTLSKeyFile)
	}

	if s.TLSCertFile == nil {
		s.TLSCertFile = NewString(ServiceSettingsDefaultTLSCertFile)
	}

	if s.TLSMinVer == nil {
		s.TLSMinVer = NewString("1.2")
	}

	if s.TLSStrictTransport == nil {
		s.TLSStrictTransport = NewBool(false)
	}

	if s.TLSStrictTransportMaxAge == nil {
		s.TLSStrictTransportMaxAge = NewInt64(63072000)
	}

	if s.TLSOverwriteCiphers == nil {
		s.TLSOverwriteCiphers = []string{}
	}

	if s.UseLetsEncrypt == nil {
		s.UseLetsEncrypt = NewBool(false)
	}

	if s.LetsEncryptCertificateCacheFile == nil {
		s.LetsEncryptCertificateCacheFile = NewString("./config/letsencrypt.cache")
	}

	if s.ReadTimeout == nil {
		s.ReadTimeout = NewInt(ServiceSettingsDefaultReadTimeout)
	}

	if s.WriteTimeout == nil {
		s.WriteTimeout = NewInt(ServiceSettingsDefaultWriteTimeout)
	}

	if s.IdleTimeout == nil {
		s.IdleTimeout = NewInt(ServiceSettingsDefaultIdleTimeout)
	}

	if s.MaximumLoginAttempts == nil {
		s.MaximumLoginAttempts = NewInt(ServiceSettingsDefaultMaxLoginAttempts)
	}

	if s.Forward80To443 == nil {
		s.Forward80To443 = NewBool(false)
	}

	if s.TrustedProxyIPHeader == nil {
		s.TrustedProxyIPHeader = []string{}
	}

	if s.TimeBetweenUserTypingUpdatesMilliseconds == nil {
		s.TimeBetweenUserTypingUpdatesMilliseconds = NewInt64(5000)
	}

	if s.EnablePostSearch == nil {
		s.EnablePostSearch = NewBool(true)
	}

	if s.EnableFileSearch == nil {
		s.EnableFileSearch = NewBool(true)
	}

	if s.MinimumHashtagLength == nil {
		s.MinimumHashtagLength = NewInt(3)
	}

	if s.EnableUserTypingMessages == nil {
		s.EnableUserTypingMessages = NewBool(true)
	}

	if s.EnableChannelViewedMessages == nil {
		s.EnableChannelViewedMessages = NewBool(true)
	}

	if s.EnableUserStatuses == nil {
		s.EnableUserStatuses = NewBool(true)
	}

	if s.ClusterLogTimeoutMilliseconds == nil {
		s.ClusterLogTimeoutMilliseconds = NewInt(2000)
	}

	if s.EnableTutorial == nil {
		s.EnableTutorial = NewBool(true)
	}

	if s.EnableOnboardingFlow == nil {
		s.EnableOnboardingFlow = NewBool(true)
	}

	// Must be manually enabled for existing installations.
	if s.ExtendSessionLengthWithActivity == nil {
		s.ExtendSessionLengthWithActivity = NewBool(!isUpdate)
	}

	if s.SessionLengthWebInDays == nil {
		if isUpdate {
			s.SessionLengthWebInDays = NewInt(180)
		} else {
			s.SessionLengthWebInDays = NewInt(30)
		}
	}

	if s.SessionLengthWebInHours == nil {
		var webTTLDays int
		if s.SessionLengthWebInDays == nil {
			if isUpdate {
				webTTLDays = 180
			} else {
				webTTLDays = 30
			}
		} else {
			webTTLDays = *s.SessionLengthWebInDays
		}
		s.SessionLengthWebInHours = NewInt(webTTLDays * 24)
	}

	if s.SessionLengthMobileInDays == nil {
		if isUpdate {
			s.SessionLengthMobileInDays = NewInt(180)
		} else {
			s.SessionLengthMobileInDays = NewInt(30)
		}
	}

	if s.SessionLengthMobileInHours == nil {
		var mobileTTLDays int
		if s.SessionLengthMobileInDays == nil {
			if isUpdate {
				mobileTTLDays = 180
			} else {
				mobileTTLDays = 30
			}
		} else {
			mobileTTLDays = *s.SessionLengthMobileInDays
		}
		s.SessionLengthMobileInHours = NewInt(mobileTTLDays * 24)
	}

	if s.SessionLengthSSOInDays == nil {
		s.SessionLengthSSOInDays = NewInt(30)
	}

	if s.SessionLengthSSOInHours == nil {
		var ssoTTLDays int
		if s.SessionLengthSSOInDays == nil {
			ssoTTLDays = 30
		} else {
			ssoTTLDays = *s.SessionLengthSSOInDays
		}
		s.SessionLengthSSOInHours = NewInt(ssoTTLDays * 24)
	}

	if s.SessionCacheInMinutes == nil {
		s.SessionCacheInMinutes = NewInt(10)
	}

	if s.SessionIdleTimeoutInMinutes == nil {
		s.SessionIdleTimeoutInMinutes = NewInt(43200)
	}

	if s.EnableCommands == nil {
		s.EnableCommands = NewBool(true)
	}

	if s.EnablePostUsernameOverride == nil {
		s.EnablePostUsernameOverride = NewBool(false)
	}

	if s.EnablePostIconOverride == nil {
		s.EnablePostIconOverride = NewBool(false)
	}

	if s.WebsocketPort == nil {
		s.WebsocketPort = NewInt(80)
	}

	if s.WebsocketSecurePort == nil {
		s.WebsocketSecurePort = NewInt(443)
	}

	if s.AllowCorsFrom == nil {
		s.AllowCorsFrom = NewString(ServiceSettingsDefaultAllowCorsFrom)
	}

	if s.CorsExposedHeaders == nil {
		s.CorsExposedHeaders = NewString("")
	}

	if s.CorsAllowCredentials == nil {
		s.CorsAllowCredentials = NewBool(false)
	}

	if s.CorsDebug == nil {
		s.CorsDebug = NewBool(false)
	}

	if s.AllowCookiesForSubdomains == nil {
		s.AllowCookiesForSubdomains = NewBool(false)
	}

	if s.WebserverMode == nil {
		s.WebserverMode = NewString("gzip")
	} else if *s.WebserverMode == "regular" {
		*s.WebserverMode = "gzip"
	}

	if s.EnableCustomEmoji == nil {
		s.EnableCustomEmoji = NewBool(true)
	}

	if s.EnableEmojiPicker == nil {
		s.EnableEmojiPicker = NewBool(true)
	}

	if s.EnableGifPicker == nil {
		s.EnableGifPicker = NewBool(true)
	}

	if s.GfycatAPIKey == nil || *s.GfycatAPIKey == "" {
		s.GfycatAPIKey = NewString(ServiceSettingsDefaultGfycatAPIKey)
	}

	if s.GfycatAPISecret == nil || *s.GfycatAPISecret == "" {
		s.GfycatAPISecret = NewString(ServiceSettingsDefaultGfycatAPISecret)
	}

	if s.ExperimentalEnableAuthenticationTransfer == nil {
		s.ExperimentalEnableAuthenticationTransfer = NewBool(true)
	}

	if s.PostEditTimeLimit == nil {
		s.PostEditTimeLimit = NewInt(-1)
	}

	if s.EnablePreviewFeatures == nil {
		s.EnablePreviewFeatures = NewBool(true)
	}

	if s.ExperimentalEnableDefaultChannelLeaveJoinMessages == nil {
		s.ExperimentalEnableDefaultChannelLeaveJoinMessages = NewBool(true)
	}

	if s.ExperimentalGroupUnreadChannels == nil {
		s.ExperimentalGroupUnreadChannels = NewString(GroupUnreadChannelsDisabled)
	} else if *s.ExperimentalGroupUnreadChannels == "0" {
		s.ExperimentalGroupUnreadChannels = NewString(GroupUnreadChannelsDisabled)
	} else if *s.ExperimentalGroupUnreadChannels == "1" {
		s.ExperimentalGroupUnreadChannels = NewString(GroupUnreadChannelsDefaultOn)
	}

	if s.EnableAPITeamDeletion == nil {
		s.EnableAPITeamDeletion = NewBool(false)
	}

	if s.EnableAPITriggerAdminNotifications == nil {
		s.EnableAPITriggerAdminNotifications = NewBool(false)
	}

	if s.EnableAPIUserDeletion == nil {
		s.EnableAPIUserDeletion = NewBool(false)
	}

	if s.EnableAPIChannelDeletion == nil {
		s.EnableAPIChannelDeletion = NewBool(false)
	}

	if s.ExperimentalEnableHardenedMode == nil {
		s.ExperimentalEnableHardenedMode = NewBool(false)
	}

	if s.ExperimentalStrictCSRFEnforcement == nil {
		s.ExperimentalStrictCSRFEnforcement = NewBool(false)
	}

	if s.DisableBotsWhenOwnerIsDeactivated == nil {
		s.DisableBotsWhenOwnerIsDeactivated = NewBool(true)
	}

	if s.EnableBotAccountCreation == nil {
		s.EnableBotAccountCreation = NewBool(false)
	}

	if s.EnableSVGs == nil {
		if isUpdate {
			s.EnableSVGs = NewBool(true)
		} else {
			s.EnableSVGs = NewBool(false)
		}
	}

	if s.EnableLatex == nil {
		if isUpdate {
			s.EnableLatex = NewBool(true)
		} else {
			s.EnableLatex = NewBool(false)
		}
	}

	if s.EnableInlineLatex == nil {
		s.EnableInlineLatex = NewBool(true)
	}

	if s.EnableLocalMode == nil {
		s.EnableLocalMode = NewBool(false)
	}

	if s.LocalModeSocketLocation == nil {
		s.LocalModeSocketLocation = NewString(LocalModeSocketPath)
	}

	if s.EnableAWSMetering == nil {
		s.EnableAWSMetering = NewBool(false)
	}

	if s.SplitKey == nil {
		s.SplitKey = NewString("")
	}

	if s.FeatureFlagSyncIntervalSeconds == nil {
		s.FeatureFlagSyncIntervalSeconds = NewInt(30)
	}

	if s.DebugSplit == nil {
		s.DebugSplit = NewBool(false)
	}

	if s.ThreadAutoFollow == nil {
		s.ThreadAutoFollow = NewBool(true)
	}

	if s.CollapsedThreads == nil {
		s.CollapsedThreads = NewString(CollapsedThreadsAlwaysOn)
	}

	if s.ManagedResourcePaths == nil {
		s.ManagedResourcePaths = NewString("")
	}

	if s.EnableCustomGroups == nil {
		s.EnableCustomGroups = NewBool(true)
	}

	if s.PostPriority == nil {
		s.PostPriority = NewBool(true)
	}

	if s.AllowPersistentNotifications == nil {
		s.AllowPersistentNotifications = NewBool(true)
	}

	if s.AllowPersistentNotificationsForGuests == nil {
		s.AllowPersistentNotificationsForGuests = NewBool(false)
	}

	if s.PersistentNotificationIntervalMinutes == nil {
		s.PersistentNotificationIntervalMinutes = NewInt(5)
	}

	if s.PersistentNotificationMaxCount == nil {
		s.PersistentNotificationMaxCount = NewInt(6)
	}

	if s.PersistentNotificationMaxRecipients == nil {
		s.PersistentNotificationMaxRecipients = NewInt(5)
	}

	if s.AllowSyncedDrafts == nil {
		s.AllowSyncedDrafts = NewBool(true)
	}

	if s.SelfHostedPurchase == nil {
		s.SelfHostedPurchase = NewBool(true)
	}
}

type ClusterSettings struct {
	Enable                             *bool   `access:"environment_high_availability,write_restrictable"`
	ClusterName                        *string `access:"environment_high_availability,write_restrictable,cloud_restrictable"` // telemetry: none
	OverrideHostname                   *string `access:"environment_high_availability,write_restrictable,cloud_restrictable"` // telemetry: none
	NetworkInterface                   *string `access:"environment_high_availability,write_restrictable,cloud_restrictable"`
	BindAddress                        *string `access:"environment_high_availability,write_restrictable,cloud_restrictable"`
	AdvertiseAddress                   *string `access:"environment_high_availability,write_restrictable,cloud_restrictable"`
	UseIPAddress                       *bool   `access:"environment_high_availability,write_restrictable,cloud_restrictable"`
	EnableGossipCompression            *bool   `access:"environment_high_availability,write_restrictable,cloud_restrictable"`
	EnableExperimentalGossipEncryption *bool   `access:"environment_high_availability,write_restrictable,cloud_restrictable"`
	ReadOnlyConfig                     *bool   `access:"environment_high_availability,write_restrictable,cloud_restrictable"`
	GossipPort                         *int    `access:"environment_high_availability,write_restrictable,cloud_restrictable"` // telemetry: none
	StreamingPort                      *int    `access:"environment_high_availability,write_restrictable,cloud_restrictable"` // telemetry: none
	MaxIdleConns                       *int    `access:"environment_high_availability,write_restrictable,cloud_restrictable"` // telemetry: none
	MaxIdleConnsPerHost                *int    `access:"environment_high_availability,write_restrictable,cloud_restrictable"` // telemetry: none
	IdleConnTimeoutMilliseconds        *int    `access:"environment_high_availability,write_restrictable,cloud_restrictable"` // telemetry: none
}

func (s *ClusterSettings) SetDefaults() {
	if s.Enable == nil {
		s.Enable = NewBool(false)
	}

	if s.ClusterName == nil {
		s.ClusterName = NewString("")
	}

	if s.OverrideHostname == nil {
		s.OverrideHostname = NewString("")
	}

	if s.NetworkInterface == nil {
		s.NetworkInterface = NewString("")
	}

	if s.BindAddress == nil {
		s.BindAddress = NewString("")
	}

	if s.AdvertiseAddress == nil {
		s.AdvertiseAddress = NewString("")
	}

	if s.UseIPAddress == nil {
		s.UseIPAddress = NewBool(true)
	}

	if s.EnableExperimentalGossipEncryption == nil {
		s.EnableExperimentalGossipEncryption = NewBool(false)
	}

	if s.EnableGossipCompression == nil {
		s.EnableGossipCompression = NewBool(true)
	}

	if s.ReadOnlyConfig == nil {
		s.ReadOnlyConfig = NewBool(true)
	}

	if s.GossipPort == nil {
		s.GossipPort = NewInt(8074)
	}

	if s.StreamingPort == nil {
		s.StreamingPort = NewInt(8075)
	}

	if s.MaxIdleConns == nil {
		s.MaxIdleConns = NewInt(100)
	}

	if s.MaxIdleConnsPerHost == nil {
		s.MaxIdleConnsPerHost = NewInt(128)
	}

	if s.IdleConnTimeoutMilliseconds == nil {
		s.IdleConnTimeoutMilliseconds = NewInt(90000)
	}
}

type MetricsSettings struct {
	Enable           *bool   `access:"environment_performance_monitoring,write_restrictable,cloud_restrictable"`
	BlockProfileRate *int    `access:"environment_performance_monitoring,write_restrictable,cloud_restrictable"`
	ListenAddress    *string `access:"environment_performance_monitoring,write_restrictable,cloud_restrictable"` // telemetry: none
}

func (s *MetricsSettings) SetDefaults() {
	if s.ListenAddress == nil {
		s.ListenAddress = NewString(":8067")
	}

	if s.Enable == nil {
		s.Enable = NewBool(false)
	}

	if s.BlockProfileRate == nil {
		s.BlockProfileRate = NewInt(0)
	}
}

type ExperimentalSettings struct {
	ClientSideCertEnable            *bool   `access:"experimental_features,cloud_restrictable"`
	ClientSideCertCheck             *string `access:"experimental_features,cloud_restrictable"`
	LinkMetadataTimeoutMilliseconds *int64  `access:"experimental_features,write_restrictable,cloud_restrictable"`
	RestrictSystemAdmin             *bool   `access:"experimental_features,write_restrictable"`
	UseNewSAMLLibrary               *bool   `access:"experimental_features,cloud_restrictable"`
	EnableSharedChannels            *bool   `access:"experimental_features"`
	EnableRemoteClusterService      *bool   `access:"experimental_features"`
	DisableAppBar                   *bool   `access:"experimental_features"`
	DisableRefetchingOnBrowserFocus *bool   `access:"experimental_features"`
	DelayChannelAutocomplete        *bool   `access:"experimental_features"`
}

func (s *ExperimentalSettings) SetDefaults() {
	if s.ClientSideCertEnable == nil {
		s.ClientSideCertEnable = NewBool(false)
	}

	if s.ClientSideCertCheck == nil {
		s.ClientSideCertCheck = NewString(ClientSideCertCheckSecondaryAuth)
	}

	if s.LinkMetadataTimeoutMilliseconds == nil {
		s.LinkMetadataTimeoutMilliseconds = NewInt64(ExperimentalSettingsDefaultLinkMetadataTimeoutMilliseconds)
	}

	if s.RestrictSystemAdmin == nil {
		s.RestrictSystemAdmin = NewBool(false)
	}

	if s.UseNewSAMLLibrary == nil {
		s.UseNewSAMLLibrary = NewBool(false)
	}

	if s.EnableSharedChannels == nil {
		s.EnableSharedChannels = NewBool(false)
	}

	if s.EnableRemoteClusterService == nil {
		s.EnableRemoteClusterService = NewBool(false)
	}

	if s.DisableAppBar == nil {
		s.DisableAppBar = NewBool(false)
	}

	if s.DisableRefetchingOnBrowserFocus == nil {
		s.DisableRefetchingOnBrowserFocus = NewBool(false)
	}

	if s.DelayChannelAutocomplete == nil {
		s.DelayChannelAutocomplete = NewBool(false)
	}
}

type AnalyticsSettings struct {
	MaxUsersForStatistics *int `access:"write_restrictable,cloud_restrictable"`
}

func (s *AnalyticsSettings) SetDefaults() {
	if s.MaxUsersForStatistics == nil {
		s.MaxUsersForStatistics = NewInt(AnalyticsSettingsDefaultMaxUsersForStatistics)
	}
}

type SSOSettings struct {
	Enable            *bool   `access:"authentication_openid"`
	Secret            *string `access:"authentication_openid"` // telemetry: none
	Id                *string `access:"authentication_openid"` // telemetry: none
	Scope             *string `access:"authentication_openid"` // telemetry: none
	AuthEndpoint      *string `access:"authentication_openid"` // telemetry: none
	TokenEndpoint     *string `access:"authentication_openid"` // telemetry: none
	UserAPIEndpoint   *string `access:"authentication_openid"` // telemetry: none
	DiscoveryEndpoint *string `access:"authentication_openid"` // telemetry: none
	ButtonText        *string `access:"authentication_openid"` // telemetry: none
	ButtonColor       *string `access:"authentication_openid"` // telemetry: none
}

func (s *SSOSettings) setDefaults(scope, authEndpoint, tokenEndpoint, userAPIEndpoint, buttonColor string) {
	if s.Enable == nil {
		s.Enable = NewBool(false)
	}

	if s.Secret == nil {
		s.Secret = NewString("")
	}

	if s.Id == nil {
		s.Id = NewString("")
	}

	if s.Scope == nil {
		s.Scope = NewString(scope)
	}

	if s.DiscoveryEndpoint == nil {
		s.DiscoveryEndpoint = NewString("")
	}

	if s.AuthEndpoint == nil {
		s.AuthEndpoint = NewString(authEndpoint)
	}

	if s.TokenEndpoint == nil {
		s.TokenEndpoint = NewString(tokenEndpoint)
	}

	if s.UserAPIEndpoint == nil {
		s.UserAPIEndpoint = NewString(userAPIEndpoint)
	}

	if s.ButtonText == nil {
		s.ButtonText = NewString("")
	}

	if s.ButtonColor == nil {
		s.ButtonColor = NewString(buttonColor)
	}
}

type Office365Settings struct {
	Enable            *bool   `access:"authentication_openid"`
	Secret            *string `access:"authentication_openid"` // telemetry: none
	Id                *string `access:"authentication_openid"` // telemetry: none
	Scope             *string `access:"authentication_openid"`
	AuthEndpoint      *string `access:"authentication_openid"` // telemetry: none
	TokenEndpoint     *string `access:"authentication_openid"` // telemetry: none
	UserAPIEndpoint   *string `access:"authentication_openid"` // telemetry: none
	DiscoveryEndpoint *string `access:"authentication_openid"` // telemetry: none
	DirectoryId       *string `access:"authentication_openid"` // telemetry: none
}

func (s *Office365Settings) setDefaults() {
	if s.Enable == nil {
		s.Enable = NewBool(false)
	}

	if s.Id == nil {
		s.Id = NewString("")
	}

	if s.Secret == nil {
		s.Secret = NewString("")
	}

	if s.Scope == nil {
		s.Scope = NewString(Office365SettingsDefaultScope)
	}

	if s.DiscoveryEndpoint == nil {
		s.DiscoveryEndpoint = NewString("")
	}

	if s.AuthEndpoint == nil {
		s.AuthEndpoint = NewString(Office365SettingsDefaultAuthEndpoint)
	}

	if s.TokenEndpoint == nil {
		s.TokenEndpoint = NewString(Office365SettingsDefaultTokenEndpoint)
	}

	if s.UserAPIEndpoint == nil {
		s.UserAPIEndpoint = NewString(Office365SettingsDefaultUserAPIEndpoint)
	}

	if s.DirectoryId == nil {
		s.DirectoryId = NewString("")
	}
}

func (s *Office365Settings) SSOSettings() *SSOSettings {
	ssoSettings := SSOSettings{}
	ssoSettings.Enable = s.Enable
	ssoSettings.Secret = s.Secret
	ssoSettings.Id = s.Id
	ssoSettings.Scope = s.Scope
	ssoSettings.DiscoveryEndpoint = s.DiscoveryEndpoint
	ssoSettings.AuthEndpoint = s.AuthEndpoint
	ssoSettings.TokenEndpoint = s.TokenEndpoint
	ssoSettings.UserAPIEndpoint = s.UserAPIEndpoint
	return &ssoSettings
}

type ReplicaLagSettings struct {
	DataSource       *string `access:"environment,write_restrictable,cloud_restrictable"` // telemetry: none
	QueryAbsoluteLag *string `access:"environment,write_restrictable,cloud_restrictable"` // telemetry: none
	QueryTimeLag     *string `access:"environment,write_restrictable,cloud_restrictable"` // telemetry: none
}

type SqlSettings struct {
	DriverName                        *string               `access:"environment_database,write_restrictable,cloud_restrictable"`
	DataSource                        *string               `access:"environment_database,write_restrictable,cloud_restrictable"` // telemetry: none
	DataSourceReplicas                []string              `access:"environment_database,write_restrictable,cloud_restrictable"`
	DataSourceSearchReplicas          []string              `access:"environment_database,write_restrictable,cloud_restrictable"`
	MaxIdleConns                      *int                  `access:"environment_database,write_restrictable,cloud_restrictable"`
	ConnMaxLifetimeMilliseconds       *int                  `access:"environment_database,write_restrictable,cloud_restrictable"`
	ConnMaxIdleTimeMilliseconds       *int                  `access:"environment_database,write_restrictable,cloud_restrictable"`
	MaxOpenConns                      *int                  `access:"environment_database,write_restrictable,cloud_restrictable"`
	Trace                             *bool                 `access:"environment_database,write_restrictable,cloud_restrictable"`
	AtRestEncryptKey                  *string               `access:"environment_database,write_restrictable,cloud_restrictable"` // telemetry: none
	QueryTimeout                      *int                  `access:"environment_database,write_restrictable,cloud_restrictable"`
	DisableDatabaseSearch             *bool                 `access:"environment_database,write_restrictable,cloud_restrictable"`
	MigrationsStatementTimeoutSeconds *int                  `access:"environment_database,write_restrictable,cloud_restrictable"`
	ReplicaLagSettings                []*ReplicaLagSettings `access:"environment_database,write_restrictable,cloud_restrictable"` // telemetry: none
	ReplicaMonitorIntervalSeconds     *int                  `access:"environment_database,write_restrictable,cloud_restrictable"`
}

func (s *SqlSettings) SetDefaults(isUpdate bool) {
	if s.DriverName == nil {
		s.DriverName = NewString(DatabaseDriverPostgres)
	}

	if s.DataSource == nil {
		s.DataSource = NewString(SqlSettingsDefaultDataSource)
	}

	if s.DataSourceReplicas == nil {
		s.DataSourceReplicas = []string{}
	}

	if s.DataSourceSearchReplicas == nil {
		s.DataSourceSearchReplicas = []string{}
	}

	if isUpdate {
		// When updating an existing configuration, ensure an encryption key has been specified.
		if s.AtRestEncryptKey == nil || *s.AtRestEncryptKey == "" {
			s.AtRestEncryptKey = NewString(NewRandomString(32))
		}
	} else {
		// When generating a blank configuration, leave this key empty to be generated on server start.
		s.AtRestEncryptKey = NewString("")
	}

	if s.MaxIdleConns == nil {
		s.MaxIdleConns = NewInt(20)
	}

	if s.MaxOpenConns == nil {
		s.MaxOpenConns = NewInt(300)
	}

	if s.ConnMaxLifetimeMilliseconds == nil {
		s.ConnMaxLifetimeMilliseconds = NewInt(3600000)
	}

	if s.ConnMaxIdleTimeMilliseconds == nil {
		s.ConnMaxIdleTimeMilliseconds = NewInt(300000)
	}

	if s.Trace == nil {
		s.Trace = NewBool(false)
	}

	if s.QueryTimeout == nil {
		s.QueryTimeout = NewInt(30)
	}

	if s.DisableDatabaseSearch == nil {
		s.DisableDatabaseSearch = NewBool(false)
	}

	if s.MigrationsStatementTimeoutSeconds == nil {
		s.MigrationsStatementTimeoutSeconds = NewInt(100000)
	}

	if s.ReplicaLagSettings == nil {
		s.ReplicaLagSettings = []*ReplicaLagSettings{}
	}

	if s.ReplicaMonitorIntervalSeconds == nil {
		s.ReplicaMonitorIntervalSeconds = NewInt(5)
	}
}

type LogSettings struct {
	EnableConsole          *bool           `access:"environment_logging,write_restrictable,cloud_restrictable"`
	ConsoleLevel           *string         `access:"environment_logging,write_restrictable,cloud_restrictable"`
	ConsoleJson            *bool           `access:"environment_logging,write_restrictable,cloud_restrictable"`
	EnableColor            *bool           `access:"environment_logging,write_restrictable,cloud_restrictable"` // telemetry: none
	EnableFile             *bool           `access:"environment_logging,write_restrictable,cloud_restrictable"`
	FileLevel              *string         `access:"environment_logging,write_restrictable,cloud_restrictable"`
	FileJson               *bool           `access:"environment_logging,write_restrictable,cloud_restrictable"`
	FileLocation           *string         `access:"environment_logging,write_restrictable,cloud_restrictable"`
	EnableWebhookDebugging *bool           `access:"environment_logging,write_restrictable,cloud_restrictable"`
	EnableDiagnostics      *bool           `access:"environment_logging,write_restrictable,cloud_restrictable"` // telemetry: none
	VerboseDiagnostics     *bool           `access:"environment_logging,write_restrictable,cloud_restrictable"` // telemetry: none
	EnableSentry           *bool           `access:"environment_logging,write_restrictable,cloud_restrictable"` // telemetry: none
	AdvancedLoggingJSON    json.RawMessage `access:"environment_logging,write_restrictable,cloud_restrictable"`
	AdvancedLoggingConfig  *string         `access:"environment_logging,write_restrictable,cloud_restrictable"` // Deprecated: use `AdvancedLoggingJSON`
}

func NewLogSettings() *LogSettings {
	settings := &LogSettings{}
	settings.SetDefaults()
	return settings
}

func (s *LogSettings) SetDefaults() {
	if s.EnableConsole == nil {
		s.EnableConsole = NewBool(true)
	}

	if s.ConsoleLevel == nil {
		s.ConsoleLevel = NewString("DEBUG")
	}

	if s.EnableColor == nil {
		s.EnableColor = NewBool(false)
	}

	if s.EnableFile == nil {
		s.EnableFile = NewBool(true)
	}

	if s.FileLevel == nil {
		s.FileLevel = NewString("INFO")
	}

	if s.FileLocation == nil {
		s.FileLocation = NewString("")
	}

	if s.EnableWebhookDebugging == nil {
		s.EnableWebhookDebugging = NewBool(true)
	}

	if s.EnableDiagnostics == nil {
		s.EnableDiagnostics = NewBool(true)
	}

	if s.VerboseDiagnostics == nil {
		s.VerboseDiagnostics = NewBool(false)
	}

	if s.EnableSentry == nil {
		s.EnableSentry = NewBool(*s.EnableDiagnostics)
	}

	if s.ConsoleJson == nil {
		s.ConsoleJson = NewBool(true)
	}

	if s.FileJson == nil {
		s.FileJson = NewBool(true)
	}

	if utils.IsEmptyJSON(s.AdvancedLoggingJSON) {
		s.AdvancedLoggingJSON = []byte("{}")
	}

	if s.AdvancedLoggingConfig == nil {
		s.AdvancedLoggingConfig = NewString("")
	}
}

// GetAdvancedLoggingConfig returns the advanced logging config as a []byte.
// AdvancedLoggingJSON takes precedence over the deprecated AdvancedLoggingConfig.
func (s *LogSettings) GetAdvancedLoggingConfig() []byte {
	if !utils.IsEmptyJSON(s.AdvancedLoggingJSON) {
		return s.AdvancedLoggingJSON
	}
	if s.AdvancedLoggingConfig != nil && !utils.IsEmptyJSON([]byte(*s.AdvancedLoggingConfig)) {
		return []byte(*s.AdvancedLoggingConfig)
	}
	return []byte("{}")
}

type ExperimentalAuditSettings struct {
	FileEnabled           *bool           `access:"experimental_features,write_restrictable,cloud_restrictable"`
	FileName              *string         `access:"experimental_features,write_restrictable,cloud_restrictable"` // telemetry: none
	FileMaxSizeMB         *int            `access:"experimental_features,write_restrictable,cloud_restrictable"`
	FileMaxAgeDays        *int            `access:"experimental_features,write_restrictable,cloud_restrictable"`
	FileMaxBackups        *int            `access:"experimental_features,write_restrictable,cloud_restrictable"`
	FileCompress          *bool           `access:"experimental_features,write_restrictable,cloud_restrictable"`
	FileMaxQueueSize      *int            `access:"experimental_features,write_restrictable,cloud_restrictable"`
	AdvancedLoggingJSON   json.RawMessage `access:"experimental_features,write_restrictable,cloud_restrictable"`
	AdvancedLoggingConfig *string         `access:"experimental_features,write_restrictable,cloud_restrictable"` // Deprecated: use `AdvancedLoggingJSON`
}

func (s *ExperimentalAuditSettings) SetDefaults() {
	if s.FileEnabled == nil {
		s.FileEnabled = NewBool(false)
	}

	if s.FileName == nil {
		s.FileName = NewString("")
	}

	if s.FileMaxSizeMB == nil {
		s.FileMaxSizeMB = NewInt(100)
	}

	if s.FileMaxAgeDays == nil {
		s.FileMaxAgeDays = NewInt(0) // no limit on age
	}

	if s.FileMaxBackups == nil { // no limit on number of backups
		s.FileMaxBackups = NewInt(0)
	}

	if s.FileCompress == nil {
		s.FileCompress = NewBool(false)
	}

	if s.FileMaxQueueSize == nil {
		s.FileMaxQueueSize = NewInt(1000)
	}

	if utils.IsEmptyJSON(s.AdvancedLoggingJSON) {
		s.AdvancedLoggingJSON = []byte("{}")
	}

	if s.AdvancedLoggingConfig == nil {
		s.AdvancedLoggingConfig = NewString("")
	}
}

// GetAdvancedLoggingConfig returns the advanced logging config as a []byte.
// AdvancedLoggingJSON takes precedence over the deprecated AdvancedLoggingConfig.
func (s *ExperimentalAuditSettings) GetAdvancedLoggingConfig() []byte {
	if !utils.IsEmptyJSON(s.AdvancedLoggingJSON) {
		return s.AdvancedLoggingJSON
	}
	if s.AdvancedLoggingConfig != nil && !utils.IsEmptyJSON([]byte(*s.AdvancedLoggingConfig)) {
		return []byte(*s.AdvancedLoggingConfig)
	}
	return []byte("{}")
}

type NotificationLogSettings struct {
	EnableConsole         *bool           `access:"write_restrictable,cloud_restrictable"`
	ConsoleLevel          *string         `access:"write_restrictable,cloud_restrictable"`
	ConsoleJson           *bool           `access:"write_restrictable,cloud_restrictable"`
	EnableColor           *bool           `access:"write_restrictable,cloud_restrictable"` // telemetry: none
	EnableFile            *bool           `access:"write_restrictable,cloud_restrictable"`
	FileLevel             *string         `access:"write_restrictable,cloud_restrictable"`
	FileJson              *bool           `access:"write_restrictable,cloud_restrictable"`
	FileLocation          *string         `access:"write_restrictable,cloud_restrictable"`
	AdvancedLoggingJSON   json.RawMessage `access:"write_restrictable,cloud_restrictable"`
	AdvancedLoggingConfig *string         `access:"write_restrictable,cloud_restrictable"` // Deprecated: use `AdvancedLoggingJSON`
}

func (s *NotificationLogSettings) SetDefaults() {
	if s.EnableConsole == nil {
		s.EnableConsole = NewBool(true)
	}

	if s.ConsoleLevel == nil {
		s.ConsoleLevel = NewString("DEBUG")
	}

	if s.EnableFile == nil {
		s.EnableFile = NewBool(true)
	}

	if s.FileLevel == nil {
		s.FileLevel = NewString("INFO")
	}

	if s.FileLocation == nil {
		s.FileLocation = NewString("")
	}

	if s.ConsoleJson == nil {
		s.ConsoleJson = NewBool(true)
	}

	if s.EnableColor == nil {
		s.EnableColor = NewBool(false)
	}

	if s.FileJson == nil {
		s.FileJson = NewBool(true)
	}

	if utils.IsEmptyJSON(s.AdvancedLoggingJSON) {
		s.AdvancedLoggingJSON = []byte("{}")
	}

	if s.AdvancedLoggingConfig == nil {
		s.AdvancedLoggingConfig = NewString("")
	}
}

// GetAdvancedLoggingConfig returns the advanced logging config as a []byte.
// AdvancedLoggingJSON takes precedence over the deprecated AdvancedLoggingConfig.
func (s *NotificationLogSettings) GetAdvancedLoggingConfig() []byte {
	if !utils.IsEmptyJSON(s.AdvancedLoggingJSON) {
		return s.AdvancedLoggingJSON
	}
	if s.AdvancedLoggingConfig != nil && !utils.IsEmptyJSON([]byte(*s.AdvancedLoggingConfig)) {
		return []byte(*s.AdvancedLoggingConfig)
	}
	return []byte("{}")
}

type PasswordSettings struct {
	MinimumLength    *int  `access:"authentication_password"`
	Lowercase        *bool `access:"authentication_password"`
	Number           *bool `access:"authentication_password"`
	Uppercase        *bool `access:"authentication_password"`
	Symbol           *bool `access:"authentication_password"`
	EnableForgotLink *bool `access:"authentication_password"`
}

func (s *PasswordSettings) SetDefaults() {
	if s.MinimumLength == nil {
		s.MinimumLength = NewInt(8)
	}

	if s.Lowercase == nil {
		s.Lowercase = NewBool(false)
	}

	if s.Number == nil {
		s.Number = NewBool(false)
	}

	if s.Uppercase == nil {
		s.Uppercase = NewBool(false)
	}

	if s.Symbol == nil {
		s.Symbol = NewBool(false)
	}

	if s.EnableForgotLink == nil {
		s.EnableForgotLink = NewBool(true)
	}
}

type FileSettings struct {
	EnableFileAttachments              *bool   `access:"site_file_sharing_and_downloads"`
	EnableMobileUpload                 *bool   `access:"site_file_sharing_and_downloads"`
	EnableMobileDownload               *bool   `access:"site_file_sharing_and_downloads"`
	MaxFileSize                        *int64  `access:"environment_file_storage,cloud_restrictable"`
	MaxImageResolution                 *int64  `access:"environment_file_storage,cloud_restrictable"`
	MaxImageDecoderConcurrency         *int64  `access:"environment_file_storage,cloud_restrictable"`
	DriverName                         *string `access:"environment_file_storage,write_restrictable,cloud_restrictable"`
	Directory                          *string `access:"environment_file_storage,write_restrictable,cloud_restrictable"`
	EnablePublicLink                   *bool   `access:"site_public_links,cloud_restrictable"`
	ExtractContent                     *bool   `access:"environment_file_storage,write_restrictable"`
	ArchiveRecursion                   *bool   `access:"environment_file_storage,write_restrictable"`
	PublicLinkSalt                     *string `access:"site_public_links,cloud_restrictable"`                           // telemetry: none
	InitialFont                        *string `access:"environment_file_storage,cloud_restrictable"`                    // telemetry: none
	AmazonS3AccessKeyId                *string `access:"environment_file_storage,write_restrictable,cloud_restrictable"` // telemetry: none
	AmazonS3SecretAccessKey            *string `access:"environment_file_storage,write_restrictable,cloud_restrictable"` // telemetry: none
	AmazonS3Bucket                     *string `access:"environment_file_storage,write_restrictable,cloud_restrictable"` // telemetry: none
	AmazonS3PathPrefix                 *string `access:"environment_file_storage,write_restrictable,cloud_restrictable"` // telemetry: none
	AmazonS3Region                     *string `access:"environment_file_storage,write_restrictable,cloud_restrictable"` // telemetry: none
	AmazonS3Endpoint                   *string `access:"environment_file_storage,write_restrictable,cloud_restrictable"` // telemetry: none
	AmazonS3SSL                        *bool   `access:"environment_file_storage,write_restrictable,cloud_restrictable"`
	AmazonS3SignV2                     *bool   `access:"environment_file_storage,write_restrictable,cloud_restrictable"`
	AmazonS3SSE                        *bool   `access:"environment_file_storage,write_restrictable,cloud_restrictable"`
	AmazonS3Trace                      *bool   `access:"environment_file_storage,write_restrictable,cloud_restrictable"`
	AmazonS3RequestTimeoutMilliseconds *int64  `access:"environment_file_storage,write_restrictable,cloud_restrictable"` // telemetry: none
<<<<<<< HEAD
	ShowChannelFileCount               *bool   `access:"site_public_links,cloud_restrictable"`
=======
	// Export store settings
	DedicatedExportStore                     *bool   `access:"environment_file_storage,write_restrictable,cloud_restrictable"`
	ExportDriverName                         *string `access:"environment_file_storage,write_restrictable,cloud_restrictable"`
	ExportDirectory                          *string `access:"environment_file_storage,write_restrictable,cloud_restrictable"` // telemetry: none
	ExportAmazonS3AccessKeyId                *string `access:"environment_file_storage,write_restrictable,cloud_restrictable"` // telemetry: none
	ExportAmazonS3SecretAccessKey            *string `access:"environment_file_storage,write_restrictable,cloud_restrictable"` // telemetry: none
	ExportAmazonS3Bucket                     *string `access:"environment_file_storage,write_restrictable,cloud_restrictable"` // telemetry: none
	ExportAmazonS3PathPrefix                 *string `access:"environment_file_storage,write_restrictable,cloud_restrictable"` // telemetry: none
	ExportAmazonS3Region                     *string `access:"environment_file_storage,write_restrictable,cloud_restrictable"` // telemetry: none
	ExportAmazonS3Endpoint                   *string `access:"environment_file_storage,write_restrictable,cloud_restrictable"` // telemetry: none
	ExportAmazonS3SSL                        *bool   `access:"environment_file_storage,write_restrictable,cloud_restrictable"`
	ExportAmazonS3SignV2                     *bool   `access:"environment_file_storage,write_restrictable,cloud_restrictable"`
	ExportAmazonS3SSE                        *bool   `access:"environment_file_storage,write_restrictable,cloud_restrictable"`
	ExportAmazonS3Trace                      *bool   `access:"environment_file_storage,write_restrictable,cloud_restrictable"`
	ExportAmazonS3RequestTimeoutMilliseconds *int64  `access:"environment_file_storage,write_restrictable,cloud_restrictable"` // telemetry: none
	ExportAmazonS3PresignExpiresSeconds      *int64  `access:"environment_file_storage,write_restrictable,cloud_restrictable"` // telemetry: none
>>>>>>> 0e92139b
}

func (s *FileSettings) SetDefaults(isUpdate bool) {
	if s.EnableFileAttachments == nil {
		s.EnableFileAttachments = NewBool(true)
	}

	if s.EnableMobileUpload == nil {
		s.EnableMobileUpload = NewBool(true)
	}

	if s.EnableMobileDownload == nil {
		s.EnableMobileDownload = NewBool(true)
	}

	if s.MaxFileSize == nil {
		s.MaxFileSize = NewInt64(100 * 1024 * 1024) // 100MB (IEC)
	}

	if s.MaxImageResolution == nil {
		s.MaxImageResolution = NewInt64(7680 * 4320) // 8K, ~33MPX
	}

	if s.MaxImageDecoderConcurrency == nil {
		s.MaxImageDecoderConcurrency = NewInt64(-1) // Default to NumCPU
	}

	if s.DriverName == nil {
		s.DriverName = NewString(ImageDriverLocal)
	}

	if s.Directory == nil || *s.Directory == "" {
		s.Directory = NewString(FileSettingsDefaultDirectory)
	}

	if s.EnablePublicLink == nil {
		s.EnablePublicLink = NewBool(false)
	}

	if s.ExtractContent == nil {
		s.ExtractContent = NewBool(true)
	}

	if s.ArchiveRecursion == nil {
		s.ArchiveRecursion = NewBool(false)
	}

	if isUpdate {
		// When updating an existing configuration, ensure link salt has been specified.
		if s.PublicLinkSalt == nil || *s.PublicLinkSalt == "" {
			s.PublicLinkSalt = NewString(NewRandomString(32))
		}
	} else {
		// When generating a blank configuration, leave link salt empty to be generated on server start.
		s.PublicLinkSalt = NewString("")
	}

	if s.InitialFont == nil {
		// Defaults to "nunito-bold.ttf"
		s.InitialFont = NewString("nunito-bold.ttf")
	}

	if s.AmazonS3AccessKeyId == nil {
		s.AmazonS3AccessKeyId = NewString("")
	}

	if s.AmazonS3SecretAccessKey == nil {
		s.AmazonS3SecretAccessKey = NewString("")
	}

	if s.AmazonS3Bucket == nil {
		s.AmazonS3Bucket = NewString("")
	}

	if s.AmazonS3PathPrefix == nil {
		s.AmazonS3PathPrefix = NewString("")
	}

	if s.AmazonS3Region == nil {
		s.AmazonS3Region = NewString("")
	}

	if s.AmazonS3Endpoint == nil || *s.AmazonS3Endpoint == "" {
		// Defaults to "s3.amazonaws.com"
		s.AmazonS3Endpoint = NewString("s3.amazonaws.com")
	}

	if s.AmazonS3SSL == nil {
		s.AmazonS3SSL = NewBool(true) // Secure by default.
	}

	if s.AmazonS3SignV2 == nil {
		s.AmazonS3SignV2 = new(bool)
		// Signature v2 is not enabled by default.
	}

	if s.AmazonS3SSE == nil {
		s.AmazonS3SSE = NewBool(false) // Not Encrypted by default.
	}

	if s.AmazonS3Trace == nil {
		s.AmazonS3Trace = NewBool(false)
	}

	if s.AmazonS3RequestTimeoutMilliseconds == nil {
		s.AmazonS3RequestTimeoutMilliseconds = NewInt64(30000)
	}

<<<<<<< HEAD
	if s.ShowChannelFileCount == nil {
		s.ShowChannelFileCount = NewBool(true)
=======
	if s.DedicatedExportStore == nil {
		s.DedicatedExportStore = NewBool(false)
	}

	if s.ExportDriverName == nil {
		s.ExportDriverName = NewString(ImageDriverLocal)
	}

	if s.ExportDirectory == nil || *s.ExportDirectory == "" {
		s.ExportDirectory = NewString(FileSettingsDefaultDirectory)
	}

	if s.ExportAmazonS3AccessKeyId == nil {
		s.ExportAmazonS3AccessKeyId = NewString("")
	}

	if s.ExportAmazonS3SecretAccessKey == nil {
		s.ExportAmazonS3SecretAccessKey = NewString("")
	}

	if s.ExportAmazonS3Bucket == nil {
		s.ExportAmazonS3Bucket = NewString("")
	}

	if s.ExportAmazonS3PathPrefix == nil {
		s.ExportAmazonS3PathPrefix = NewString("")
	}

	if s.ExportAmazonS3Region == nil {
		s.ExportAmazonS3Region = NewString("")
	}

	if s.ExportAmazonS3Endpoint == nil || *s.ExportAmazonS3Endpoint == "" {
		// Defaults to "s3.amazonaws.com"
		s.ExportAmazonS3Endpoint = NewString("s3.amazonaws.com")
	}

	if s.ExportAmazonS3SSL == nil {
		s.ExportAmazonS3SSL = NewBool(true) // Secure by default.
	}

	if s.ExportAmazonS3SignV2 == nil {
		s.ExportAmazonS3SignV2 = new(bool)
		// Signature v2 is not enabled by default.
	}

	if s.ExportAmazonS3SSE == nil {
		s.ExportAmazonS3SSE = NewBool(false) // Not Encrypted by default.
	}

	if s.ExportAmazonS3Trace == nil {
		s.ExportAmazonS3Trace = NewBool(false)
	}

	if s.ExportAmazonS3RequestTimeoutMilliseconds == nil {
		s.ExportAmazonS3RequestTimeoutMilliseconds = NewInt64(30000)
	}

	if s.ExportAmazonS3PresignExpiresSeconds == nil {
		s.ExportAmazonS3PresignExpiresSeconds = NewInt64(21600) // 6h
>>>>>>> 0e92139b
	}
}

type EmailSettings struct {
	EnableSignUpWithEmail             *bool   `access:"authentication_email"`
	EnableSignInWithEmail             *bool   `access:"authentication_email"`
	EnableSignInWithUsername          *bool   `access:"authentication_email"`
	SendEmailNotifications            *bool   `access:"site_notifications"`
	UseChannelInEmailNotifications    *bool   `access:"experimental_features"`
	RequireEmailVerification          *bool   `access:"authentication_email"`
	FeedbackName                      *string `access:"site_notifications"`
	FeedbackEmail                     *string `access:"site_notifications,cloud_restrictable"`
	ReplyToAddress                    *string `access:"site_notifications,cloud_restrictable"`
	FeedbackOrganization              *string `access:"site_notifications"`
	EnableSMTPAuth                    *bool   `access:"environment_smtp,write_restrictable,cloud_restrictable"`
	SMTPUsername                      *string `access:"environment_smtp,write_restrictable,cloud_restrictable"` // telemetry: none
	SMTPPassword                      *string `access:"environment_smtp,write_restrictable,cloud_restrictable"` // telemetry: none
	SMTPServer                        *string `access:"environment_smtp,write_restrictable,cloud_restrictable"` // telemetry: none
	SMTPPort                          *string `access:"environment_smtp,write_restrictable,cloud_restrictable"` // telemetry: none
	SMTPServerTimeout                 *int    `access:"cloud_restrictable"`
	ConnectionSecurity                *string `access:"environment_smtp,write_restrictable,cloud_restrictable"`
	SendPushNotifications             *bool   `access:"environment_push_notification_server"`
	PushNotificationServer            *string `access:"environment_push_notification_server"` // telemetry: none
	PushNotificationContents          *string `access:"site_notifications"`
	PushNotificationBuffer            *int    // telemetry: none
	EnableEmailBatching               *bool   `access:"site_notifications"`
	EmailBatchingBufferSize           *int    `access:"experimental_features"`
	EmailBatchingInterval             *int    `access:"experimental_features"`
	EnablePreviewModeBanner           *bool   `access:"site_notifications"`
	SkipServerCertificateVerification *bool   `access:"environment_smtp,write_restrictable,cloud_restrictable"`
	EmailNotificationContentsType     *string `access:"site_notifications"`
	LoginButtonColor                  *string `access:"experimental_features"`
	LoginButtonBorderColor            *string `access:"experimental_features"`
	LoginButtonTextColor              *string `access:"experimental_features"`
}

func (s *EmailSettings) SetDefaults(isUpdate bool) {
	if s.EnableSignUpWithEmail == nil {
		s.EnableSignUpWithEmail = NewBool(true)
	}

	if s.EnableSignInWithEmail == nil {
		s.EnableSignInWithEmail = NewBool(*s.EnableSignUpWithEmail)
	}

	if s.EnableSignInWithUsername == nil {
		s.EnableSignInWithUsername = NewBool(true)
	}

	if s.SendEmailNotifications == nil {
		s.SendEmailNotifications = NewBool(true)
	}

	if s.UseChannelInEmailNotifications == nil {
		s.UseChannelInEmailNotifications = NewBool(false)
	}

	if s.RequireEmailVerification == nil {
		s.RequireEmailVerification = NewBool(false)
	}

	if s.FeedbackName == nil {
		s.FeedbackName = NewString("")
	}

	if s.FeedbackEmail == nil {
		s.FeedbackEmail = NewString("test@example.com")
	}

	if s.ReplyToAddress == nil {
		s.ReplyToAddress = NewString("test@example.com")
	}

	if s.FeedbackOrganization == nil {
		s.FeedbackOrganization = NewString(EmailSettingsDefaultFeedbackOrganization)
	}

	if s.EnableSMTPAuth == nil {
		if s.ConnectionSecurity == nil || *s.ConnectionSecurity == ConnSecurityNone {
			s.EnableSMTPAuth = NewBool(false)
		} else {
			s.EnableSMTPAuth = NewBool(true)
		}
	}

	if s.SMTPUsername == nil {
		s.SMTPUsername = NewString("")
	}

	if s.SMTPPassword == nil {
		s.SMTPPassword = NewString("")
	}

	if s.SMTPServer == nil || *s.SMTPServer == "" {
		s.SMTPServer = NewString(EmailSMTPDefaultServer)
	}

	if s.SMTPPort == nil || *s.SMTPPort == "" {
		s.SMTPPort = NewString(EmailSMTPDefaultPort)
	}

	if s.SMTPServerTimeout == nil || *s.SMTPServerTimeout == 0 {
		s.SMTPServerTimeout = NewInt(10)
	}

	if s.ConnectionSecurity == nil || *s.ConnectionSecurity == ConnSecurityPlain {
		s.ConnectionSecurity = NewString(ConnSecurityNone)
	}

	if s.SendPushNotifications == nil {
		s.SendPushNotifications = NewBool(!isUpdate)
	}

	if s.PushNotificationServer == nil {
		if isUpdate {
			s.PushNotificationServer = NewString("")
		} else {
			s.PushNotificationServer = NewString(GenericNotificationServer)
		}
	}

	if s.PushNotificationContents == nil {
		s.PushNotificationContents = NewString(FullNotification)
	}

	if s.PushNotificationBuffer == nil {
		s.PushNotificationBuffer = NewInt(1000)
	}

	if s.EnableEmailBatching == nil {
		s.EnableEmailBatching = NewBool(false)
	}

	if s.EmailBatchingBufferSize == nil {
		s.EmailBatchingBufferSize = NewInt(EmailBatchingBufferSize)
	}

	if s.EmailBatchingInterval == nil {
		s.EmailBatchingInterval = NewInt(EmailBatchingInterval)
	}

	if s.EnablePreviewModeBanner == nil {
		s.EnablePreviewModeBanner = NewBool(true)
	}

	if s.EnableSMTPAuth == nil {
		if *s.ConnectionSecurity == ConnSecurityNone {
			s.EnableSMTPAuth = NewBool(false)
		} else {
			s.EnableSMTPAuth = NewBool(true)
		}
	}

	if *s.ConnectionSecurity == ConnSecurityPlain {
		*s.ConnectionSecurity = ConnSecurityNone
	}

	if s.SkipServerCertificateVerification == nil {
		s.SkipServerCertificateVerification = NewBool(false)
	}

	if s.EmailNotificationContentsType == nil {
		s.EmailNotificationContentsType = NewString(EmailNotificationContentsFull)
	}

	if s.LoginButtonColor == nil {
		s.LoginButtonColor = NewString("#0000")
	}

	if s.LoginButtonBorderColor == nil {
		s.LoginButtonBorderColor = NewString("#2389D7")
	}

	if s.LoginButtonTextColor == nil {
		s.LoginButtonTextColor = NewString("#2389D7")
	}
}

type RateLimitSettings struct {
	Enable           *bool  `access:"environment_rate_limiting,write_restrictable,cloud_restrictable"`
	PerSec           *int   `access:"environment_rate_limiting,write_restrictable,cloud_restrictable"`
	MaxBurst         *int   `access:"environment_rate_limiting,write_restrictable,cloud_restrictable"`
	MemoryStoreSize  *int   `access:"environment_rate_limiting,write_restrictable,cloud_restrictable"`
	VaryByRemoteAddr *bool  `access:"environment_rate_limiting,write_restrictable,cloud_restrictable"`
	VaryByUser       *bool  `access:"environment_rate_limiting,write_restrictable,cloud_restrictable"`
	VaryByHeader     string `access:"environment_rate_limiting,write_restrictable,cloud_restrictable"`
}

func (s *RateLimitSettings) SetDefaults() {
	if s.Enable == nil {
		s.Enable = NewBool(false)
	}

	if s.PerSec == nil {
		s.PerSec = NewInt(10)
	}

	if s.MaxBurst == nil {
		s.MaxBurst = NewInt(100)
	}

	if s.MemoryStoreSize == nil {
		s.MemoryStoreSize = NewInt(10000)
	}

	if s.VaryByRemoteAddr == nil {
		s.VaryByRemoteAddr = NewBool(true)
	}

	if s.VaryByUser == nil {
		s.VaryByUser = NewBool(false)
	}
}

type PrivacySettings struct {
	ShowEmailAddress *bool `access:"site_users_and_teams"`
	ShowFullName     *bool `access:"site_users_and_teams"`
}

func (s *PrivacySettings) setDefaults() {
	if s.ShowEmailAddress == nil {
		s.ShowEmailAddress = NewBool(true)
	}

	if s.ShowFullName == nil {
		s.ShowFullName = NewBool(true)
	}
}

type SupportSettings struct {
	TermsOfServiceLink                     *string `access:"site_customization,write_restrictable,cloud_restrictable"`
	PrivacyPolicyLink                      *string `access:"site_customization,write_restrictable,cloud_restrictable"`
	AboutLink                              *string `access:"site_customization,write_restrictable,cloud_restrictable"`
	HelpLink                               *string `access:"site_customization"`
	ReportAProblemLink                     *string `access:"site_customization,write_restrictable,cloud_restrictable"`
	ForgotPasswordLink                     *string `access:"site_customization,write_restrictable,cloud_restrictable"`
	SupportEmail                           *string `access:"site_notifications"`
	CustomTermsOfServiceEnabled            *bool   `access:"compliance_custom_terms_of_service"`
	CustomTermsOfServiceReAcceptancePeriod *int    `access:"compliance_custom_terms_of_service"`
	EnableAskCommunityLink                 *bool   `access:"site_customization"`
}

func (s *SupportSettings) SetDefaults() {
	if !isSafeLink(s.TermsOfServiceLink) {
		*s.TermsOfServiceLink = SupportSettingsDefaultTermsOfServiceLink
	}

	if s.TermsOfServiceLink == nil {
		s.TermsOfServiceLink = NewString(SupportSettingsDefaultTermsOfServiceLink)
	}

	if !isSafeLink(s.PrivacyPolicyLink) {
		*s.PrivacyPolicyLink = ""
	}

	if s.PrivacyPolicyLink == nil {
		s.PrivacyPolicyLink = NewString(SupportSettingsDefaultPrivacyPolicyLink)
	}

	if !isSafeLink(s.AboutLink) {
		*s.AboutLink = ""
	}

	if s.AboutLink == nil {
		s.AboutLink = NewString(SupportSettingsDefaultAboutLink)
	}

	if !isSafeLink(s.HelpLink) {
		*s.HelpLink = ""
	}

	if s.HelpLink == nil {
		s.HelpLink = NewString(SupportSettingsDefaultHelpLink)
	}

	if !isSafeLink(s.ReportAProblemLink) {
		*s.ReportAProblemLink = ""
	}

	if s.ReportAProblemLink == nil {
		s.ReportAProblemLink = NewString(SupportSettingsDefaultReportAProblemLink)
	}

	if !isSafeLink(s.ForgotPasswordLink) {
		*s.ForgotPasswordLink = ""
	}

	if s.ForgotPasswordLink == nil {
		s.ForgotPasswordLink = NewString("")
	}

	if s.SupportEmail == nil {
		s.SupportEmail = NewString(SupportSettingsDefaultSupportEmail)
	}

	if s.CustomTermsOfServiceEnabled == nil {
		s.CustomTermsOfServiceEnabled = NewBool(false)
	}

	if s.CustomTermsOfServiceReAcceptancePeriod == nil {
		s.CustomTermsOfServiceReAcceptancePeriod = NewInt(SupportSettingsDefaultReAcceptancePeriod)
	}

	if s.EnableAskCommunityLink == nil {
		s.EnableAskCommunityLink = NewBool(true)
	}
}

type AnnouncementSettings struct {
	EnableBanner          *bool   `access:"site_announcement_banner"`
	BannerText            *string `access:"site_announcement_banner"` // telemetry: none
	BannerColor           *string `access:"site_announcement_banner"`
	BannerTextColor       *string `access:"site_announcement_banner"`
	AllowBannerDismissal  *bool   `access:"site_announcement_banner"`
	AdminNoticesEnabled   *bool   `access:"site_notices"`
	UserNoticesEnabled    *bool   `access:"site_notices"`
	NoticesURL            *string `access:"site_notices,write_restrictable"` // telemetry: none
	NoticesFetchFrequency *int    `access:"site_notices,write_restrictable"` // telemetry: none
	NoticesSkipCache      *bool   `access:"site_notices,write_restrictable"` // telemetry: none
}

func (s *AnnouncementSettings) SetDefaults() {
	if s.EnableBanner == nil {
		s.EnableBanner = NewBool(false)
	}

	if s.BannerText == nil {
		s.BannerText = NewString("")
	}

	if s.BannerColor == nil {
		s.BannerColor = NewString(AnnouncementSettingsDefaultBannerColor)
	}

	if s.BannerTextColor == nil {
		s.BannerTextColor = NewString(AnnouncementSettingsDefaultBannerTextColor)
	}

	if s.AllowBannerDismissal == nil {
		s.AllowBannerDismissal = NewBool(true)
	}

	if s.AdminNoticesEnabled == nil {
		s.AdminNoticesEnabled = NewBool(true)
	}

	if s.UserNoticesEnabled == nil {
		s.UserNoticesEnabled = NewBool(true)
	}
	if s.NoticesURL == nil {
		s.NoticesURL = NewString(AnnouncementSettingsDefaultNoticesJsonURL)
	}
	if s.NoticesSkipCache == nil {
		s.NoticesSkipCache = NewBool(false)
	}
	if s.NoticesFetchFrequency == nil {
		s.NoticesFetchFrequency = NewInt(AnnouncementSettingsDefaultNoticesFetchFrequencySeconds)
	}

}

type ThemeSettings struct {
	EnableThemeSelection *bool   `access:"experimental_features"`
	DefaultTheme         *string `access:"experimental_features"`
	AllowCustomThemes    *bool   `access:"experimental_features"`
	AllowedThemes        []string
}

func (s *ThemeSettings) SetDefaults() {
	if s.EnableThemeSelection == nil {
		s.EnableThemeSelection = NewBool(true)
	}

	if s.DefaultTheme == nil {
		s.DefaultTheme = NewString(TeamSettingsDefaultTeamText)
	}

	if s.AllowCustomThemes == nil {
		s.AllowCustomThemes = NewBool(true)
	}

	if s.AllowedThemes == nil {
		s.AllowedThemes = []string{}
	}
}

type TeamSettings struct {
	SiteName                  *string `access:"site_customization"`
	MaxUsersPerTeam           *int    `access:"site_users_and_teams"`
	EnableUserCreation        *bool   `access:"authentication_signup"`
	EnableOpenServer          *bool   `access:"authentication_signup"`
	EnableUserDeactivation    *bool   `access:"experimental_features"`
	RestrictCreationToDomains *string `access:"authentication_signup"` // telemetry: none
	EnableCustomUserStatuses  *bool   `access:"site_users_and_teams"`
	EnableCustomBrand         *bool   `access:"site_customization"`
	CustomBrandText           *string `access:"site_customization"`
	CustomDescriptionText     *string `access:"site_customization"`
	RestrictDirectMessage     *string `access:"site_users_and_teams"`
	EnableLastActiveTime      *bool   `access:"site_users_and_teams"`
	// In seconds.
	UserStatusAwayTimeout               *int64   `access:"experimental_features"`
	MaxChannelsPerTeam                  *int64   `access:"site_users_and_teams"`
	MaxNotificationsPerChannel          *int64   `access:"environment_push_notification_server"`
	EnableConfirmNotificationsToChannel *bool    `access:"site_notifications"`
	TeammateNameDisplay                 *string  `access:"site_users_and_teams"`
	ExperimentalViewArchivedChannels    *bool    `access:"experimental_features,site_users_and_teams"`
	ExperimentalEnableAutomaticReplies  *bool    `access:"experimental_features"`
	LockTeammateNameDisplay             *bool    `access:"site_users_and_teams"`
	ExperimentalPrimaryTeam             *string  `access:"experimental_features"`
	ExperimentalDefaultChannels         []string `access:"experimental_features"`
}

func (s *TeamSettings) SetDefaults() {

	if s.SiteName == nil || *s.SiteName == "" {
		s.SiteName = NewString(TeamSettingsDefaultSiteName)
	}

	if s.MaxUsersPerTeam == nil {
		s.MaxUsersPerTeam = NewInt(TeamSettingsDefaultMaxUsersPerTeam)
	}

	if s.EnableUserCreation == nil {
		s.EnableUserCreation = NewBool(true)
	}

	if s.EnableOpenServer == nil {
		s.EnableOpenServer = NewBool(false)
	}

	if s.RestrictCreationToDomains == nil {
		s.RestrictCreationToDomains = NewString("")
	}

	if s.EnableCustomUserStatuses == nil {
		s.EnableCustomUserStatuses = NewBool(true)
	}

	if s.EnableLastActiveTime == nil {
		s.EnableLastActiveTime = NewBool(true)
	}

	if s.EnableCustomBrand == nil {
		s.EnableCustomBrand = NewBool(false)
	}

	if s.EnableUserDeactivation == nil {
		s.EnableUserDeactivation = NewBool(false)
	}

	if s.CustomBrandText == nil {
		s.CustomBrandText = NewString(TeamSettingsDefaultCustomBrandText)
	}

	if s.CustomDescriptionText == nil {
		s.CustomDescriptionText = NewString(TeamSettingsDefaultCustomDescriptionText)
	}

	if s.RestrictDirectMessage == nil {
		s.RestrictDirectMessage = NewString(DirectMessageAny)
	}

	if s.UserStatusAwayTimeout == nil {
		s.UserStatusAwayTimeout = NewInt64(TeamSettingsDefaultUserStatusAwayTimeout)
	}

	if s.MaxChannelsPerTeam == nil {
		s.MaxChannelsPerTeam = NewInt64(2000)
	}

	if s.MaxNotificationsPerChannel == nil {
		s.MaxNotificationsPerChannel = NewInt64(1000)
	}

	if s.EnableConfirmNotificationsToChannel == nil {
		s.EnableConfirmNotificationsToChannel = NewBool(true)
	}

	if s.ExperimentalEnableAutomaticReplies == nil {
		s.ExperimentalEnableAutomaticReplies = NewBool(false)
	}

	if s.ExperimentalPrimaryTeam == nil {
		s.ExperimentalPrimaryTeam = NewString("")
	}

	if s.ExperimentalDefaultChannels == nil {
		s.ExperimentalDefaultChannels = []string{}
	}

	if s.EnableUserCreation == nil {
		s.EnableUserCreation = NewBool(true)
	}

	if s.ExperimentalViewArchivedChannels == nil {
		s.ExperimentalViewArchivedChannels = NewBool(true)
	}

	if s.LockTeammateNameDisplay == nil {
		s.LockTeammateNameDisplay = NewBool(false)
	}
}

type ClientRequirements struct {
	AndroidLatestVersion string `access:"write_restrictable,cloud_restrictable"`
	AndroidMinVersion    string `access:"write_restrictable,cloud_restrictable"`
	IosLatestVersion     string `access:"write_restrictable,cloud_restrictable"`
	IosMinVersion        string `access:"write_restrictable,cloud_restrictable"`
}

type LdapSettings struct {
	// Basic
	Enable             *bool   `access:"authentication_ldap"`
	EnableSync         *bool   `access:"authentication_ldap"`
	LdapServer         *string `access:"authentication_ldap"` // telemetry: none
	LdapPort           *int    `access:"authentication_ldap"` // telemetry: none
	ConnectionSecurity *string `access:"authentication_ldap"`
	BaseDN             *string `access:"authentication_ldap"` // telemetry: none
	BindUsername       *string `access:"authentication_ldap"` // telemetry: none
	BindPassword       *string `access:"authentication_ldap"` // telemetry: none

	// Filtering
	UserFilter        *string `access:"authentication_ldap"` // telemetry: none
	GroupFilter       *string `access:"authentication_ldap"`
	GuestFilter       *string `access:"authentication_ldap"`
	EnableAdminFilter *bool
	AdminFilter       *string

	// Group Mapping
	GroupDisplayNameAttribute *string `access:"authentication_ldap"`
	GroupIdAttribute          *string `access:"authentication_ldap"`

	// User Mapping
	FirstNameAttribute *string `access:"authentication_ldap"`
	LastNameAttribute  *string `access:"authentication_ldap"`
	EmailAttribute     *string `access:"authentication_ldap"`
	UsernameAttribute  *string `access:"authentication_ldap"`
	NicknameAttribute  *string `access:"authentication_ldap"`
	IdAttribute        *string `access:"authentication_ldap"`
	PositionAttribute  *string `access:"authentication_ldap"`
	LoginIdAttribute   *string `access:"authentication_ldap"`
	PictureAttribute   *string `access:"authentication_ldap"`

	// Synchronization
	SyncIntervalMinutes *int `access:"authentication_ldap"`

	// Advanced
	SkipCertificateVerification *bool   `access:"authentication_ldap"`
	PublicCertificateFile       *string `access:"authentication_ldap"`
	PrivateKeyFile              *string `access:"authentication_ldap"`
	QueryTimeout                *int    `access:"authentication_ldap"`
	MaxPageSize                 *int    `access:"authentication_ldap"`

	// Customization
	LoginFieldName *string `access:"authentication_ldap"`

	LoginButtonColor       *string `access:"experimental_features"`
	LoginButtonBorderColor *string `access:"experimental_features"`
	LoginButtonTextColor   *string `access:"experimental_features"`

	Trace *bool `access:"authentication_ldap"` // telemetry: none
}

func (s *LdapSettings) SetDefaults() {
	if s.Enable == nil {
		s.Enable = NewBool(false)
	}

	// When unset should default to LDAP Enabled
	if s.EnableSync == nil {
		s.EnableSync = NewBool(*s.Enable)
	}

	if s.EnableAdminFilter == nil {
		s.EnableAdminFilter = NewBool(false)
	}

	if s.LdapServer == nil {
		s.LdapServer = NewString("")
	}

	if s.LdapPort == nil {
		s.LdapPort = NewInt(389)
	}

	if s.ConnectionSecurity == nil {
		s.ConnectionSecurity = NewString("")
	}

	if s.PublicCertificateFile == nil {
		s.PublicCertificateFile = NewString("")
	}

	if s.PrivateKeyFile == nil {
		s.PrivateKeyFile = NewString("")
	}

	if s.BaseDN == nil {
		s.BaseDN = NewString("")
	}

	if s.BindUsername == nil {
		s.BindUsername = NewString("")
	}

	if s.BindPassword == nil {
		s.BindPassword = NewString("")
	}

	if s.UserFilter == nil {
		s.UserFilter = NewString("")
	}

	if s.GuestFilter == nil {
		s.GuestFilter = NewString("")
	}

	if s.AdminFilter == nil {
		s.AdminFilter = NewString("")
	}

	if s.GroupFilter == nil {
		s.GroupFilter = NewString("")
	}

	if s.GroupDisplayNameAttribute == nil {
		s.GroupDisplayNameAttribute = NewString(LdapSettingsDefaultGroupDisplayNameAttribute)
	}

	if s.GroupIdAttribute == nil {
		s.GroupIdAttribute = NewString(LdapSettingsDefaultGroupIdAttribute)
	}

	if s.FirstNameAttribute == nil {
		s.FirstNameAttribute = NewString(LdapSettingsDefaultFirstNameAttribute)
	}

	if s.LastNameAttribute == nil {
		s.LastNameAttribute = NewString(LdapSettingsDefaultLastNameAttribute)
	}

	if s.EmailAttribute == nil {
		s.EmailAttribute = NewString(LdapSettingsDefaultEmailAttribute)
	}

	if s.UsernameAttribute == nil {
		s.UsernameAttribute = NewString(LdapSettingsDefaultUsernameAttribute)
	}

	if s.NicknameAttribute == nil {
		s.NicknameAttribute = NewString(LdapSettingsDefaultNicknameAttribute)
	}

	if s.IdAttribute == nil {
		s.IdAttribute = NewString(LdapSettingsDefaultIdAttribute)
	}

	if s.PositionAttribute == nil {
		s.PositionAttribute = NewString(LdapSettingsDefaultPositionAttribute)
	}

	if s.PictureAttribute == nil {
		s.PictureAttribute = NewString(LdapSettingsDefaultPictureAttribute)
	}

	// For those upgrading to the version when LoginIdAttribute was added
	// they need IdAttribute == LoginIdAttribute not to break
	if s.LoginIdAttribute == nil {
		s.LoginIdAttribute = s.IdAttribute
	}

	if s.SyncIntervalMinutes == nil {
		s.SyncIntervalMinutes = NewInt(60)
	}

	if s.SkipCertificateVerification == nil {
		s.SkipCertificateVerification = NewBool(false)
	}

	if s.QueryTimeout == nil {
		s.QueryTimeout = NewInt(60)
	}

	if s.MaxPageSize == nil {
		s.MaxPageSize = NewInt(0)
	}

	if s.LoginFieldName == nil {
		s.LoginFieldName = NewString(LdapSettingsDefaultLoginFieldName)
	}

	if s.LoginButtonColor == nil {
		s.LoginButtonColor = NewString("#0000")
	}

	if s.LoginButtonBorderColor == nil {
		s.LoginButtonBorderColor = NewString("#2389D7")
	}

	if s.LoginButtonTextColor == nil {
		s.LoginButtonTextColor = NewString("#2389D7")
	}

	if s.Trace == nil {
		s.Trace = NewBool(false)
	}
}

type ComplianceSettings struct {
	Enable      *bool   `access:"compliance_compliance_monitoring"`
	Directory   *string `access:"compliance_compliance_monitoring"` // telemetry: none
	EnableDaily *bool   `access:"compliance_compliance_monitoring"`
	BatchSize   *int    `access:"compliance_compliance_monitoring"` // telemetry: none
}

func (s *ComplianceSettings) SetDefaults() {
	if s.Enable == nil {
		s.Enable = NewBool(false)
	}

	if s.Directory == nil {
		s.Directory = NewString("./data/")
	}

	if s.EnableDaily == nil {
		s.EnableDaily = NewBool(false)
	}

	if s.BatchSize == nil {
		s.BatchSize = NewInt(30000)
	}
}

type LocalizationSettings struct {
	DefaultServerLocale *string `access:"site_localization"`
	DefaultClientLocale *string `access:"site_localization"`
	AvailableLocales    *string `access:"site_localization"`
}

func (s *LocalizationSettings) SetDefaults() {
	if s.DefaultServerLocale == nil {
		s.DefaultServerLocale = NewString(DefaultLocale)
	}

	if s.DefaultClientLocale == nil {
		s.DefaultClientLocale = NewString(DefaultLocale)
	}

	if s.AvailableLocales == nil {
		s.AvailableLocales = NewString("")
	}
}

type SamlSettings struct {
	// Basic
	Enable                        *bool `access:"authentication_saml"`
	EnableSyncWithLdap            *bool `access:"authentication_saml"`
	EnableSyncWithLdapIncludeAuth *bool `access:"authentication_saml"`
	IgnoreGuestsLdapSync          *bool `access:"authentication_saml"`

	Verify      *bool `access:"authentication_saml"`
	Encrypt     *bool `access:"authentication_saml"`
	SignRequest *bool `access:"authentication_saml"`

	IdpURL                      *string `access:"authentication_saml"` // telemetry: none
	IdpDescriptorURL            *string `access:"authentication_saml"` // telemetry: none
	IdpMetadataURL              *string `access:"authentication_saml"` // telemetry: none
	ServiceProviderIdentifier   *string `access:"authentication_saml"` // telemetry: none
	AssertionConsumerServiceURL *string `access:"authentication_saml"` // telemetry: none

	SignatureAlgorithm *string `access:"authentication_saml"`
	CanonicalAlgorithm *string `access:"authentication_saml"`

	ScopingIDPProviderId *string `access:"authentication_saml"`
	ScopingIDPName       *string `access:"authentication_saml"`

	IdpCertificateFile    *string `access:"authentication_saml"` // telemetry: none
	PublicCertificateFile *string `access:"authentication_saml"` // telemetry: none
	PrivateKeyFile        *string `access:"authentication_saml"` // telemetry: none

	// User Mapping
	IdAttribute          *string `access:"authentication_saml"`
	GuestAttribute       *string `access:"authentication_saml"`
	EnableAdminAttribute *bool
	AdminAttribute       *string
	FirstNameAttribute   *string `access:"authentication_saml"`
	LastNameAttribute    *string `access:"authentication_saml"`
	EmailAttribute       *string `access:"authentication_saml"`
	UsernameAttribute    *string `access:"authentication_saml"`
	NicknameAttribute    *string `access:"authentication_saml"`
	LocaleAttribute      *string `access:"authentication_saml"`
	PositionAttribute    *string `access:"authentication_saml"`

	LoginButtonText *string `access:"authentication_saml"`

	LoginButtonColor       *string `access:"experimental_features"`
	LoginButtonBorderColor *string `access:"experimental_features"`
	LoginButtonTextColor   *string `access:"experimental_features"`
}

func (s *SamlSettings) SetDefaults() {
	if s.Enable == nil {
		s.Enable = NewBool(false)
	}

	if s.EnableSyncWithLdap == nil {
		s.EnableSyncWithLdap = NewBool(false)
	}

	if s.EnableSyncWithLdapIncludeAuth == nil {
		s.EnableSyncWithLdapIncludeAuth = NewBool(false)
	}

	if s.IgnoreGuestsLdapSync == nil {
		s.IgnoreGuestsLdapSync = NewBool(false)
	}

	if s.EnableAdminAttribute == nil {
		s.EnableAdminAttribute = NewBool(false)
	}

	if s.Verify == nil {
		s.Verify = NewBool(true)
	}

	if s.Encrypt == nil {
		s.Encrypt = NewBool(true)
	}

	if s.SignRequest == nil {
		s.SignRequest = NewBool(false)
	}

	if s.SignatureAlgorithm == nil {
		s.SignatureAlgorithm = NewString(SamlSettingsDefaultSignatureAlgorithm)
	}

	if s.CanonicalAlgorithm == nil {
		s.CanonicalAlgorithm = NewString(SamlSettingsDefaultCanonicalAlgorithm)
	}

	if s.IdpURL == nil {
		s.IdpURL = NewString("")
	}

	if s.IdpDescriptorURL == nil {
		s.IdpDescriptorURL = NewString("")
	}

	if s.ServiceProviderIdentifier == nil {
		if s.IdpDescriptorURL != nil {
			s.ServiceProviderIdentifier = NewString(*s.IdpDescriptorURL)
		} else {
			s.ServiceProviderIdentifier = NewString("")
		}
	}

	if s.IdpMetadataURL == nil {
		s.IdpMetadataURL = NewString("")
	}

	if s.IdpCertificateFile == nil {
		s.IdpCertificateFile = NewString("")
	}

	if s.PublicCertificateFile == nil {
		s.PublicCertificateFile = NewString("")
	}

	if s.PrivateKeyFile == nil {
		s.PrivateKeyFile = NewString("")
	}

	if s.AssertionConsumerServiceURL == nil {
		s.AssertionConsumerServiceURL = NewString("")
	}

	if s.ScopingIDPProviderId == nil {
		s.ScopingIDPProviderId = NewString("")
	}

	if s.ScopingIDPName == nil {
		s.ScopingIDPName = NewString("")
	}

	if s.LoginButtonText == nil || *s.LoginButtonText == "" {
		s.LoginButtonText = NewString(UserAuthServiceSamlText)
	}

	if s.IdAttribute == nil {
		s.IdAttribute = NewString(SamlSettingsDefaultIdAttribute)
	}

	if s.GuestAttribute == nil {
		s.GuestAttribute = NewString(SamlSettingsDefaultGuestAttribute)
	}
	if s.AdminAttribute == nil {
		s.AdminAttribute = NewString(SamlSettingsDefaultAdminAttribute)
	}
	if s.FirstNameAttribute == nil {
		s.FirstNameAttribute = NewString(SamlSettingsDefaultFirstNameAttribute)
	}

	if s.LastNameAttribute == nil {
		s.LastNameAttribute = NewString(SamlSettingsDefaultLastNameAttribute)
	}

	if s.EmailAttribute == nil {
		s.EmailAttribute = NewString(SamlSettingsDefaultEmailAttribute)
	}

	if s.UsernameAttribute == nil {
		s.UsernameAttribute = NewString(SamlSettingsDefaultUsernameAttribute)
	}

	if s.NicknameAttribute == nil {
		s.NicknameAttribute = NewString(SamlSettingsDefaultNicknameAttribute)
	}

	if s.PositionAttribute == nil {
		s.PositionAttribute = NewString(SamlSettingsDefaultPositionAttribute)
	}

	if s.LocaleAttribute == nil {
		s.LocaleAttribute = NewString(SamlSettingsDefaultLocaleAttribute)
	}

	if s.LoginButtonColor == nil {
		s.LoginButtonColor = NewString("#34a28b")
	}

	if s.LoginButtonBorderColor == nil {
		s.LoginButtonBorderColor = NewString("#2389D7")
	}

	if s.LoginButtonTextColor == nil {
		s.LoginButtonTextColor = NewString("#ffffff")
	}
}

type NativeAppSettings struct {
	AppCustomURLSchemes    []string `access:"site_customization,write_restrictable,cloud_restrictable"` // telemetry: none
	AppDownloadLink        *string  `access:"site_customization,write_restrictable,cloud_restrictable"`
	AndroidAppDownloadLink *string  `access:"site_customization,write_restrictable,cloud_restrictable"`
	IosAppDownloadLink     *string  `access:"site_customization,write_restrictable,cloud_restrictable"`
}

func (s *NativeAppSettings) SetDefaults() {
	if s.AppDownloadLink == nil {
		s.AppDownloadLink = NewString(NativeappSettingsDefaultAppDownloadLink)
	}

	if s.AndroidAppDownloadLink == nil {
		s.AndroidAppDownloadLink = NewString(NativeappSettingsDefaultAndroidAppDownloadLink)
	}

	if s.IosAppDownloadLink == nil {
		s.IosAppDownloadLink = NewString(NativeappSettingsDefaultIosAppDownloadLink)
	}

	if s.AppCustomURLSchemes == nil {
		s.AppCustomURLSchemes = GetDefaultAppCustomURLSchemes()
	}
}

type ElasticsearchSettings struct {
	ConnectionURL                 *string `access:"environment_elasticsearch,write_restrictable,cloud_restrictable"`
	Username                      *string `access:"environment_elasticsearch,write_restrictable,cloud_restrictable"`
	Password                      *string `access:"environment_elasticsearch,write_restrictable,cloud_restrictable"`
	EnableIndexing                *bool   `access:"environment_elasticsearch,write_restrictable,cloud_restrictable"`
	EnableSearching               *bool   `access:"environment_elasticsearch,write_restrictable,cloud_restrictable"`
	EnableAutocomplete            *bool   `access:"environment_elasticsearch,write_restrictable,cloud_restrictable"`
	Sniff                         *bool   `access:"environment_elasticsearch,write_restrictable,cloud_restrictable"`
	PostIndexReplicas             *int    `access:"environment_elasticsearch,write_restrictable,cloud_restrictable"`
	PostIndexShards               *int    `access:"environment_elasticsearch,write_restrictable,cloud_restrictable"`
	ChannelIndexReplicas          *int    `access:"environment_elasticsearch,write_restrictable,cloud_restrictable"`
	ChannelIndexShards            *int    `access:"environment_elasticsearch,write_restrictable,cloud_restrictable"`
	UserIndexReplicas             *int    `access:"environment_elasticsearch,write_restrictable,cloud_restrictable"`
	UserIndexShards               *int    `access:"environment_elasticsearch,write_restrictable,cloud_restrictable"`
	AggregatePostsAfterDays       *int    `access:"environment_elasticsearch,write_restrictable,cloud_restrictable"` // telemetry: none
	PostsAggregatorJobStartTime   *string `access:"environment_elasticsearch,write_restrictable,cloud_restrictable"` // telemetry: none
	IndexPrefix                   *string `access:"environment_elasticsearch,write_restrictable,cloud_restrictable"`
	LiveIndexingBatchSize         *int    `access:"environment_elasticsearch,write_restrictable,cloud_restrictable"`
	BulkIndexingTimeWindowSeconds *int    `json:",omitempty"` // telemetry: none
	BatchSize                     *int    `access:"environment_elasticsearch,write_restrictable,cloud_restrictable"`
	RequestTimeoutSeconds         *int    `access:"environment_elasticsearch,write_restrictable,cloud_restrictable"`
	SkipTLSVerification           *bool   `access:"environment_elasticsearch,write_restrictable,cloud_restrictable"`
	CA                            *string `access:"environment_elasticsearch,write_restrictable,cloud_restrictable"`
	ClientCert                    *string `access:"environment_elasticsearch,write_restrictable,cloud_restrictable"`
	ClientKey                     *string `access:"environment_elasticsearch,write_restrictable,cloud_restrictable"`
	Trace                         *string `access:"environment_elasticsearch,write_restrictable,cloud_restrictable"`
	IgnoredPurgeIndexes           *string `access:"environment_elasticsearch,write_restrictable,cloud_restrictable"` // telemetry: none
}

func (s *ElasticsearchSettings) SetDefaults() {
	if s.ConnectionURL == nil {
		s.ConnectionURL = NewString(ElasticsearchSettingsDefaultConnectionURL)
	}

	if s.Username == nil {
		s.Username = NewString(ElasticsearchSettingsDefaultUsername)
	}

	if s.Password == nil {
		s.Password = NewString(ElasticsearchSettingsDefaultPassword)
	}

	if s.CA == nil {
		s.CA = NewString("")
	}

	if s.ClientCert == nil {
		s.ClientCert = NewString("")
	}

	if s.ClientKey == nil {
		s.ClientKey = NewString("")
	}

	if s.EnableIndexing == nil {
		s.EnableIndexing = NewBool(false)
	}

	if s.EnableSearching == nil {
		s.EnableSearching = NewBool(false)
	}

	if s.EnableAutocomplete == nil {
		s.EnableAutocomplete = NewBool(false)
	}

	if s.Sniff == nil {
		s.Sniff = NewBool(true)
	}

	if s.PostIndexReplicas == nil {
		s.PostIndexReplicas = NewInt(ElasticsearchSettingsDefaultPostIndexReplicas)
	}

	if s.PostIndexShards == nil {
		s.PostIndexShards = NewInt(ElasticsearchSettingsDefaultPostIndexShards)
	}

	if s.ChannelIndexReplicas == nil {
		s.ChannelIndexReplicas = NewInt(ElasticsearchSettingsDefaultChannelIndexReplicas)
	}

	if s.ChannelIndexShards == nil {
		s.ChannelIndexShards = NewInt(ElasticsearchSettingsDefaultChannelIndexShards)
	}

	if s.UserIndexReplicas == nil {
		s.UserIndexReplicas = NewInt(ElasticsearchSettingsDefaultUserIndexReplicas)
	}

	if s.UserIndexShards == nil {
		s.UserIndexShards = NewInt(ElasticsearchSettingsDefaultUserIndexShards)
	}

	if s.AggregatePostsAfterDays == nil {
		s.AggregatePostsAfterDays = NewInt(ElasticsearchSettingsDefaultAggregatePostsAfterDays)
	}

	if s.PostsAggregatorJobStartTime == nil {
		s.PostsAggregatorJobStartTime = NewString(ElasticsearchSettingsDefaultPostsAggregatorJobStartTime)
	}

	if s.IndexPrefix == nil {
		s.IndexPrefix = NewString(ElasticsearchSettingsDefaultIndexPrefix)
	}

	if s.LiveIndexingBatchSize == nil {
		s.LiveIndexingBatchSize = NewInt(ElasticsearchSettingsDefaultLiveIndexingBatchSize)
	}

	if s.BatchSize == nil {
		s.BatchSize = NewInt(ElasticsearchSettingsDefaultBatchSize)
	}

	if s.RequestTimeoutSeconds == nil {
		s.RequestTimeoutSeconds = NewInt(ElasticsearchSettingsDefaultRequestTimeoutSeconds)
	}

	if s.SkipTLSVerification == nil {
		s.SkipTLSVerification = NewBool(false)
	}

	if s.Trace == nil {
		s.Trace = NewString("")
	}

	if s.IgnoredPurgeIndexes == nil {
		s.IgnoredPurgeIndexes = NewString("")
	}
}

type BleveSettings struct {
	IndexDir                      *string `access:"experimental_bleve"` // telemetry: none
	EnableIndexing                *bool   `access:"experimental_bleve"`
	EnableSearching               *bool   `access:"experimental_bleve"`
	EnableAutocomplete            *bool   `access:"experimental_bleve"`
	BulkIndexingTimeWindowSeconds *int    `json:",omitempty"` // telemetry: none
	BatchSize                     *int    `access:"experimental_bleve"`
}

func (bs *BleveSettings) SetDefaults() {
	if bs.IndexDir == nil {
		bs.IndexDir = NewString(BleveSettingsDefaultIndexDir)
	}

	if bs.EnableIndexing == nil {
		bs.EnableIndexing = NewBool(false)
	}

	if bs.EnableSearching == nil {
		bs.EnableSearching = NewBool(false)
	}

	if bs.EnableAutocomplete == nil {
		bs.EnableAutocomplete = NewBool(false)
	}

	if bs.BatchSize == nil {
		bs.BatchSize = NewInt(BleveSettingsDefaultBatchSize)
	}
}

type DataRetentionSettings struct {
	EnableMessageDeletion          *bool   `access:"compliance_data_retention_policy"`
	EnableFileDeletion             *bool   `access:"compliance_data_retention_policy"`
	EnableBoardsDeletion           *bool   `access:"compliance_data_retention_policy"`
	MessageRetentionDays           *int    `access:"compliance_data_retention_policy"`
	FileRetentionDays              *int    `access:"compliance_data_retention_policy"`
	BoardsRetentionDays            *int    `access:"compliance_data_retention_policy"`
	DeletionJobStartTime           *string `access:"compliance_data_retention_policy"`
	BatchSize                      *int    `access:"compliance_data_retention_policy"`
	TimeBetweenBatchesMilliseconds *int    `access:"compliance_data_retention_policy"`
}

func (s *DataRetentionSettings) SetDefaults() {
	if s.EnableMessageDeletion == nil {
		s.EnableMessageDeletion = NewBool(false)
	}

	if s.EnableFileDeletion == nil {
		s.EnableFileDeletion = NewBool(false)
	}

	if s.EnableBoardsDeletion == nil {
		s.EnableBoardsDeletion = NewBool(false)
	}

	if s.MessageRetentionDays == nil {
		s.MessageRetentionDays = NewInt(DataRetentionSettingsDefaultMessageRetentionDays)
	}

	if s.FileRetentionDays == nil {
		s.FileRetentionDays = NewInt(DataRetentionSettingsDefaultFileRetentionDays)
	}

	if s.BoardsRetentionDays == nil {
		s.BoardsRetentionDays = NewInt(DataRetentionSettingsDefaultBoardsRetentionDays)
	}

	if s.DeletionJobStartTime == nil {
		s.DeletionJobStartTime = NewString(DataRetentionSettingsDefaultDeletionJobStartTime)
	}

	if s.BatchSize == nil {
		s.BatchSize = NewInt(DataRetentionSettingsDefaultBatchSize)
	}

	if s.TimeBetweenBatchesMilliseconds == nil {
		s.TimeBetweenBatchesMilliseconds = NewInt(DataRetentionSettingsDefaultTimeBetweenBatchesMilliseconds)
	}
}

type JobSettings struct {
	RunJobs                    *bool `access:"write_restrictable,cloud_restrictable"` // telemetry: none
	RunScheduler               *bool `access:"write_restrictable,cloud_restrictable"` // telemetry: none
	CleanupJobsThresholdDays   *int  `access:"write_restrictable,cloud_restrictable"`
	CleanupConfigThresholdDays *int  `access:"write_restrictable,cloud_restrictable"`
}

func (s *JobSettings) SetDefaults() {
	if s.RunJobs == nil {
		s.RunJobs = NewBool(true)
	}

	if s.RunScheduler == nil {
		s.RunScheduler = NewBool(true)
	}

	if s.CleanupJobsThresholdDays == nil {
		s.CleanupJobsThresholdDays = NewInt(-1)
	}

	if s.CleanupConfigThresholdDays == nil {
		s.CleanupConfigThresholdDays = NewInt(-1)
	}
}

type CloudSettings struct {
	CWSURL    *string `access:"write_restrictable"`
	CWSAPIURL *string `access:"write_restrictable"`
	CWSMock   *bool   `access:"write_restrictable"`
}

func (s *CloudSettings) SetDefaults() {
	if s.CWSURL == nil {
		switch GetServiceEnvironment() {
		case ServiceEnvironmentProduction:
			s.CWSURL = NewString(CloudSettingsDefaultCwsURL)
		case ServiceEnvironmentTest, ServiceEnvironmentDev:
			s.CWSURL = NewString(CloudSettingsDefaultCwsURLTest)
		}
	}
	if s.CWSAPIURL == nil {
		switch GetServiceEnvironment() {
		case ServiceEnvironmentProduction:
			s.CWSAPIURL = NewString(CloudSettingsDefaultCwsAPIURL)
		case ServiceEnvironmentTest, ServiceEnvironmentDev:
			s.CWSAPIURL = NewString(CloudSettingsDefaultCwsAPIURLTest)
		}
	}
	if s.CWSMock == nil {
		isMockCws := MockCWS == "true"
		s.CWSMock = &isMockCws
	}
}

type ProductSettings struct {
}

func (s *ProductSettings) SetDefaults() {
}

type PluginState struct {
	Enable bool
}

type PluginSettings struct {
	Enable                      *bool                     `access:"plugins,write_restrictable"`
	EnableUploads               *bool                     `access:"plugins,write_restrictable,cloud_restrictable"`
	AllowInsecureDownloadURL    *bool                     `access:"plugins,write_restrictable,cloud_restrictable"`
	EnableHealthCheck           *bool                     `access:"plugins,write_restrictable,cloud_restrictable"`
	Directory                   *string                   `access:"plugins,write_restrictable,cloud_restrictable"` // telemetry: none
	ClientDirectory             *string                   `access:"plugins,write_restrictable,cloud_restrictable"` // telemetry: none
	Plugins                     map[string]map[string]any `access:"plugins"`                                       // telemetry: none
	PluginStates                map[string]*PluginState   `access:"plugins"`                                       // telemetry: none
	EnableMarketplace           *bool                     `access:"plugins,write_restrictable,cloud_restrictable"`
	EnableRemoteMarketplace     *bool                     `access:"plugins,write_restrictable,cloud_restrictable"`
	AutomaticPrepackagedPlugins *bool                     `access:"plugins,write_restrictable,cloud_restrictable"`
	RequirePluginSignature      *bool                     `access:"plugins,write_restrictable,cloud_restrictable"`
	MarketplaceURL              *string                   `access:"plugins,write_restrictable,cloud_restrictable"`
	SignaturePublicKeyFiles     []string                  `access:"plugins,write_restrictable,cloud_restrictable"`
	ChimeraOAuthProxyURL        *string                   `access:"plugins,write_restrictable,cloud_restrictable"`
}

func (s *PluginSettings) SetDefaults(ls LogSettings) {
	if s.Enable == nil {
		s.Enable = NewBool(true)
	}

	if s.EnableUploads == nil {
		s.EnableUploads = NewBool(false)
	}

	if s.AllowInsecureDownloadURL == nil {
		s.AllowInsecureDownloadURL = NewBool(false)
	}

	if s.EnableHealthCheck == nil {
		s.EnableHealthCheck = NewBool(true)
	}

	if s.Directory == nil || *s.Directory == "" {
		s.Directory = NewString(PluginSettingsDefaultDirectory)
	}

	if s.ClientDirectory == nil || *s.ClientDirectory == "" {
		s.ClientDirectory = NewString(PluginSettingsDefaultClientDirectory)
	}

	if s.Plugins == nil {
		s.Plugins = make(map[string]map[string]any)
	}

	if s.PluginStates == nil {
		s.PluginStates = make(map[string]*PluginState)
	}

	if s.PluginStates[PluginIdNPS] == nil {
		// Enable the NPS plugin by default if diagnostics are enabled
		s.PluginStates[PluginIdNPS] = &PluginState{Enable: ls.EnableDiagnostics == nil || *ls.EnableDiagnostics}
	}

	if s.PluginStates[PluginIdCalls] == nil {
		// Enable the calls plugin by default
		s.PluginStates[PluginIdCalls] = &PluginState{Enable: true}
	}

	if s.PluginStates[PluginIdPlaybooks] == nil {
		// Enable the playbooks plugin by default
		s.PluginStates[PluginIdPlaybooks] = &PluginState{Enable: true}
	}

	if s.EnableMarketplace == nil {
		s.EnableMarketplace = NewBool(PluginSettingsDefaultEnableMarketplace)
	}

	if s.EnableRemoteMarketplace == nil {
		s.EnableRemoteMarketplace = NewBool(true)
	}

	if s.AutomaticPrepackagedPlugins == nil {
		s.AutomaticPrepackagedPlugins = NewBool(true)
	}

	if s.MarketplaceURL == nil || *s.MarketplaceURL == "" || *s.MarketplaceURL == PluginSettingsOldMarketplaceURL {
		s.MarketplaceURL = NewString(PluginSettingsDefaultMarketplaceURL)
	}

	if s.RequirePluginSignature == nil {
		s.RequirePluginSignature = NewBool(false)
	}

	if s.SignaturePublicKeyFiles == nil {
		s.SignaturePublicKeyFiles = []string{}
	}

	if s.ChimeraOAuthProxyURL == nil {
		s.ChimeraOAuthProxyURL = NewString("")
	}
}

type GlobalRelayMessageExportSettings struct {
	CustomerType      *string `access:"compliance_compliance_export"` // must be either A9 or A10, dictates SMTP server url
	SMTPUsername      *string `access:"compliance_compliance_export"`
	SMTPPassword      *string `access:"compliance_compliance_export"`
	EmailAddress      *string `access:"compliance_compliance_export"` // the address to send messages to
	SMTPServerTimeout *int    `access:"compliance_compliance_export"`
}

func (s *GlobalRelayMessageExportSettings) SetDefaults() {
	if s.CustomerType == nil {
		s.CustomerType = NewString(GlobalrelayCustomerTypeA9)
	}
	if s.SMTPUsername == nil {
		s.SMTPUsername = NewString("")
	}
	if s.SMTPPassword == nil {
		s.SMTPPassword = NewString("")
	}
	if s.EmailAddress == nil {
		s.EmailAddress = NewString("")
	}
	if s.SMTPServerTimeout == nil || *s.SMTPServerTimeout == 0 {
		s.SMTPServerTimeout = NewInt(1800)
	}
}

type MessageExportSettings struct {
	EnableExport          *bool   `access:"compliance_compliance_export"`
	ExportFormat          *string `access:"compliance_compliance_export"`
	DailyRunTime          *string `access:"compliance_compliance_export"`
	ExportFromTimestamp   *int64  `access:"compliance_compliance_export"`
	BatchSize             *int    `access:"compliance_compliance_export"`
	DownloadExportResults *bool   `access:"compliance_compliance_export"`

	// formatter-specific settings - these are only expected to be non-nil if ExportFormat is set to the associated format
	GlobalRelaySettings *GlobalRelayMessageExportSettings `access:"compliance_compliance_export"`
}

func (s *MessageExportSettings) SetDefaults() {
	if s.EnableExport == nil {
		s.EnableExport = NewBool(false)
	}

	if s.DownloadExportResults == nil {
		s.DownloadExportResults = NewBool(false)
	}

	if s.ExportFormat == nil {
		s.ExportFormat = NewString(ComplianceExportTypeActiance)
	}

	if s.DailyRunTime == nil {
		s.DailyRunTime = NewString("01:00")
	}

	if s.ExportFromTimestamp == nil {
		s.ExportFromTimestamp = NewInt64(0)
	}

	if s.BatchSize == nil {
		s.BatchSize = NewInt(10000)
	}

	if s.GlobalRelaySettings == nil {
		s.GlobalRelaySettings = &GlobalRelayMessageExportSettings{}
	}
	s.GlobalRelaySettings.SetDefaults()
}

type DisplaySettings struct {
	CustomURLSchemes     []string `access:"site_customization"`
	ExperimentalTimezone *bool    `access:"experimental_features"`
}

func (s *DisplaySettings) SetDefaults() {
	if s.CustomURLSchemes == nil {
		customURLSchemes := []string{}
		s.CustomURLSchemes = customURLSchemes
	}

	if s.ExperimentalTimezone == nil {
		s.ExperimentalTimezone = NewBool(true)
	}
}

type GuestAccountsSettings struct {
	Enable                           *bool   `access:"authentication_guest_access"`
	HideTags                         *bool   `access:"authentication_guest_access"`
	AllowEmailAccounts               *bool   `access:"authentication_guest_access"`
	EnforceMultifactorAuthentication *bool   `access:"authentication_guest_access"`
	RestrictCreationToDomains        *string `access:"authentication_guest_access"`
}

func (s *GuestAccountsSettings) SetDefaults() {
	if s.Enable == nil {
		s.Enable = NewBool(false)
	}

	if s.HideTags == nil {
		s.HideTags = NewBool(false)
	}

	if s.AllowEmailAccounts == nil {
		s.AllowEmailAccounts = NewBool(true)
	}

	if s.EnforceMultifactorAuthentication == nil {
		s.EnforceMultifactorAuthentication = NewBool(false)
	}

	if s.RestrictCreationToDomains == nil {
		s.RestrictCreationToDomains = NewString("")
	}
}

type ImageProxySettings struct {
	Enable                  *bool   `access:"environment_image_proxy"`
	ImageProxyType          *string `access:"environment_image_proxy"`
	RemoteImageProxyURL     *string `access:"environment_image_proxy"`
	RemoteImageProxyOptions *string `access:"environment_image_proxy"`
}

func (s *ImageProxySettings) SetDefaults() {
	if s.Enable == nil {
		s.Enable = NewBool(false)
	}

	if s.ImageProxyType == nil {
		s.ImageProxyType = NewString(ImageProxyTypeLocal)
	}

	if s.RemoteImageProxyURL == nil {
		s.RemoteImageProxyURL = NewString("")
	}

	if s.RemoteImageProxyOptions == nil {
		s.RemoteImageProxyOptions = NewString("")
	}
}

// ImportSettings defines configuration settings for file imports.
type ImportSettings struct {
	// The directory where to store the imported files.
	Directory *string
	// The number of days to retain the imported files before deleting them.
	RetentionDays *int
}

func (s *ImportSettings) isValid() *AppError {
	if *s.Directory == "" {
		return NewAppError("Config.IsValid", "model.config.is_valid.import.directory.app_error", nil, "", http.StatusBadRequest)
	}

	if *s.RetentionDays <= 0 {
		return NewAppError("Config.IsValid", "model.config.is_valid.import.retention_days_too_low.app_error", nil, "", http.StatusBadRequest)
	}

	return nil
}

// SetDefaults applies the default settings to the struct.
func (s *ImportSettings) SetDefaults() {
	if s.Directory == nil || *s.Directory == "" {
		s.Directory = NewString(ImportSettingsDefaultDirectory)
	}

	if s.RetentionDays == nil {
		s.RetentionDays = NewInt(ImportSettingsDefaultRetentionDays)
	}
}

// ExportSettings defines configuration settings for file exports.
type ExportSettings struct {
	// The directory where to store the exported files.
	Directory *string // telemetry: none
	// The number of days to retain the exported files before deleting them.
	RetentionDays *int
}

func (s *ExportSettings) isValid() *AppError {
	if *s.Directory == "" {
		return NewAppError("Config.IsValid", "model.config.is_valid.export.directory.app_error", nil, "", http.StatusBadRequest)
	}

	if *s.RetentionDays <= 0 {
		return NewAppError("Config.IsValid", "model.config.is_valid.export.retention_days_too_low.app_error", nil, "", http.StatusBadRequest)
	}

	return nil
}

// SetDefaults applies the default settings to the struct.
func (s *ExportSettings) SetDefaults() {
	if s.Directory == nil || *s.Directory == "" {
		s.Directory = NewString(ExportSettingsDefaultDirectory)
	}

	if s.RetentionDays == nil {
		s.RetentionDays = NewInt(ExportSettingsDefaultRetentionDays)
	}
}

type ConfigFunc func() *Config

const ConfigAccessTagType = "access"
const ConfigAccessTagWriteRestrictable = "write_restrictable"
const ConfigAccessTagCloudRestrictable = "cloud_restrictable"

// Allows read access if any PermissionSysconsoleRead* is allowed
const ConfigAccessTagAnySysConsoleRead = "*_read"

// Config fields support the 'access' tag with the following values corresponding to the suffix of the associated
// PermissionSysconsole* permission Id: 'about', 'reporting', 'user_management_users',
// 'user_management_groups', 'user_management_teams', 'user_management_channels',
// 'user_management_permissions', 'environment_web_server', 'environment_database', 'environment_elasticsearch',
// 'environment_file_storage', 'environment_image_proxy', 'environment_smtp', 'environment_push_notification_server',
// 'environment_high_availability', 'environment_rate_limiting', 'environment_logging', 'environment_session_lengths',
// 'environment_performance_monitoring', 'environment_developer', 'site', 'authentication', 'plugins',
// 'integrations', 'compliance', 'plugins', and 'experimental'. They grant read and/or write access to the config field
// to roles without PermissionManageSystem.
//
// The 'access' tag '*_read' checks for any Sysconsole read permission and grants access if any read permission is allowed.
//
// By default config values can be written with PermissionManageSystem, but if ExperimentalSettings.RestrictSystemAdmin is true
// and the access tag contains the value 'write_restrictable', then even PermissionManageSystem, does not grant write access.
//
// PermissionManageSystem always grants read access.
//
// Config values with the access tag 'cloud_restrictable' mean that are marked to be filtered when it's used in a cloud licensed
// environment with ExperimentalSettings.RestrictedSystemAdmin set to true.
//
// Example:
//
//	type HairSettings struct {
//	    // Colour is writeable with either PermissionSysconsoleWriteReporting or PermissionSysconsoleWriteUserManagementGroups.
//	    // It is readable by PermissionSysconsoleReadReporting and PermissionSysconsoleReadUserManagementGroups permissions.
//	    // PermissionManageSystem grants read and write access.
//	    Colour string `access:"reporting,user_management_groups"`
//
//	    // Length is only readable and writable via PermissionManageSystem.
//	    Length string
//
//	    // Product is only writeable by PermissionManageSystem if ExperimentalSettings.RestrictSystemAdmin is false.
//	    // PermissionManageSystem can always read the value.
//	    Product bool `access:write_restrictable`
//	}
type Config struct {
	ServiceSettings           ServiceSettings
	TeamSettings              TeamSettings
	ClientRequirements        ClientRequirements
	SqlSettings               SqlSettings
	LogSettings               LogSettings
	ExperimentalAuditSettings ExperimentalAuditSettings
	NotificationLogSettings   NotificationLogSettings
	PasswordSettings          PasswordSettings
	FileSettings              FileSettings
	EmailSettings             EmailSettings
	RateLimitSettings         RateLimitSettings
	PrivacySettings           PrivacySettings
	SupportSettings           SupportSettings
	AnnouncementSettings      AnnouncementSettings
	ThemeSettings             ThemeSettings
	GitLabSettings            SSOSettings
	GoogleSettings            SSOSettings
	Office365Settings         Office365Settings
	OpenIdSettings            SSOSettings
	LdapSettings              LdapSettings
	ComplianceSettings        ComplianceSettings
	LocalizationSettings      LocalizationSettings
	SamlSettings              SamlSettings
	NativeAppSettings         NativeAppSettings
	ClusterSettings           ClusterSettings
	MetricsSettings           MetricsSettings
	ExperimentalSettings      ExperimentalSettings
	AnalyticsSettings         AnalyticsSettings
	ElasticsearchSettings     ElasticsearchSettings
	BleveSettings             BleveSettings
	DataRetentionSettings     DataRetentionSettings
	MessageExportSettings     MessageExportSettings
	JobSettings               JobSettings
	ProductSettings           ProductSettings
	PluginSettings            PluginSettings
	DisplaySettings           DisplaySettings
	GuestAccountsSettings     GuestAccountsSettings
	ImageProxySettings        ImageProxySettings
	CloudSettings             CloudSettings  // telemetry: none
	FeatureFlags              *FeatureFlags  `access:"*_read" json:",omitempty"`
	ImportSettings            ImportSettings // telemetry: none
	ExportSettings            ExportSettings
}

func (o *Config) Auditable() map[string]interface{} {
	return map[string]interface{}{
		// TODO
	}
}

func (o *Config) Clone() *Config {
	buf, err := json.Marshal(o)
	if err != nil {
		panic(err)
	}
	var ret Config
	err = json.Unmarshal(buf, &ret)
	if err != nil {
		panic(err)
	}
	return &ret
}

func (o *Config) ToJSONFiltered(tagType, tagValue string) ([]byte, error) {
	filteredConfigMap := structToMapFilteredByTag(*o, tagType, tagValue)
	for key, value := range filteredConfigMap {
		v, ok := value.(map[string]any)
		if ok && len(v) == 0 {
			delete(filteredConfigMap, key)
		}
	}
	return json.Marshal(filteredConfigMap)
}

func (o *Config) GetSSOService(service string) *SSOSettings {
	switch service {
	case ServiceGitlab:
		return &o.GitLabSettings
	case ServiceGoogle:
		return &o.GoogleSettings
	case ServiceOffice365:
		return o.Office365Settings.SSOSettings()
	case ServiceOpenid:
		return &o.OpenIdSettings
	}

	return nil
}

func ConfigFromJSON(data io.Reader) *Config {
	var o *Config
	json.NewDecoder(data).Decode(&o)
	return o
}

// isUpdate detects a pre-existing config based on whether SiteURL has been changed
func (o *Config) isUpdate() bool {
	return o.ServiceSettings.SiteURL != nil
}

func (o *Config) SetDefaults() {
	isUpdate := o.isUpdate()

	o.LdapSettings.SetDefaults()
	o.SamlSettings.SetDefaults()

	if o.TeamSettings.TeammateNameDisplay == nil {
		o.TeamSettings.TeammateNameDisplay = NewString(ShowUsername)

		if *o.SamlSettings.Enable || *o.LdapSettings.Enable {
			*o.TeamSettings.TeammateNameDisplay = ShowFullName
		}
	}

	o.SqlSettings.SetDefaults(isUpdate)
	o.FileSettings.SetDefaults(isUpdate)
	o.EmailSettings.SetDefaults(isUpdate)
	o.PrivacySettings.setDefaults()
	o.Office365Settings.setDefaults()
	o.Office365Settings.setDefaults()
	o.GitLabSettings.setDefaults("", "", "", "", "")
	o.GoogleSettings.setDefaults(GoogleSettingsDefaultScope, GoogleSettingsDefaultAuthEndpoint, GoogleSettingsDefaultTokenEndpoint, GoogleSettingsDefaultUserAPIEndpoint, "")
	o.OpenIdSettings.setDefaults(OpenidSettingsDefaultScope, "", "", "", "#145DBF")
	o.ServiceSettings.SetDefaults(isUpdate)
	o.PasswordSettings.SetDefaults()
	o.TeamSettings.SetDefaults()
	o.MetricsSettings.SetDefaults()
	o.ExperimentalSettings.SetDefaults()
	o.SupportSettings.SetDefaults()
	o.AnnouncementSettings.SetDefaults()
	o.ThemeSettings.SetDefaults()
	o.ClusterSettings.SetDefaults()
	o.PluginSettings.SetDefaults(o.LogSettings)
	o.ProductSettings.SetDefaults()
	o.AnalyticsSettings.SetDefaults()
	o.ComplianceSettings.SetDefaults()
	o.LocalizationSettings.SetDefaults()
	o.ElasticsearchSettings.SetDefaults()
	o.BleveSettings.SetDefaults()
	o.NativeAppSettings.SetDefaults()
	o.DataRetentionSettings.SetDefaults()
	o.RateLimitSettings.SetDefaults()
	o.LogSettings.SetDefaults()
	o.ExperimentalAuditSettings.SetDefaults()
	o.NotificationLogSettings.SetDefaults()
	o.JobSettings.SetDefaults()
	o.MessageExportSettings.SetDefaults()
	o.DisplaySettings.SetDefaults()
	o.GuestAccountsSettings.SetDefaults()
	o.ImageProxySettings.SetDefaults()
	o.CloudSettings.SetDefaults()
	if o.FeatureFlags == nil {
		o.FeatureFlags = &FeatureFlags{}
		o.FeatureFlags.SetDefaults()
	}
	o.ImportSettings.SetDefaults()
	o.ExportSettings.SetDefaults()
}

func (o *Config) IsValid() *AppError {
	if *o.ServiceSettings.SiteURL == "" && *o.EmailSettings.EnableEmailBatching {
		return NewAppError("Config.IsValid", "model.config.is_valid.site_url_email_batching.app_error", nil, "", http.StatusBadRequest)
	}

	if *o.ClusterSettings.Enable && *o.EmailSettings.EnableEmailBatching {
		return NewAppError("Config.IsValid", "model.config.is_valid.cluster_email_batching.app_error", nil, "", http.StatusBadRequest)
	}

	if *o.ServiceSettings.SiteURL == "" && *o.ServiceSettings.AllowCookiesForSubdomains {
		return NewAppError("Config.IsValid", "model.config.is_valid.allow_cookies_for_subdomains.app_error", nil, "", http.StatusBadRequest)
	}

	if appErr := o.TeamSettings.isValid(); appErr != nil {
		return appErr
	}

	if appErr := o.SqlSettings.isValid(); appErr != nil {
		return appErr
	}

	if appErr := o.FileSettings.isValid(); appErr != nil {
		return appErr
	}

	if appErr := o.EmailSettings.isValid(); appErr != nil {
		return appErr
	}

	if appErr := o.LdapSettings.isValid(); appErr != nil {
		return appErr
	}

	if appErr := o.SamlSettings.isValid(); appErr != nil {
		return appErr
	}

	if *o.PasswordSettings.MinimumLength < PasswordMinimumLength || *o.PasswordSettings.MinimumLength > PasswordMaximumLength {
		return NewAppError("Config.IsValid", "model.config.is_valid.password_length.app_error", map[string]any{"MinLength": PasswordMinimumLength, "MaxLength": PasswordMaximumLength}, "", http.StatusBadRequest)
	}

	if appErr := o.RateLimitSettings.isValid(); appErr != nil {
		return appErr
	}

	if appErr := o.ServiceSettings.isValid(); appErr != nil {
		return appErr
	}

	if appErr := o.ElasticsearchSettings.isValid(); appErr != nil {
		return appErr
	}

	if appErr := o.BleveSettings.isValid(); appErr != nil {
		return appErr
	}

	if appErr := o.DataRetentionSettings.isValid(); appErr != nil {
		return appErr
	}

	if appErr := o.LocalizationSettings.isValid(); appErr != nil {
		return appErr
	}

	if appErr := o.MessageExportSettings.isValid(); appErr != nil {
		return appErr
	}

	if appErr := o.DisplaySettings.isValid(); appErr != nil {
		return appErr
	}

	if appErr := o.ImageProxySettings.isValid(); appErr != nil {
		return appErr
	}

	if appErr := o.ImportSettings.isValid(); appErr != nil {
		return appErr
	}
	return nil
}

func (s *TeamSettings) isValid() *AppError {
	if *s.MaxUsersPerTeam <= 0 {
		return NewAppError("Config.IsValid", "model.config.is_valid.max_users.app_error", nil, "", http.StatusBadRequest)
	}

	if *s.MaxChannelsPerTeam <= 0 {
		return NewAppError("Config.IsValid", "model.config.is_valid.max_channels.app_error", nil, "", http.StatusBadRequest)
	}

	if *s.MaxNotificationsPerChannel <= 0 {
		return NewAppError("Config.IsValid", "model.config.is_valid.max_notify_per_channel.app_error", nil, "", http.StatusBadRequest)
	}

	if !(*s.RestrictDirectMessage == DirectMessageAny || *s.RestrictDirectMessage == DirectMessageTeam) {
		return NewAppError("Config.IsValid", "model.config.is_valid.restrict_direct_message.app_error", nil, "", http.StatusBadRequest)
	}

	if !(*s.TeammateNameDisplay == ShowFullName || *s.TeammateNameDisplay == ShowNicknameFullName || *s.TeammateNameDisplay == ShowUsername) {
		return NewAppError("Config.IsValid", "model.config.is_valid.teammate_name_display.app_error", nil, "", http.StatusBadRequest)
	}

	if len(*s.SiteName) > SitenameMaxLength {
		return NewAppError("Config.IsValid", "model.config.is_valid.sitename_length.app_error", map[string]any{"MaxLength": SitenameMaxLength}, "", http.StatusBadRequest)
	}

	return nil
}

func (s *SqlSettings) isValid() *AppError {
	if *s.AtRestEncryptKey != "" && len(*s.AtRestEncryptKey) < 32 {
		return NewAppError("Config.IsValid", "model.config.is_valid.encrypt_sql.app_error", nil, "", http.StatusBadRequest)
	}

	if !(*s.DriverName == DatabaseDriverMysql || *s.DriverName == DatabaseDriverPostgres) {
		return NewAppError("Config.IsValid", "model.config.is_valid.sql_driver.app_error", nil, "", http.StatusBadRequest)
	}

	if *s.MaxIdleConns <= 0 {
		return NewAppError("Config.IsValid", "model.config.is_valid.sql_idle.app_error", nil, "", http.StatusBadRequest)
	}

	if *s.ConnMaxLifetimeMilliseconds < 0 {
		return NewAppError("Config.IsValid", "model.config.is_valid.sql_conn_max_lifetime_milliseconds.app_error", nil, "", http.StatusBadRequest)
	}

	if *s.ConnMaxIdleTimeMilliseconds < 0 {
		return NewAppError("Config.IsValid", "model.config.is_valid.sql_conn_max_idle_time_milliseconds.app_error", nil, "", http.StatusBadRequest)
	}

	if *s.QueryTimeout <= 0 {
		return NewAppError("Config.IsValid", "model.config.is_valid.sql_query_timeout.app_error", nil, "", http.StatusBadRequest)
	}

	if *s.DataSource == "" {
		return NewAppError("Config.IsValid", "model.config.is_valid.sql_data_src.app_error", nil, "", http.StatusBadRequest)
	}

	if *s.MaxOpenConns <= 0 {
		return NewAppError("Config.IsValid", "model.config.is_valid.sql_max_conn.app_error", nil, "", http.StatusBadRequest)
	}

	return nil
}

func (s *FileSettings) isValid() *AppError {
	if *s.MaxFileSize <= 0 {
		return NewAppError("Config.IsValid", "model.config.is_valid.max_file_size.app_error", nil, "", http.StatusBadRequest)
	}

	if !(*s.DriverName == ImageDriverLocal || *s.DriverName == ImageDriverS3) {
		return NewAppError("Config.IsValid", "model.config.is_valid.file_driver.app_error", nil, "", http.StatusBadRequest)
	}

	if *s.PublicLinkSalt != "" && len(*s.PublicLinkSalt) < 32 {
		return NewAppError("Config.IsValid", "model.config.is_valid.file_salt.app_error", nil, "", http.StatusBadRequest)
	}

	if *s.Directory == "" {
		return NewAppError("Config.IsValid", "model.config.is_valid.directory.app_error", nil, "", http.StatusBadRequest)
	}

	if *s.MaxImageDecoderConcurrency < -1 || *s.MaxImageDecoderConcurrency == 0 {
		return NewAppError("Config.IsValid", "model.config.is_valid.image_decoder_concurrency.app_error", map[string]any{"Value": *s.MaxImageDecoderConcurrency}, "", http.StatusBadRequest)
	}

	if *s.AmazonS3RequestTimeoutMilliseconds <= 0 {
		return NewAppError("Config.IsValid", "model.config.is_valid.amazons3_timeout.app_error", map[string]any{"Value": *s.MaxImageDecoderConcurrency}, "", http.StatusBadRequest)
	}

	return nil
}

func (s *EmailSettings) isValid() *AppError {
	if !(*s.ConnectionSecurity == ConnSecurityNone || *s.ConnectionSecurity == ConnSecurityTLS || *s.ConnectionSecurity == ConnSecurityStarttls || *s.ConnectionSecurity == ConnSecurityPlain) {
		return NewAppError("Config.IsValid", "model.config.is_valid.email_security.app_error", nil, "", http.StatusBadRequest)
	}

	if *s.EmailBatchingBufferSize <= 0 {
		return NewAppError("Config.IsValid", "model.config.is_valid.email_batching_buffer_size.app_error", nil, "", http.StatusBadRequest)
	}

	if *s.EmailBatchingInterval < 30 {
		return NewAppError("Config.IsValid", "model.config.is_valid.email_batching_interval.app_error", nil, "", http.StatusBadRequest)
	}

	if !(*s.EmailNotificationContentsType == EmailNotificationContentsFull || *s.EmailNotificationContentsType == EmailNotificationContentsGeneric) {
		return NewAppError("Config.IsValid", "model.config.is_valid.email_notification_contents_type.app_error", nil, "", http.StatusBadRequest)
	}

	return nil
}

func (s *RateLimitSettings) isValid() *AppError {
	if *s.MemoryStoreSize <= 0 {
		return NewAppError("Config.IsValid", "model.config.is_valid.rate_mem.app_error", nil, "", http.StatusBadRequest)
	}

	if *s.PerSec <= 0 {
		return NewAppError("Config.IsValid", "model.config.is_valid.rate_sec.app_error", nil, "", http.StatusBadRequest)
	}

	if *s.MaxBurst <= 0 {
		return NewAppError("Config.IsValid", "model.config.is_valid.max_burst.app_error", nil, "", http.StatusBadRequest)
	}

	return nil
}

func (s *LdapSettings) isValid() *AppError {
	if !(*s.ConnectionSecurity == ConnSecurityNone || *s.ConnectionSecurity == ConnSecurityTLS || *s.ConnectionSecurity == ConnSecurityStarttls) {
		return NewAppError("Config.IsValid", "model.config.is_valid.ldap_security.app_error", nil, "", http.StatusBadRequest)
	}

	if *s.SyncIntervalMinutes <= 0 {
		return NewAppError("Config.IsValid", "model.config.is_valid.ldap_sync_interval.app_error", nil, "", http.StatusBadRequest)
	}

	if *s.MaxPageSize < 0 {
		return NewAppError("Config.IsValid", "model.config.is_valid.ldap_max_page_size.app_error", nil, "", http.StatusBadRequest)
	}

	if *s.Enable {
		if *s.LdapServer == "" {
			return NewAppError("Config.IsValid", "model.config.is_valid.ldap_server", nil, "", http.StatusBadRequest)
		}

		if *s.BaseDN == "" {
			return NewAppError("Config.IsValid", "model.config.is_valid.ldap_basedn", nil, "", http.StatusBadRequest)
		}

		if *s.EmailAttribute == "" {
			return NewAppError("Config.IsValid", "model.config.is_valid.ldap_email", nil, "", http.StatusBadRequest)
		}

		if *s.UsernameAttribute == "" {
			return NewAppError("Config.IsValid", "model.config.is_valid.ldap_username", nil, "", http.StatusBadRequest)
		}

		if *s.IdAttribute == "" {
			return NewAppError("Config.IsValid", "model.config.is_valid.ldap_id", nil, "", http.StatusBadRequest)
		}

		if *s.LoginIdAttribute == "" {
			return NewAppError("Config.IsValid", "model.config.is_valid.ldap_login_id", nil, "", http.StatusBadRequest)
		}

		if *s.UserFilter != "" {
			if _, err := ldap.CompileFilter(*s.UserFilter); err != nil {
				return NewAppError("ValidateFilter", "ent.ldap.validate_filter.app_error", nil, "", http.StatusBadRequest).Wrap(err)
			}
		}

		if *s.GuestFilter != "" {
			if _, err := ldap.CompileFilter(*s.GuestFilter); err != nil {
				return NewAppError("LdapSettings.isValid", "ent.ldap.validate_guest_filter.app_error", nil, "", http.StatusBadRequest).Wrap(err)
			}
		}

		if *s.AdminFilter != "" {
			if _, err := ldap.CompileFilter(*s.AdminFilter); err != nil {
				return NewAppError("LdapSettings.isValid", "ent.ldap.validate_admin_filter.app_error", nil, "", http.StatusBadRequest).Wrap(err)
			}
		}
	}

	return nil
}

func (s *SamlSettings) isValid() *AppError {
	if *s.Enable {
		if *s.IdpURL == "" || !IsValidHTTPURL(*s.IdpURL) {
			return NewAppError("Config.IsValid", "model.config.is_valid.saml_idp_url.app_error", nil, "", http.StatusBadRequest)
		}

		if *s.IdpDescriptorURL == "" || !IsValidHTTPURL(*s.IdpDescriptorURL) {
			return NewAppError("Config.IsValid", "model.config.is_valid.saml_idp_descriptor_url.app_error", nil, "", http.StatusBadRequest)
		}

		if *s.IdpCertificateFile == "" {
			return NewAppError("Config.IsValid", "model.config.is_valid.saml_idp_cert.app_error", nil, "", http.StatusBadRequest)
		}

		if *s.EmailAttribute == "" {
			return NewAppError("Config.IsValid", "model.config.is_valid.saml_email_attribute.app_error", nil, "", http.StatusBadRequest)
		}

		if *s.UsernameAttribute == "" {
			return NewAppError("Config.IsValid", "model.config.is_valid.saml_username_attribute.app_error", nil, "", http.StatusBadRequest)
		}

		if *s.ServiceProviderIdentifier == "" {
			return NewAppError("Config.IsValid", "model.config.is_valid.saml_spidentifier_attribute.app_error", nil, "", http.StatusBadRequest)
		}

		if *s.Verify {
			if *s.AssertionConsumerServiceURL == "" || !IsValidHTTPURL(*s.AssertionConsumerServiceURL) {
				return NewAppError("Config.IsValid", "model.config.is_valid.saml_assertion_consumer_service_url.app_error", nil, "", http.StatusBadRequest)
			}
		}

		if *s.Encrypt {
			if *s.PrivateKeyFile == "" {
				return NewAppError("Config.IsValid", "model.config.is_valid.saml_private_key.app_error", nil, "", http.StatusBadRequest)
			}

			if *s.PublicCertificateFile == "" {
				return NewAppError("Config.IsValid", "model.config.is_valid.saml_public_cert.app_error", nil, "", http.StatusBadRequest)
			}
		}

		if *s.EmailAttribute == "" {
			return NewAppError("Config.IsValid", "model.config.is_valid.saml_email_attribute.app_error", nil, "", http.StatusBadRequest)
		}

		if !(*s.SignatureAlgorithm == SamlSettingsSignatureAlgorithmSha1 || *s.SignatureAlgorithm == SamlSettingsSignatureAlgorithmSha256 || *s.SignatureAlgorithm == SamlSettingsSignatureAlgorithmSha512) {
			return NewAppError("Config.IsValid", "model.config.is_valid.saml_signature_algorithm.app_error", nil, "", http.StatusBadRequest)
		}
		if !(*s.CanonicalAlgorithm == SamlSettingsCanonicalAlgorithmC14n || *s.CanonicalAlgorithm == SamlSettingsCanonicalAlgorithmC14n11) {
			return NewAppError("Config.IsValid", "model.config.is_valid.saml_canonical_algorithm.app_error", nil, "", http.StatusBadRequest)
		}

		if *s.GuestAttribute != "" {
			if !(strings.Contains(*s.GuestAttribute, "=")) {
				return NewAppError("Config.IsValid", "model.config.is_valid.saml_guest_attribute.app_error", nil, "", http.StatusBadRequest)
			}
			if len(strings.Split(*s.GuestAttribute, "=")) != 2 {
				return NewAppError("Config.IsValid", "model.config.is_valid.saml_guest_attribute.app_error", nil, "", http.StatusBadRequest)
			}
		}

		if *s.AdminAttribute != "" {
			if !(strings.Contains(*s.AdminAttribute, "=")) {
				return NewAppError("Config.IsValid", "model.config.is_valid.saml_admin_attribute.app_error", nil, "", http.StatusBadRequest)
			}
			if len(strings.Split(*s.AdminAttribute, "=")) != 2 {
				return NewAppError("Config.IsValid", "model.config.is_valid.saml_admin_attribute.app_error", nil, "", http.StatusBadRequest)
			}
		}
	}

	return nil
}

func (s *ServiceSettings) isValid() *AppError {
	if !(*s.ConnectionSecurity == ConnSecurityNone || *s.ConnectionSecurity == ConnSecurityTLS) {
		return NewAppError("Config.IsValid", "model.config.is_valid.webserver_security.app_error", nil, "", http.StatusBadRequest)
	}

	if *s.ConnectionSecurity == ConnSecurityTLS && !*s.UseLetsEncrypt {
		appErr := NewAppError("Config.IsValid", "model.config.is_valid.tls_cert_file_missing.app_error", nil, "", http.StatusBadRequest)

		if *s.TLSCertFile == "" {
			return appErr
		} else if _, err := os.Stat(*s.TLSCertFile); os.IsNotExist(err) {
			return appErr
		}

		appErr = NewAppError("Config.IsValid", "model.config.is_valid.tls_key_file_missing.app_error", nil, "", http.StatusBadRequest)

		if *s.TLSKeyFile == "" {
			return appErr
		} else if _, err := os.Stat(*s.TLSKeyFile); os.IsNotExist(err) {
			return appErr
		}
	}

	if len(s.TLSOverwriteCiphers) > 0 {
		for _, cipher := range s.TLSOverwriteCiphers {
			if _, ok := ServerTLSSupportedCiphers[cipher]; !ok {
				return NewAppError("Config.IsValid", "model.config.is_valid.tls_overwrite_cipher.app_error", map[string]any{"name": cipher}, "", http.StatusBadRequest)
			}
		}
	}

	if *s.ReadTimeout <= 0 {
		return NewAppError("Config.IsValid", "model.config.is_valid.read_timeout.app_error", nil, "", http.StatusBadRequest)
	}

	if *s.WriteTimeout <= 0 {
		return NewAppError("Config.IsValid", "model.config.is_valid.write_timeout.app_error", nil, "", http.StatusBadRequest)
	}

	if *s.TimeBetweenUserTypingUpdatesMilliseconds < 1000 {
		return NewAppError("Config.IsValid", "model.config.is_valid.time_between_user_typing.app_error", nil, "", http.StatusBadRequest)
	}

	if *s.MaximumLoginAttempts <= 0 {
		return NewAppError("Config.IsValid", "model.config.is_valid.login_attempts.app_error", nil, "", http.StatusBadRequest)
	}

	if *s.SiteURL != "" {
		if _, err := url.ParseRequestURI(*s.SiteURL); err != nil {
			return NewAppError("Config.IsValid", "model.config.is_valid.site_url.app_error", nil, "", http.StatusBadRequest).Wrap(err)
		}
	}

	if *s.WebsocketURL != "" {
		if _, err := url.ParseRequestURI(*s.WebsocketURL); err != nil {
			return NewAppError("Config.IsValid", "model.config.is_valid.websocket_url.app_error", nil, "", http.StatusBadRequest).Wrap(err)
		}
	}

	host, port, _ := net.SplitHostPort(*s.ListenAddress)
	var isValidHost bool
	if host == "" {
		isValidHost = true
	} else {
		isValidHost = (net.ParseIP(host) != nil) || isDomainName(host)
	}
	portInt, err := strconv.Atoi(port)
	if err != nil || !isValidHost || portInt < 0 || portInt > math.MaxUint16 {
		return NewAppError("Config.IsValid", "model.config.is_valid.listen_address.app_error", nil, "", http.StatusBadRequest)
	}

	if *s.ExperimentalGroupUnreadChannels != GroupUnreadChannelsDisabled &&
		*s.ExperimentalGroupUnreadChannels != GroupUnreadChannelsDefaultOn &&
		*s.ExperimentalGroupUnreadChannels != GroupUnreadChannelsDefaultOff {
		return NewAppError("Config.IsValid", "model.config.is_valid.group_unread_channels.app_error", nil, "", http.StatusBadRequest)
	}

	if *s.CollapsedThreads != CollapsedThreadsDisabled && !*s.ThreadAutoFollow {
		return NewAppError("Config.IsValid", "model.config.is_valid.collapsed_threads.autofollow.app_error", nil, "", http.StatusBadRequest)
	}

	if *s.CollapsedThreads != CollapsedThreadsDisabled &&
		*s.CollapsedThreads != CollapsedThreadsDefaultOn &&
		*s.CollapsedThreads != CollapsedThreadsAlwaysOn &&
		*s.CollapsedThreads != CollapsedThreadsDefaultOff {
		return NewAppError("Config.IsValid", "model.config.is_valid.collapsed_threads.app_error", nil, "", http.StatusBadRequest)
	}

	if *s.PersistentNotificationIntervalMinutes < 2 {
		return NewAppError("Config.IsValid", "model.config.is_valid.persistent_notifications_interval.app_error", nil, "", http.StatusBadRequest)
	}
	if *s.PersistentNotificationMaxCount <= 0 {
		return NewAppError("Config.IsValid", "model.config.is_valid.persistent_notifications_count.app_error", nil, "", http.StatusBadRequest)
	}
	if *s.PersistentNotificationMaxRecipients <= 0 {
		return NewAppError("Config.IsValid", "model.config.is_valid.persistent_notifications_recipients.app_error", nil, "", http.StatusBadRequest)
	}

	// we check if file has a valid parent, the server will try to create the socket
	// file if it doesn't exist, but we need to be sure if the directory exist or not
	if *s.EnableLocalMode {
		parent := filepath.Dir(*s.LocalModeSocketLocation)
		_, err := os.Stat(parent)
		if err != nil {
			return NewAppError("Config.IsValid", "model.config.is_valid.local_mode_socket.app_error", nil, err.Error(), http.StatusBadRequest)
		}
	}

	return nil
}

func (s *ElasticsearchSettings) isValid() *AppError {
	if *s.EnableIndexing {
		if *s.ConnectionURL == "" {
			return NewAppError("Config.IsValid", "model.config.is_valid.elastic_search.connection_url.app_error", nil, "", http.StatusBadRequest)
		}
	}

	if *s.EnableSearching && !*s.EnableIndexing {
		return NewAppError("Config.IsValid", "model.config.is_valid.elastic_search.enable_searching.app_error", nil, "", http.StatusBadRequest)
	}

	if *s.EnableAutocomplete && !*s.EnableIndexing {
		return NewAppError("Config.IsValid", "model.config.is_valid.elastic_search.enable_autocomplete.app_error", nil, "", http.StatusBadRequest)
	}

	if *s.AggregatePostsAfterDays < 1 {
		return NewAppError("Config.IsValid", "model.config.is_valid.elastic_search.aggregate_posts_after_days.app_error", nil, "", http.StatusBadRequest)
	}

	if _, err := time.Parse("15:04", *s.PostsAggregatorJobStartTime); err != nil {
		return NewAppError("Config.IsValid", "model.config.is_valid.elastic_search.posts_aggregator_job_start_time.app_error", nil, "", http.StatusBadRequest).Wrap(err)
	}

	if *s.LiveIndexingBatchSize < 1 {
		return NewAppError("Config.IsValid", "model.config.is_valid.elastic_search.live_indexing_batch_size.app_error", nil, "", http.StatusBadRequest)
	}

	minBatchSize := 1
	if *s.BatchSize < minBatchSize {
		return NewAppError("Config.IsValid", "model.config.is_valid.elastic_search.bulk_indexing_batch_size.app_error", map[string]any{"BatchSize": minBatchSize}, "", http.StatusBadRequest)
	}

	if *s.RequestTimeoutSeconds < 1 {
		return NewAppError("Config.IsValid", "model.config.is_valid.elastic_search.request_timeout_seconds.app_error", nil, "", http.StatusBadRequest)
	}

	if ign := *s.IgnoredPurgeIndexes; ign != "" {
		s := strings.Split(ign, ",")
		for _, ix := range s {
			if strings.HasPrefix(ix, "-") {
				return NewAppError("Config.IsValid", "model.config.is_valid.elastic_search.ignored_indexes_dash_prefix.app_error", nil, "", http.StatusBadRequest)
			}
		}
	}

	return nil
}

func (bs *BleveSettings) isValid() *AppError {
	if *bs.EnableIndexing {
		if *bs.IndexDir == "" {
			return NewAppError("Config.IsValid", "model.config.is_valid.bleve_search.filename.app_error", nil, "", http.StatusBadRequest)
		}
	} else {
		if *bs.EnableSearching {
			return NewAppError("Config.IsValid", "model.config.is_valid.bleve_search.enable_searching.app_error", nil, "", http.StatusBadRequest)
		}
		if *bs.EnableAutocomplete {
			return NewAppError("Config.IsValid", "model.config.is_valid.bleve_search.enable_autocomplete.app_error", nil, "", http.StatusBadRequest)
		}
	}
	minBatchSize := 1
	if *bs.BatchSize < minBatchSize {
		return NewAppError("Config.IsValid", "model.config.is_valid.bleve_search.bulk_indexing_batch_size.app_error", map[string]any{"BatchSize": minBatchSize}, "", http.StatusBadRequest)
	}

	return nil
}

func (s *DataRetentionSettings) isValid() *AppError {
	if *s.MessageRetentionDays <= 0 {
		return NewAppError("Config.IsValid", "model.config.is_valid.data_retention.message_retention_days_too_low.app_error", nil, "", http.StatusBadRequest)
	}

	if *s.FileRetentionDays <= 0 {
		return NewAppError("Config.IsValid", "model.config.is_valid.data_retention.file_retention_days_too_low.app_error", nil, "", http.StatusBadRequest)
	}

	if _, err := time.Parse("15:04", *s.DeletionJobStartTime); err != nil {
		return NewAppError("Config.IsValid", "model.config.is_valid.data_retention.deletion_job_start_time.app_error", nil, "", http.StatusBadRequest).Wrap(err)
	}

	return nil
}

func (s *LocalizationSettings) isValid() *AppError {
	if *s.AvailableLocales != "" {
		if !strings.Contains(*s.AvailableLocales, *s.DefaultClientLocale) {
			return NewAppError("Config.IsValid", "model.config.is_valid.localization.available_locales.app_error", nil, "", http.StatusBadRequest)
		}
	}

	return nil
}

func (s *MessageExportSettings) isValid() *AppError {
	if s.EnableExport == nil {
		return NewAppError("Config.IsValid", "model.config.is_valid.message_export.enable.app_error", nil, "", http.StatusBadRequest)
	}
	if *s.EnableExport {
		if s.ExportFromTimestamp == nil || *s.ExportFromTimestamp < 0 || *s.ExportFromTimestamp > GetMillis() {
			return NewAppError("Config.IsValid", "model.config.is_valid.message_export.export_from.app_error", nil, "", http.StatusBadRequest)
		} else if s.DailyRunTime == nil {
			return NewAppError("Config.IsValid", "model.config.is_valid.message_export.daily_runtime.app_error", nil, "", http.StatusBadRequest)
		} else if _, err := time.Parse("15:04", *s.DailyRunTime); err != nil {
			return NewAppError("Config.IsValid", "model.config.is_valid.message_export.daily_runtime.app_error", nil, "", http.StatusBadRequest).Wrap(err)
		} else if s.BatchSize == nil || *s.BatchSize < 0 {
			return NewAppError("Config.IsValid", "model.config.is_valid.message_export.batch_size.app_error", nil, "", http.StatusBadRequest)
		} else if s.ExportFormat == nil || (*s.ExportFormat != ComplianceExportTypeActiance && *s.ExportFormat != ComplianceExportTypeGlobalrelay && *s.ExportFormat != ComplianceExportTypeCsv) {
			return NewAppError("Config.IsValid", "model.config.is_valid.message_export.export_type.app_error", nil, "", http.StatusBadRequest)
		}

		if *s.ExportFormat == ComplianceExportTypeGlobalrelay {
			if s.GlobalRelaySettings == nil {
				return NewAppError("Config.IsValid", "model.config.is_valid.message_export.global_relay.config_missing.app_error", nil, "", http.StatusBadRequest)
			} else if s.GlobalRelaySettings.CustomerType == nil || (*s.GlobalRelaySettings.CustomerType != GlobalrelayCustomerTypeA9 && *s.GlobalRelaySettings.CustomerType != GlobalrelayCustomerTypeA10) {
				return NewAppError("Config.IsValid", "model.config.is_valid.message_export.global_relay.customer_type.app_error", nil, "", http.StatusBadRequest)
			} else if s.GlobalRelaySettings.EmailAddress == nil || !strings.Contains(*s.GlobalRelaySettings.EmailAddress, "@") {
				// validating email addresses is hard - just make sure it contains an '@' sign
				// see https://stackoverflow.com/questions/201323/using-a-regular-expression-to-validate-an-email-address
				return NewAppError("Config.IsValid", "model.config.is_valid.message_export.global_relay.email_address.app_error", nil, "", http.StatusBadRequest)
			} else if s.GlobalRelaySettings.SMTPUsername == nil || *s.GlobalRelaySettings.SMTPUsername == "" {
				return NewAppError("Config.IsValid", "model.config.is_valid.message_export.global_relay.smtp_username.app_error", nil, "", http.StatusBadRequest)
			} else if s.GlobalRelaySettings.SMTPPassword == nil || *s.GlobalRelaySettings.SMTPPassword == "" {
				return NewAppError("Config.IsValid", "model.config.is_valid.message_export.global_relay.smtp_password.app_error", nil, "", http.StatusBadRequest)
			}
		}
	}
	return nil
}

func (s *DisplaySettings) isValid() *AppError {
	if len(s.CustomURLSchemes) != 0 {
		validProtocolPattern := regexp.MustCompile(`(?i)^\s*[A-Za-z][A-Za-z0-9.+-]*\s*$`)

		for _, scheme := range s.CustomURLSchemes {
			if !validProtocolPattern.MatchString(scheme) {
				return NewAppError(
					"Config.IsValid",
					"model.config.is_valid.display.custom_url_schemes.app_error",
					map[string]any{"Scheme": scheme},
					"",
					http.StatusBadRequest,
				)
			}
		}
	}

	return nil
}

func (s *ImageProxySettings) isValid() *AppError {
	if *s.Enable {
		switch *s.ImageProxyType {
		case ImageProxyTypeLocal:
			// No other settings to validate
		case ImageProxyTypeAtmosCamo:
			if *s.RemoteImageProxyURL == "" {
				return NewAppError("Config.IsValid", "model.config.is_valid.atmos_camo_image_proxy_url.app_error", nil, "", http.StatusBadRequest)
			}

			if *s.RemoteImageProxyOptions == "" {
				return NewAppError("Config.IsValid", "model.config.is_valid.atmos_camo_image_proxy_options.app_error", nil, "", http.StatusBadRequest)
			}
		default:
			return NewAppError("Config.IsValid", "model.config.is_valid.image_proxy_type.app_error", nil, "", http.StatusBadRequest)
		}
	}

	return nil
}

func (o *Config) GetSanitizeOptions() map[string]bool {
	options := map[string]bool{}
	options["fullname"] = *o.PrivacySettings.ShowFullName
	options["email"] = *o.PrivacySettings.ShowEmailAddress

	return options
}

func (o *Config) Sanitize() {
	if o.LdapSettings.BindPassword != nil && *o.LdapSettings.BindPassword != "" {
		*o.LdapSettings.BindPassword = FakeSetting
	}

	if o.FileSettings.PublicLinkSalt != nil {
		*o.FileSettings.PublicLinkSalt = FakeSetting
	}

	if o.FileSettings.AmazonS3SecretAccessKey != nil && *o.FileSettings.AmazonS3SecretAccessKey != "" {
		*o.FileSettings.AmazonS3SecretAccessKey = FakeSetting
	}

	if o.EmailSettings.SMTPPassword != nil && *o.EmailSettings.SMTPPassword != "" {
		*o.EmailSettings.SMTPPassword = FakeSetting
	}

	if o.GitLabSettings.Secret != nil && *o.GitLabSettings.Secret != "" {
		*o.GitLabSettings.Secret = FakeSetting
	}

	if o.GoogleSettings.Secret != nil && *o.GoogleSettings.Secret != "" {
		*o.GoogleSettings.Secret = FakeSetting
	}

	if o.Office365Settings.Secret != nil && *o.Office365Settings.Secret != "" {
		*o.Office365Settings.Secret = FakeSetting
	}

	if o.OpenIdSettings.Secret != nil && *o.OpenIdSettings.Secret != "" {
		*o.OpenIdSettings.Secret = FakeSetting
	}

	if o.SqlSettings.DataSource != nil {
		*o.SqlSettings.DataSource = FakeSetting
	}

	if o.SqlSettings.AtRestEncryptKey != nil {
		*o.SqlSettings.AtRestEncryptKey = FakeSetting
	}

	if o.ElasticsearchSettings.Password != nil {
		*o.ElasticsearchSettings.Password = FakeSetting
	}

	for i := range o.SqlSettings.DataSourceReplicas {
		o.SqlSettings.DataSourceReplicas[i] = FakeSetting
	}

	for i := range o.SqlSettings.DataSourceSearchReplicas {
		o.SqlSettings.DataSourceSearchReplicas[i] = FakeSetting
	}

	if o.MessageExportSettings.GlobalRelaySettings != nil &&
		o.MessageExportSettings.GlobalRelaySettings.SMTPPassword != nil &&
		*o.MessageExportSettings.GlobalRelaySettings.SMTPPassword != "" {
		*o.MessageExportSettings.GlobalRelaySettings.SMTPPassword = FakeSetting
	}

	if o.ServiceSettings.GfycatAPISecret != nil && *o.ServiceSettings.GfycatAPISecret != "" {
		*o.ServiceSettings.GfycatAPISecret = FakeSetting
	}

	if o.ServiceSettings.SplitKey != nil {
		*o.ServiceSettings.SplitKey = FakeSetting
	}
}

// structToMapFilteredByTag converts a struct into a map removing those fields that has the tag passed
// as argument
func structToMapFilteredByTag(t any, typeOfTag, filterTag string) map[string]any {
	defer func() {
		if r := recover(); r != nil {
			mlog.Warn("Panicked in structToMapFilteredByTag. This should never happen.", mlog.Any("recover", r))
		}
	}()

	val := reflect.ValueOf(t)
	elemField := reflect.TypeOf(t)

	if val.Kind() != reflect.Struct {
		return nil
	}

	out := map[string]any{}

	for i := 0; i < val.NumField(); i++ {
		field := val.Field(i)

		structField := elemField.Field(i)
		tagPermissions := strings.Split(structField.Tag.Get(typeOfTag), ",")
		if isTagPresent(filterTag, tagPermissions) {
			continue
		}

		var value any

		switch field.Kind() {
		case reflect.Struct:
			value = structToMapFilteredByTag(field.Interface(), typeOfTag, filterTag)
		case reflect.Ptr:
			indirectType := field.Elem()
			if indirectType.Kind() == reflect.Struct {
				value = structToMapFilteredByTag(indirectType.Interface(), typeOfTag, filterTag)
			} else if indirectType.Kind() != reflect.Invalid {
				value = indirectType.Interface()
			}
		default:
			value = field.Interface()
		}

		out[val.Type().Field(i).Name] = value
	}

	return out
}

func isTagPresent(tag string, tags []string) bool {
	for _, val := range tags {
		tagValue := strings.TrimSpace(val)
		if tagValue != "" && tagValue == tag {
			return true
		}
	}

	return false
}

// Copied from https://golang.org/src/net/dnsclient.go#L119
func isDomainName(s string) bool {
	// See RFC 1035, RFC 3696.
	// Presentation format has dots before every label except the first, and the
	// terminal empty label is optional here because we assume fully-qualified
	// (absolute) input. We must therefore reserve space for the first and last
	// labels' length octets in wire format, where they are necessary and the
	// maximum total length is 255.
	// So our _effective_ maximum is 253, but 254 is not rejected if the last
	// character is a dot.
	l := len(s)
	if l == 0 || l > 254 || l == 254 && s[l-1] != '.' {
		return false
	}

	last := byte('.')
	ok := false // Ok once we've seen a letter.
	partlen := 0
	for i := 0; i < len(s); i++ {
		c := s[i]
		switch {
		default:
			return false
		case 'a' <= c && c <= 'z' || 'A' <= c && c <= 'Z' || c == '_':
			ok = true
			partlen++
		case '0' <= c && c <= '9':
			// fine
			partlen++
		case c == '-':
			// Byte before dash cannot be dot.
			if last == '.' {
				return false
			}
			partlen++
		case c == '.':
			// Byte before dot cannot be dot, dash.
			if last == '.' || last == '-' {
				return false
			}
			if partlen > 63 || partlen == 0 {
				return false
			}
			partlen = 0
		}
		last = c
	}
	if last == '-' || partlen > 63 {
		return false
	}

	return ok
}

func isSafeLink(link *string) bool {
	if link != nil {
		if IsValidHTTPURL(*link) {
			return true
		} else if strings.HasPrefix(*link, "/") {
			return true
		} else {
			return false
		}
	}

	return true
}<|MERGE_RESOLUTION|>--- conflicted
+++ resolved
@@ -1546,9 +1546,7 @@
 	AmazonS3SSE                        *bool   `access:"environment_file_storage,write_restrictable,cloud_restrictable"`
 	AmazonS3Trace                      *bool   `access:"environment_file_storage,write_restrictable,cloud_restrictable"`
 	AmazonS3RequestTimeoutMilliseconds *int64  `access:"environment_file_storage,write_restrictable,cloud_restrictable"` // telemetry: none
-<<<<<<< HEAD
 	ShowChannelFileCount               *bool   `access:"site_public_links,cloud_restrictable"`
-=======
 	// Export store settings
 	DedicatedExportStore                     *bool   `access:"environment_file_storage,write_restrictable,cloud_restrictable"`
 	ExportDriverName                         *string `access:"environment_file_storage,write_restrictable,cloud_restrictable"`
@@ -1565,7 +1563,6 @@
 	ExportAmazonS3Trace                      *bool   `access:"environment_file_storage,write_restrictable,cloud_restrictable"`
 	ExportAmazonS3RequestTimeoutMilliseconds *int64  `access:"environment_file_storage,write_restrictable,cloud_restrictable"` // telemetry: none
 	ExportAmazonS3PresignExpiresSeconds      *int64  `access:"environment_file_storage,write_restrictable,cloud_restrictable"` // telemetry: none
->>>>>>> 0e92139b
 }
 
 func (s *FileSettings) SetDefaults(isUpdate bool) {
@@ -1674,10 +1671,10 @@
 		s.AmazonS3RequestTimeoutMilliseconds = NewInt64(30000)
 	}
 
-<<<<<<< HEAD
 	if s.ShowChannelFileCount == nil {
 		s.ShowChannelFileCount = NewBool(true)
-=======
+	}
+
 	if s.DedicatedExportStore == nil {
 		s.DedicatedExportStore = NewBool(false)
 	}
@@ -1738,7 +1735,6 @@
 
 	if s.ExportAmazonS3PresignExpiresSeconds == nil {
 		s.ExportAmazonS3PresignExpiresSeconds = NewInt64(21600) // 6h
->>>>>>> 0e92139b
 	}
 }
 
