--- conflicted
+++ resolved
@@ -1934,23 +1934,6 @@
 }
 
 func TestGetUsersForReporting(t *testing.T) {
-<<<<<<< HEAD
-	t.Run("should throw error on invalid page size", func(t *testing.T) {
-		th := Setup(t).InitBasic()
-		defer th.TearDown()
-
-		userReports, err := th.App.GetUsersForReporting(&model.UserReportOptions{
-			ReportingBaseOptions: model.ReportingBaseOptions{
-				SortColumn: "Username",
-				PageSize:   999,
-			},
-		})
-		require.Error(t, err)
-		require.Nil(t, userReports)
-	})
-
-=======
->>>>>>> bb9c695c
 	t.Run("should throw error on invalid date range", func(t *testing.T) {
 		th := Setup(t).InitBasic()
 		defer th.TearDown()
