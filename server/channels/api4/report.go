--- conflicted
+++ resolved
@@ -16,14 +16,12 @@
 
 func (api *API) InitReports() {
 	api.BaseRoutes.Reports.Handle("/users", api.APISessionRequired(getUsersForReporting)).Methods("GET")
-<<<<<<< HEAD
 	api.BaseRoutes.Reports.Handle("/channels", api.APISessionRequired(getChannelReport)).Methods("GET")
-=======
+
 	api.BaseRoutes.Reports.Handle("/users/count", api.APISessionRequired(getUserCountForReporting)).Methods("GET")
 	api.BaseRoutes.Reports.Handle("/users/export", api.APISessionRequired(startUsersBatchExport)).Methods("POST")
 
 	api.BaseRoutes.Reports.Handle("/export/{report_id:[A-Za-z0-9]+}", api.APISessionRequired(retrieveBatchReportFile)).Methods("GET")
->>>>>>> 1f431bf7
 }
 
 func getUsersForReporting(c *Context, w http.ResponseWriter, r *http.Request) {
@@ -129,7 +127,51 @@
 	if values.Get("sort_column") != "" {
 		sortColumn = values.Get("sort_column")
 	}
-<<<<<<< HEAD
+
+	direction := "next"
+	if values.Get("direction") == "prev" {
+		direction = "prev"
+	}
+
+	pageSize := 50
+	if pageSizeStr, err := strconv.ParseInt(values.Get("page_size"), 10, 64); err == nil {
+		pageSize = int(pageSizeStr)
+	}
+
+	options := model.ReportingBaseOptions{
+		Direction:       direction,
+		SortColumn:      sortColumn,
+		SortDesc:        values.Get("sort_direction") == "desc",
+		PageSize:        pageSize,
+		FromColumnValue: values.Get("from_column_value"),
+		FromId:          values.Get("from_id"),
+		DateRange:       values.Get("date_range"),
+	}
+	options.PopulateDateRange(time.Now())
+	return options
+}
+
+func fillUserReportOptions(values url.Values) (*model.UserReportOptions, *model.AppError) {
+	teamFilter := values.Get("team_filter")
+	if !(teamFilter == "" || model.IsValidId(teamFilter)) {
+		return nil, model.NewAppError("getUsersForReporting", "api.getUsersForReporting.invalid_team_filter", nil, "", http.StatusBadRequest)
+	}
+
+	hideActive := values.Get("hide_active") == "true"
+	hideInactive := values.Get("hide_inactive") == "true"
+	if hideActive && hideInactive {
+		return nil, model.NewAppError("getUsersForReporting", "api.getUsersForReporting.invalid_active_filter", nil, "", http.StatusBadRequest)
+	}
+
+	return &model.UserReportOptions{
+
+		Team:         teamFilter,
+		Role:         values.Get("role_filter"),
+		HasNoTeam:    values.Get("has_no_team") == "true",
+		HideActive:   hideActive,
+		HideInactive: hideInactive,
+		SearchTerm:   values.Get("search_term"),
+	}, nil
 }
 
 func getChannelReport(c *Context, w http.ResponseWriter, r *http.Request) {
@@ -174,51 +216,4 @@
 	if err := json.NewEncoder(w).Encode(channelReports); err != nil {
 		c.Logger.Error("Error writing channel report response", mlog.Err(err))
 	}
-=======
-
-	direction := "next"
-	if values.Get("direction") == "prev" {
-		direction = "prev"
-	}
-
-	pageSize := 50
-	if pageSizeStr, err := strconv.ParseInt(values.Get("page_size"), 10, 64); err == nil {
-		pageSize = int(pageSizeStr)
-	}
-
-	options := model.ReportingBaseOptions{
-		Direction:       direction,
-		SortColumn:      sortColumn,
-		SortDesc:        values.Get("sort_direction") == "desc",
-		PageSize:        pageSize,
-		FromColumnValue: values.Get("from_column_value"),
-		FromId:          values.Get("from_id"),
-		DateRange:       values.Get("date_range"),
-	}
-	options.PopulateDateRange(time.Now())
-	return options
-}
-
-func fillUserReportOptions(values url.Values) (*model.UserReportOptions, *model.AppError) {
-	teamFilter := values.Get("team_filter")
-	if !(teamFilter == "" || model.IsValidId(teamFilter)) {
-		return nil, model.NewAppError("getUsersForReporting", "api.getUsersForReporting.invalid_team_filter", nil, "", http.StatusBadRequest)
-	}
-
-	hideActive := values.Get("hide_active") == "true"
-	hideInactive := values.Get("hide_inactive") == "true"
-	if hideActive && hideInactive {
-		return nil, model.NewAppError("getUsersForReporting", "api.getUsersForReporting.invalid_active_filter", nil, "", http.StatusBadRequest)
-	}
-
-	return &model.UserReportOptions{
-
-		Team:         teamFilter,
-		Role:         values.Get("role_filter"),
-		HasNoTeam:    values.Get("has_no_team") == "true",
-		HideActive:   hideActive,
-		HideInactive: hideInactive,
-		SearchTerm:   values.Get("search_term"),
-	}, nil
->>>>>>> 1f431bf7
 }