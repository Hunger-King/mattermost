--- conflicted
+++ resolved
@@ -52,7 +52,6 @@
 
 func NewBroker(queueLimit, goroutineLimit int, onStopTimeout time.Duration) *BrokerService {
 	return &BrokerService{
-<<<<<<< HEAD
 		queueLimit:            queueLimit,
 		goroutineLimit:        goroutineLimit,
 		onStopTimeout:         onStopTimeout,
@@ -64,15 +63,6 @@
 		goroutineCount:        0,
 		goroutineExitSignal:   make(chan struct{}, 1),
 		goroutineLimitChannel: make(chan struct{}, goroutineLimit),
-=======
-		queueLimit:      queueLimit,
-		goroutineLimit:  goroutineLimit,
-		subscribers:     map[string][]subscriber{},
-		subscriberMutex: &sync.Mutex{},
-		channel:         make(chan Event, queueLimit),
-		eventMutex:      &sync.Mutex{},
-		eventTypes:      map[string]EventType{},
->>>>>>> f8e3cf7f
 	}
 }
 
