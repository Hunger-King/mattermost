--- conflicted
+++ resolved
@@ -106,8 +106,6 @@
 
 func (t *shimNodeAwareTransport) WriteToAddress(b []byte, addr Address) (time.Time, error) {
 	return t.WriteTo(b, addr.Addr)
-<<<<<<< HEAD
-=======
 }
 
 func (t *shimNodeAwareTransport) DialAddressTimeout(addr Address, timeout time.Duration) (net.Conn, error) {
@@ -148,7 +146,6 @@
 		return nil, fmt.Errorf("failed to add label header to stream: %w", err)
 	}
 	return conn, nil
->>>>>>> 8588f698
 }
 
 func (t *labelWrappedTransport) DialTimeout(addr string, timeout time.Duration) (net.Conn, error) {
