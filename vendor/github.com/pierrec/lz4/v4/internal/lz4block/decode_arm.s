// +build gc
// +build !noasm

#include "go_asm.h"
#include "textflag.h"

// Register allocation.
#define dst	R0
#define dstorig	R1
#define src	R2
#define dstend	R3
#define srcend	R4
#define match	R5	// Match address.
#define dictend	R6
#define token	R7
#define len	R8	// Literal and match lengths.
#define offset	R7	// Match offset; overlaps with token.
#define tmp1	R9
#define tmp2	R11
#define tmp3	R12

<<<<<<< HEAD
#define minMatch	$4

// func decodeBlockNodict(dst, src []byte) int
TEXT ·decodeBlockNodict(SB), NOFRAME+NOSPLIT, $-4-28
=======
// func decodeBlock(dst, src, dict []byte) int
TEXT ·decodeBlock(SB), NOFRAME+NOSPLIT, $-4-40
>>>>>>> 8588f698
	MOVW dst_base  +0(FP), dst
	MOVW dst_len   +4(FP), dstend
	MOVW src_base +12(FP), src
	MOVW src_len  +16(FP), srcend

	CMP $0, srcend
	BEQ shortSrc

	ADD dst, dstend
	ADD src, srcend

	MOVW dst, dstorig

loop:
	// Read token. Extract literal length.
	MOVBU.P 1(src), token
	MOVW    token >> 4, len
	CMP     $15, len
	BNE     readLitlenDone

readLitlenLoop:
	CMP     src, srcend
	BEQ     shortSrc
	MOVBU.P 1(src), tmp1
	ADD.S   tmp1, len
	BVS     shortDst
	CMP     $255, tmp1
	BEQ     readLitlenLoop

readLitlenDone:
	CMP $0, len
	BEQ copyLiteralDone

	// Bounds check dst+len and src+len.
	ADD.S    dst, len, tmp1
	ADD.CC.S src, len, tmp2
	BCS      shortSrc
	CMP      dstend, tmp1
	//BHI    shortDst // Uncomment for distinct error codes.
	CMP.LS   srcend, tmp2
	BHI      shortSrc

	// Copy literal.
	CMP $4, len
	BLO copyLiteralFinish

	// Copy 0-3 bytes until src is aligned.
	TST        $1, src
	MOVBU.NE.P 1(src), tmp1
	MOVB.NE.P  tmp1, 1(dst)
	SUB.NE     $1, len

	TST        $2, src
	MOVHU.NE.P 2(src), tmp2
	MOVB.NE.P  tmp2, 1(dst)
	MOVW.NE    tmp2 >> 8, tmp1
	MOVB.NE.P  tmp1, 1(dst)
	SUB.NE     $2, len

	B copyLiteralLoopCond

copyLiteralLoop:
	// Aligned load, unaligned write.
	MOVW.P 4(src), tmp1
	MOVW   tmp1 >>  8, tmp2
	MOVB   tmp2, 1(dst)
	MOVW   tmp1 >> 16, tmp3
	MOVB   tmp3, 2(dst)
	MOVW   tmp1 >> 24, tmp2
	MOVB   tmp2, 3(dst)
	MOVB.P tmp1, 4(dst)
copyLiteralLoopCond:
	// Loop until len-4 < 0.
	SUB.S  $4, len
	BPL    copyLiteralLoop

copyLiteralFinish:
	// Copy remaining 0-3 bytes.
	// At this point, len may be < 0, but len&3 is still accurate.
	TST       $1, len
	MOVB.NE.P 1(src), tmp3
	MOVB.NE.P tmp3, 1(dst)
	TST       $2, len
	MOVB.NE.P 2(src), tmp1
	MOVB.NE.P tmp1, 2(dst)
	MOVB.NE   -1(src), tmp2
	MOVB.NE   tmp2, -1(dst)

copyLiteralDone:
	CMP src, srcend
	BEQ end

	// Initial part of match length.
	// This frees up the token register for reuse as offset.
	AND $15, token, len

	// Read offset.
	ADD.S $2, src
	BCS   shortSrc
	CMP   srcend, src
	BHI   shortSrc
	MOVBU -2(src), offset
	MOVBU -1(src), tmp1
	ORR.S tmp1 << 8, offset
	BEQ   corrupt

	// Read rest of match length.
	CMP $15, len
	BNE readMatchlenDone

readMatchlenLoop:
	CMP     src, srcend
	BEQ     shortSrc
	MOVBU.P 1(src), tmp1
	ADD.S   tmp1, len
	BVS     shortDst
	CMP     $255, tmp1
	BEQ     readMatchlenLoop

readMatchlenDone:
	// Bounds check dst+len+minMatch.
	ADD.S    dst, len, tmp1
	ADD.CC.S $const_minMatch, tmp1
	BCS      shortDst
	CMP      dstend, tmp1
	BHI      shortDst

	RSB dst, offset, match
	CMP dstorig, match
	BGE copyMatch4

	// match < dstorig means the match starts in the dictionary,
	// at len(dict) - offset + (dst - dstorig).
	MOVW dict_base+24(FP), match
	MOVW dict_len +28(FP), dictend

	ADD $const_minMatch, len

	RSB   dst, dstorig, tmp1
	RSB   dictend, offset, tmp2
	ADD.S tmp2, tmp1
	BMI   shortDict
	ADD   match, dictend
	ADD   tmp1, match

copyDict:
	MOVBU.P 1(match), tmp1
	MOVB.P  tmp1, 1(dst)
	SUB.S   $1, len
	CMP.NE  match, dictend
	BNE     copyDict

	// If the match extends beyond the dictionary, the rest is at dstorig.
	CMP  $0, len
	BEQ  copyMatchDone
	MOVW dstorig, match
	B    copyMatch

	// Copy a regular match.
	// Since len+minMatch is at least four, we can do a 4× unrolled
	// byte copy loop. Using MOVW instead of four byte loads is faster,
	// but to remain portable we'd have to align match first, which is
	// too expensive. By alternating loads and stores, we also handle
	// the case offset < 4.
copyMatch4:
	SUB.S   $4, len
	MOVBU.P 4(match), tmp1
	MOVB.P  tmp1, 4(dst)
	MOVBU   -3(match), tmp2
	MOVB    tmp2, -3(dst)
	MOVBU   -2(match), tmp3
	MOVB    tmp3, -2(dst)
	MOVBU   -1(match), tmp1
	MOVB    tmp1, -1(dst)
	BPL     copyMatch4

	// Restore len, which is now negative.
	ADD.S $4, len
	BEQ   copyMatchDone

copyMatch:
	// Finish with a byte-at-a-time copy.
	SUB.S   $1, len
	MOVBU.P 1(match), tmp2
	MOVB.P  tmp2, 1(dst)
	BNE     copyMatch

copyMatchDone:
	CMP src, srcend
	BNE loop

end:
	SUB  dstorig, dst, tmp1
	MOVW tmp1, ret+36(FP)
	RET

	// The error cases have distinct labels so we can put different
	// return codes here when debugging, or if the error returns need to
	// be changed.
shortDict:
shortDst:
shortSrc:
corrupt:
	MOVW $-1, tmp1
	MOVW tmp1, ret+36(FP)
	RET<|MERGE_RESOLUTION|>--- conflicted
+++ resolved
@@ -19,15 +19,8 @@
 #define tmp2	R11
 #define tmp3	R12
 
-<<<<<<< HEAD
-#define minMatch	$4
-
-// func decodeBlockNodict(dst, src []byte) int
-TEXT ·decodeBlockNodict(SB), NOFRAME+NOSPLIT, $-4-28
-=======
 // func decodeBlock(dst, src, dict []byte) int
 TEXT ·decodeBlock(SB), NOFRAME+NOSPLIT, $-4-40
->>>>>>> 8588f698
 	MOVW dst_base  +0(FP), dst
 	MOVW dst_len   +4(FP), dstend
 	MOVW src_base +12(FP), src
