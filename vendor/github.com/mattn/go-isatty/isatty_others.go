--- conflicted
+++ resolved
@@ -1,7 +1,4 @@
-<<<<<<< HEAD
-=======
 //go:build appengine || js || nacl || wasm
->>>>>>> 929caaff
 // +build appengine js nacl wasm
 
 package isatty
