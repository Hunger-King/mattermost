--- conflicted
+++ resolved
@@ -21,11 +21,47 @@
 	if pattern == "*" {
 		return true
 	}
-<<<<<<< HEAD
-	return match(str, pattern)
-}
-
-func match(str, pat string) bool {
+	return match(str, pattern, 0, nil, -1) == rMatch
+}
+
+// MatchLimit is the same as Match but will limit the complexity of the match
+// operation. This is to avoid long running matches, specifically to avoid ReDos
+// attacks from arbritary inputs.
+//
+// How it works:
+// The underlying match routine is recursive and may call itself when it
+// encounters a sandwiched wildcard pattern, such as: `user:*:name`.
+// Everytime it calls itself a counter is incremented.
+// The operation is stopped when counter > maxcomp*len(str).
+func MatchLimit(str, pattern string, maxcomp int) (matched, stopped bool) {
+	if pattern == "*" {
+		return true, false
+	}
+	counter := 0
+	r := match(str, pattern, len(str), &counter, maxcomp)
+	if r == rStop {
+		return false, true
+	}
+	return r == rMatch, false
+}
+
+type result int
+
+const (
+	rNoMatch result = iota
+	rMatch
+	rStop
+)
+
+func match(str, pat string, slen int, counter *int, maxcomp int) result {
+	// check complexity limit
+	if maxcomp > -1 {
+		if *counter > slen*maxcomp {
+			return rStop
+		}
+		*counter++
+	}
+
 	for len(pat) > 0 {
 		var wild bool
 		pc, ps := rune(pat[0]), 1
@@ -43,7 +79,7 @@
 		switch pc {
 		case '?':
 			if ss == 0 {
-				return false
+				return rNoMatch
 			}
 		case '*':
 			// Ignore repeating stars.
@@ -51,39 +87,45 @@
 				pat = pat[1:]
 			}
 
-			// If this is the last character then it must be a match.
+			// If this star is the last character then it must be a match.
 			if len(pat) == 1 {
-				return true
+				return rMatch
 			}
 
 			// Match and trim any non-wildcard suffix characters.
 			var ok bool
 			str, pat, ok = matchTrimSuffix(str, pat)
 			if !ok {
-				return false
-			}
-
-			// perform recursive wildcard search
-			if match(str, pat[1:]) {
-				return true
+				return rNoMatch
+			}
+
+			// Check for single star again.
+			if len(pat) == 1 {
+				return rMatch
+			}
+
+			// Perform recursive wildcard search.
+			r := match(str, pat[1:], slen, counter, maxcomp)
+			if r != rNoMatch {
+				return r
 			}
 			if len(str) == 0 {
-				return false
+				return rNoMatch
 			}
 			wild = true
 		default:
 			if ss == 0 {
-				return false
+				return rNoMatch
 			}
 			if pc == '\\' {
 				pat = pat[ps:]
 				pc, ps = utf8.DecodeRuneInString(pat)
 				if ps == 0 {
-					return false
+					return rNoMatch
 				}
 			}
 			if sc != pc {
-				return false
+				return rNoMatch
 			}
 		}
 		str = str[ss:]
@@ -91,7 +133,10 @@
 			pat = pat[ps:]
 		}
 	}
-	return len(str) == 0
+	if len(str) == 0 {
+		return rMatch
+	}
+	return rNoMatch
 }
 
 // matchTrimSuffix matches and trims any non-wildcard suffix characters.
@@ -136,168 +181,6 @@
 	return str, pat, match
 }
 
-=======
-	return match(str, pattern, 0, nil, -1) == rMatch
-}
-
-// MatchLimit is the same as Match but will limit the complexity of the match
-// operation. This is to avoid long running matches, specifically to avoid ReDos
-// attacks from arbritary inputs.
-//
-// How it works:
-// The underlying match routine is recursive and may call itself when it
-// encounters a sandwiched wildcard pattern, such as: `user:*:name`.
-// Everytime it calls itself a counter is incremented.
-// The operation is stopped when counter > maxcomp*len(str).
-func MatchLimit(str, pattern string, maxcomp int) (matched, stopped bool) {
-	if pattern == "*" {
-		return true, false
-	}
-	counter := 0
-	r := match(str, pattern, len(str), &counter, maxcomp)
-	if r == rStop {
-		return false, true
-	}
-	return r == rMatch, false
-}
-
-type result int
-
-const (
-	rNoMatch result = iota
-	rMatch
-	rStop
-)
-
-func match(str, pat string, slen int, counter *int, maxcomp int) result {
-	// check complexity limit
-	if maxcomp > -1 {
-		if *counter > slen*maxcomp {
-			return rStop
-		}
-		*counter++
-	}
-
-	for len(pat) > 0 {
-		var wild bool
-		pc, ps := rune(pat[0]), 1
-		if pc > 0x7f {
-			pc, ps = utf8.DecodeRuneInString(pat)
-		}
-		var sc rune
-		var ss int
-		if len(str) > 0 {
-			sc, ss = rune(str[0]), 1
-			if sc > 0x7f {
-				sc, ss = utf8.DecodeRuneInString(str)
-			}
-		}
-		switch pc {
-		case '?':
-			if ss == 0 {
-				return rNoMatch
-			}
-		case '*':
-			// Ignore repeating stars.
-			for len(pat) > 1 && pat[1] == '*' {
-				pat = pat[1:]
-			}
-
-			// If this star is the last character then it must be a match.
-			if len(pat) == 1 {
-				return rMatch
-			}
-
-			// Match and trim any non-wildcard suffix characters.
-			var ok bool
-			str, pat, ok = matchTrimSuffix(str, pat)
-			if !ok {
-				return rNoMatch
-			}
-
-			// Check for single star again.
-			if len(pat) == 1 {
-				return rMatch
-			}
-
-			// Perform recursive wildcard search.
-			r := match(str, pat[1:], slen, counter, maxcomp)
-			if r != rNoMatch {
-				return r
-			}
-			if len(str) == 0 {
-				return rNoMatch
-			}
-			wild = true
-		default:
-			if ss == 0 {
-				return rNoMatch
-			}
-			if pc == '\\' {
-				pat = pat[ps:]
-				pc, ps = utf8.DecodeRuneInString(pat)
-				if ps == 0 {
-					return rNoMatch
-				}
-			}
-			if sc != pc {
-				return rNoMatch
-			}
-		}
-		str = str[ss:]
-		if !wild {
-			pat = pat[ps:]
-		}
-	}
-	if len(str) == 0 {
-		return rMatch
-	}
-	return rNoMatch
-}
-
-// matchTrimSuffix matches and trims any non-wildcard suffix characters.
-// Returns the trimed string and pattern.
-//
-// This is called because the pattern contains extra data after the wildcard
-// star. Here we compare any suffix characters in the pattern to the suffix of
-// the target string. Basically a reverse match that stops when a wildcard
-// character is reached. This is a little trickier than a forward match because
-// we need to evaluate an escaped character in reverse.
-//
-// Any matched characters will be trimmed from both the target
-// string and the pattern.
-func matchTrimSuffix(str, pat string) (string, string, bool) {
-	// It's expected that the pattern has at least two bytes and the first byte
-	// is a wildcard star '*'
-	match := true
-	for len(str) > 0 && len(pat) > 1 {
-		pc, ps := utf8.DecodeLastRuneInString(pat)
-		var esc bool
-		for i := 0; ; i++ {
-			if pat[len(pat)-ps-i-1] != '\\' {
-				if i&1 == 1 {
-					esc = true
-					ps++
-				}
-				break
-			}
-		}
-		if pc == '*' && !esc {
-			match = true
-			break
-		}
-		sc, ss := utf8.DecodeLastRuneInString(str)
-		if !((pc == '?' && !esc) || pc == sc) {
-			match = false
-			break
-		}
-		str = str[:len(str)-ss]
-		pat = pat[:len(pat)-ps]
-	}
-	return str, pat, match
-}
-
->>>>>>> 8588f698
 var maxRuneBytes = [...]byte{244, 143, 191, 191}
 
 // Allowable parses the pattern and determines the minimum and maximum allowable
