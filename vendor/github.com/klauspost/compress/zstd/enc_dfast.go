--- conflicted
+++ resolved
@@ -11,9 +11,6 @@
 	dFastLongTableSize = 1 << dFastLongTableBits // Size of the table
 	dFastLongTableMask = dFastLongTableSize - 1  // Mask for table indices. Redundant, but can eliminate bounds checks.
 	dFastLongLen       = 8                       // Bytes used for table hash
-
-	dLongTableShardCnt  = 1 << (dFastLongTableBits - dictShardBits) // Number of shards in the table
-	dLongTableShardSize = dFastLongTableSize / tableShardCnt        // Size of an individual shard
 
 	dLongTableShardCnt  = 1 << (dFastLongTableBits - dictShardBits) // Number of shards in the table
 	dLongTableShardSize = dFastLongTableSize / tableShardCnt        // Size of an individual shard
@@ -788,13 +785,8 @@
 				panic("offset0 was 0")
 			}
 
-<<<<<<< HEAD
-			nextHashS := hash5(cv, dFastShortTableBits)
-			nextHashL := hash8(cv, dFastLongTableBits)
-=======
 			nextHashS := hashLen(cv, dFastShortTableBits, dFastShortLen)
 			nextHashL := hashLen(cv, dFastLongTableBits, dFastLongLen)
->>>>>>> 929caaff
 			candidateL := e.longTable[nextHashL]
 			candidateS := e.table[nextHashS]
 
@@ -879,11 +871,7 @@
 				// See if we can find a long match at s+1
 				const checkAt = 1
 				cv := load6432(src, s+checkAt)
-<<<<<<< HEAD
-				nextHashL = hash8(cv, dFastLongTableBits)
-=======
 				nextHashL = hashLen(cv, dFastLongTableBits, dFastLongLen)
->>>>>>> 929caaff
 				candidateL = e.longTable[nextHashL]
 				coffsetL = s - (candidateL.offset - e.cur) + checkAt
 
@@ -980,13 +968,8 @@
 		cv1 := load6432(src, index1)
 		te0 := tableEntry{offset: index0 + e.cur, val: uint32(cv0)}
 		te1 := tableEntry{offset: index1 + e.cur, val: uint32(cv1)}
-<<<<<<< HEAD
-		longHash1 := hash8(cv0, dFastLongTableBits)
-		longHash2 := hash8(cv0, dFastLongTableBits)
-=======
 		longHash1 := hashLen(cv0, dFastLongTableBits, dFastLongLen)
 		longHash2 := hashLen(cv0, dFastLongTableBits, dFastLongLen)
->>>>>>> 929caaff
 		e.longTable[longHash1] = te0
 		e.longTable[longHash2] = te1
 		e.markLongShardDirty(longHash1)
@@ -997,13 +980,8 @@
 		te1.offset++
 		te0.val = uint32(cv0)
 		te1.val = uint32(cv1)
-<<<<<<< HEAD
-		hashVal1 := hash5(cv0, dFastShortTableBits)
-		hashVal2 := hash5(cv1, dFastShortTableBits)
-=======
 		hashVal1 := hashLen(cv0, dFastShortTableBits, dFastShortLen)
 		hashVal2 := hashLen(cv1, dFastShortTableBits, dFastShortLen)
->>>>>>> 929caaff
 		e.table[hashVal1] = te0
 		e.markShardDirty(hashVal1)
 		e.table[hashVal2] = te1
@@ -1024,13 +1002,8 @@
 			}
 
 			// Store this, since we have it.
-<<<<<<< HEAD
-			nextHashS := hash5(cv, dFastShortTableBits)
-			nextHashL := hash8(cv, dFastLongTableBits)
-=======
 			nextHashS := hashLen(cv, dFastShortTableBits, dFastShortLen)
 			nextHashL := hashLen(cv, dFastLongTableBits, dFastLongLen)
->>>>>>> 929caaff
 
 			// We have at least 4 byte match.
 			// No need to check backwards. We come straight from a match
