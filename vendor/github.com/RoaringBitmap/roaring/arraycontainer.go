--- conflicted
+++ resolved
@@ -403,11 +403,7 @@
 		var result container
 		result = ac
 		for _, run := range rc.iv {
-<<<<<<< HEAD
-			result = result.iaddRange(int(run.start), int(run.start)+int(run.length))
-=======
 			result = result.iaddRange(int(run.start), int(run.start)+int(run.length)+1)
->>>>>>> 929caaff
 		}
 		return result
 	}
