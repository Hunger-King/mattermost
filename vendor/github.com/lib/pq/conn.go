--- conflicted
+++ resolved
@@ -1383,13 +1383,8 @@
 }
 
 func (st *stmt) query(v []driver.Value) (r *rows, err error) {
-<<<<<<< HEAD
-	if st.cn.getBad() {
-		return nil, driver.ErrBadConn
-=======
 	if err := st.cn.err.get(); err != nil {
 		return nil, err
->>>>>>> 8588f698
 	}
 	defer st.cn.errRecover(&err)
 
